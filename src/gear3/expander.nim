--- conflicted
+++ resolved
@@ -211,10 +211,7 @@
       if c.substructureKind != ParamS:
         error e, "expected (param) but got: ", c
       traverseLocal(e, c, "param", TraverseSig)
-<<<<<<< HEAD
-=======
   # the result type
->>>>>>> 9e35e2e4
   traverseType e, c
 
 type
