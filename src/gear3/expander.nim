--- conflicted
+++ resolved
@@ -46,89 +46,6 @@
     echo getStackTrace()
   quit 1
 
-<<<<<<< HEAD
-=======
-proc mangleImpl(b: var Mangler; c: var Cursor) =
-  var nested = 0
-  while true:
-    case c.kind
-    of ParLe:
-      let tag {.cursor.} = pool.tags[c.tagId]
-      if tag == "fld":
-        inc c
-        skip c # name
-        skip c # export marker
-        skip c # pragmas
-        mangleImpl b, c # type is interesting
-        skip c # value
-        inc c # ParRi
-      elif tag == "array":
-        b.addTree tag
-        inc c
-        mangleImpl b, c # type is interesting
-        if c.kind == ParLe and c.typeKind == RangeT:
-          inc c # RangeT
-          skip c # type is irrelevant, we care about the length
-          assert c.kind == IntLit
-          let first = pool.integers[c.intId]
-          inc c
-          assert c.kind == IntLit
-          let last = pool.integers[c.intId]
-          inc c
-          inc c # ParRi
-          b.addIntLit(last - first + 1)
-        else:
-          mangleImpl b, c
-        inc nested
-      else:
-        b.addTree(tag)
-        inc nested
-        inc c
-    of ParRi:
-      dec nested
-      b.endTree()
-      inc c
-    of Symbol:
-      b.addSymbol(pool.syms[c.symId])
-      inc c
-    of SymbolDef:
-      b.addSymbolDef(pool.syms[c.symId])
-      inc c
-    of StringLit:
-      b.addStrLit(pool.strings[c.litId])
-      inc c
-    of IntLit:
-      b.addIntLit(pool.integers[c.intId])
-      inc c
-    of UIntLit:
-      b.addUIntLit(pool.uintegers[c.uintId])
-      inc c
-    of FloatLit:
-      b.addFloatLit(pool.floats[c.floatId])
-      inc c
-    of DotToken:
-      b.addEmpty()
-      inc c
-    of CharLit:
-      b.addCharLit(char c.uoperand)
-      inc c
-    of Ident:
-      b.addIdent(pool.strings[c.litId])
-      inc c
-    of UnknownToken:
-      b.addIdent "!unknown!"
-      inc c
-    of EofToken:
-      b.addIdent "!eof!"
-      inc c
-    if nested == 0: break
-
-proc mangle*(c: var Cursor): string =
-  var b = createMangler(30)
-  mangleImpl b, c
-  result = b.extract()
-
->>>>>>> 92c785fb
 proc setOwner(e: var EContext; newOwner: SymId): SymId =
   result = e.currentOwner
   e.currentOwner = newOwner
