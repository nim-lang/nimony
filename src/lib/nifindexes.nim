#       Nif library
# (c) Copyright 2024 Andreas Rumpf
#
# See the file "license.txt", included in this
# distribution, for details about the copyright.

## Create an index file for a NIF file.

import std / [os, tables, assertions, syncio, formatfloat, sets]
import bitabs, lineinfos, nifreader, nifstreams, nifcursors, nifchecksums

#import std / [sha1]
import "$nim"/dist/checksums/src/checksums/sha1

proc registerTag(tag: string): TagId = pool.tags.getOrIncl(tag)

proc isImportant(s: string): bool =
  var c = 0
  for ch in s:
    if ch == '.': inc c
  result = c >= 2

proc isExported(n: Cursor): bool =
  var n = n
  if n.kind == SymbolDef:
    inc n
    if n.kind != DotToken:
      return true
  return false

proc processForChecksum(dest: var Sha1State; content: var TokenBuf) =
  var n = beginRead(content)
  var nested = 0
  let letT = registerTag("let")
  let varT = registerTag("var")
  let cursorT = registerTag("cursor")
  let constT = registerTag("const")
  let typeT = registerTag("type")
  let procT = registerTag("proc")
  let templateT = registerTag("template")
  let funcT = registerTag("func")
  let macroT = registerTag("macro")
  let converterT = registerTag("converter")
  let methodT = registerTag("method")
  let iteratorT = registerTag("iterator")
  let inlineT = registerTag("inline")
  while true:
    case n.kind
    of ParLe:
      var foundInline = false
      if n.tagId == letT or n.tagId == varT or n.tagId == cursorT or n.tagId == constT or n.tagId == typeT:
        inc n # tag
        if isExported(n):
          updateLoop(dest, n, inlineT, foundInline) # SymbolDef
          updateLoop(dest, n, inlineT, foundInline) # Export marker
          updateLoop(dest, n, inlineT, foundInline) # pragmas
          updateLoop(dest, n, inlineT, foundInline) # type
          updateLoop(dest, n, inlineT, foundInline) # value
        skipToEnd n
      elif n.tagId == templateT or n.tagId == macroT or n.tagId == iteratorT:
        # these always have inline semantics
        inc n # tag
        if isExported(n):
          updateLoop(dest, n, inlineT, foundInline) # SymbolDef
          updateLoop(dest, n, inlineT, foundInline) # Export marker
          updateLoop(dest, n, inlineT, foundInline) # pattern
          updateLoop(dest, n, inlineT, foundInline) # typevars
          updateLoop(dest, n, inlineT, foundInline) # params
          updateLoop(dest, n, inlineT, foundInline) # retType
          updateLoop(dest, n, inlineT, foundInline) # pragmas
          updateLoop(dest, n, inlineT, foundInline) # effects
          updateLoop(dest, n, inlineT, foundInline) # body
        skipToEnd n
      elif n.tagId == procT or n.tagId == funcT or n.tagId == methodT or n.tagId == converterT:
        inc n # tag
        if isExported(n):
          var dummy = false
          updateLoop(dest, n, inlineT, dummy) # SymbolDef
          updateLoop(dest, n, inlineT, dummy) # Export marker
          updateLoop(dest, n, inlineT, dummy) # pattern
          updateLoop(dest, n, inlineT, dummy) # typevars
          updateLoop(dest, n, inlineT, dummy) # params
          updateLoop(dest, n, inlineT, dummy) # retType
          updateLoop(dest, n, inlineT, foundInline) # pragmas
          updateLoop(dest, n, inlineT, dummy) # effects
          if foundInline:
            updateLoop(dest, n, inlineT, dummy) # body
          else:
            skip n
        skipToEnd n
      else:
        inc n
        inc nested
    of ParRi:
      dec nested
      if nested == 0:
        break
      inc n
    else:
      inc n

<<<<<<< HEAD
type IndexSections* = object
  hooks*: Table[string, seq[(SymId, SymId)]]
  converters*: seq[(SymId, SymId)]

proc getSection(tag: TagId; values: seq[(SymId, SymId)]; symToOffsetMap: Table[SymId, int]): TokenBuf =
  let KvT = registerTag "kv"

  result = default(TokenBuf)
  result.addParLe tag

  for value in values:
    let (key, sym) = value
    let offset = symToOffsetMap[sym]
    result.buildTree KvT, NoLineInfo:
      result.add symToken(key, NoLineInfo)
      result.add intToken(pool.integers.getOrIncl(offset), NoLineInfo)

  result.addParRi()

proc getSymbolSection(tag: TagId; values: seq[(SymId, SymId)]): TokenBuf =
  let KvT = registerTag "kv"

  result = default(TokenBuf)
  result.addParLe tag

  for value in values:
    let (key, sym) = value
    result.buildTree KvT, NoLineInfo:
      result.add symToken(key, NoLineInfo)
      result.add symToken(sym, NoLineInfo)

  result.addParRi()

proc createIndex*(infile: string; buildChecksum: bool; sections: IndexSections) =
=======
proc createIndex*(infile: string; buildChecksum: bool;
    hookIndexMap: Table[string, seq[(SymId, SymId)]];
    toBuild: TokenBuf) =
>>>>>>> 35886966
  let PublicT = registerTag "public"
  let PrivateT = registerTag "private"
  let KvT = registerTag "kv"

  let indexName = changeFileExt(infile, ".idx.nif")

  var s = nifstreams.open(infile)
  discard processDirectives(s.r)
  var target = -1
  var previousPublicTarget = 0
  var previousPrivateTarget = 0

  var public = default(TokenBuf)
  var private = default(TokenBuf)
  public.addParLe PublicT
  private.addParLe PrivateT
  var buf = createTokenBuf(100)
  var symToOffsetMap = initTable[SymId, int]()

  while true:
    let offs = offset(s.r)
    let t = next(s)
    if t.kind == EofToken: break
    buf.add t
    if t.kind == ParLe:
      target = offs
    elif t.kind == SymbolDef:
      let info = t.info
      let sym = t.symId
      if pool.syms[sym].isImportant:
        let tb = next(s)
        buf.add tb
        let isPublic = tb.kind != DotToken
        var dest =
          if isPublic:
            addr(public)
          else:
            addr(private)
        symToOffsetMap[sym] = target
        let diff = if isPublic: target - previousPublicTarget
                  else: target - previousPrivateTarget
        dest[].buildTree KvT, info:
          dest[].add symToken(sym, NoLineInfo)
          dest[].add intToken(pool.integers.getOrIncl(diff), NoLineInfo)
        if isPublic:
          previousPublicTarget = target
        else:
          previousPrivateTarget = target

  public.addParRi()
  private.addParRi()
  close s

  var content = "(.nif24)\n(index\n"
  content.add toString(public)
  content.add "\n"
  content.add toString(private)
  content.add "\n"

  for (key, values) in sections.hooks.pairs:
    let tag = registerTag(key)
    let hookSectionBuf = getSection(tag, values, symToOffsetMap)

    content.add toString(hookSectionBuf)
    content.add "\n"
  
  if sections.converters.len != 0:
    let ConverterT = registerTag "converter"
    let converterSectionBuf = getSymbolSection(ConverterT, sections.converters)

    content.add toString(converterSectionBuf)
    content.add "\n"

  let buildT = registerTag "build"
  var buildBuf = createTokenBuf()
  buildBuf.addParLe buildT
  buildBuf.add toBuild
  buildBuf.addParRi
  content.add toString(buildBuf)
  content.add "\n"

  if buildChecksum:
    var checksum = newSha1State()
    processForChecksum(checksum, buf)
    let final = SecureHash checksum.finalize()
    content.add "(checksum \"" & $final & "\")"
  content.add "\n)\n"
  if fileExists(indexName) and readFile(indexName) == content:
    discard "no change"
  else:
    writeFile(indexName, content)

proc createIndex*(infile: string; buildChecksum: bool) =
<<<<<<< HEAD
  createIndex(infile, buildChecksum, IndexSections(hooks: initTable[string, seq[(SymId, SymId)]]()))
=======
  createIndex(infile, buildChecksum, initTable[string, seq[(SymId, SymId)]](), default(TokenBuf))
>>>>>>> 35886966

type
  NifIndexEntry* = object
    offset*: int
    info*: PackedLineInfo
  NifIndex* = object
    public*, private*: Table[string, NifIndexEntry]
    hooks*: Table[string, Table[string, NifIndexEntry]]
<<<<<<< HEAD
    converters*: Table[string, string] # map of dest types to converter symbols
=======
    toBuild*: seq[(string, string, string)]
>>>>>>> 35886966

proc readSection(s: var Stream; tab: var Table[string, NifIndexEntry]; useAbsoluteOffset = false) =
  let KvT = registerTag "kv"
  var previousOffset = 0
  var t = next(s)
  var nested = 1
  while t.kind != EofToken:
    let info = t.info
    if t.kind == ParLe:
      inc nested
      if t.tagId == KvT:
        t = next(s)
        var key: string
        if t.kind == Symbol:
          key = pool.syms[t.symId]
        elif t.kind == Ident:
          key = pool.strings[t.litId]
        else:
          raiseAssert "invalid (kv) construct: symbol expected"
        t = next(s) # skip Symbol
        if t.kind == IntLit:
          let offset = pool.integers[t.intId] + previousOffset
          tab[key] = NifIndexEntry(offset: offset, info: info)
          if not useAbsoluteOffset:
            previousOffset = offset
        else:
          assert false, "invalid (kv) construct: IntLit expected"
        t = next(s) # skip offset
        if t.kind == ParRi:
          t = next(s)
          dec nested
        else:
          assert false, "invalid (kv) construct: ')' expected"
      else:
        assert false, "expected (kv) construct"
    elif t.kind == ParRi:
      dec nested
      if nested == 0:
        break
      t = next(s)
    else:
      assert false, "expected (kv) construct"
      #t = next(s)

proc readSymbolSection(s: var Stream; tab: var Table[string, string]) =
  let KvT = registerTag "kv"
  var t = next(s)
  var nested = 1
  while t.kind != EofToken:
    let info = t.info
    if t.kind == ParLe:
      inc nested
      if t.tagId == KvT:
        t = next(s)
        var key: string
        if t.kind == Symbol:
          key = pool.syms[t.symId]
        elif t.kind == Ident:
          key = pool.strings[t.litId]
        else:
          raiseAssert "invalid (kv) construct: symbol expected"
        t = next(s) # skip Symbol
        var value: string
        if t.kind == Symbol:
          value = pool.syms[t.symId]
        elif t.kind == Ident:
          value = pool.strings[t.litId]
        else:
          raiseAssert "invalid (kv) construct: symbol expected"
        t = next(s) # skip value symbol
        tab[key] = value
        if t.kind == ParRi:
          t = next(s)
          dec nested
        else:
          assert false, "invalid (kv) construct: ')' expected"
      else:
        assert false, "expected (kv) construct"
    elif t.kind == ParRi:
      dec nested
      if nested == 0:
        break
      t = next(s)
    else:
      assert false, "expected (kv) construct"
      #t = next(s)

proc readIndex*(indexName: string): NifIndex =
  var s = nifstreams.open(indexName)
  let res = processDirectives(s.r)
  assert res == Success

  let PublicT = registerTag "public"
  let PrivateT = registerTag "private"
  let IndexT = registerTag "index"

  let ClonerT = registerTag "cloner"
  let TracerT = registerTag "tracer"
  let DisarmerT = registerTag "disarmer"
  let MoverT = registerTag "mover"
  let DtorT = registerTag "dtor"

  let hookSet = toHashSet([ClonerT, TracerT, DisarmerT, MoverT, DtorT])

  let ConverterT = registerTag "converter"

  result = default(NifIndex)
  var t = next(s)
  if t.tag == IndexT:
    t = next(s)
    if t.tag == PublicT:
      readSection s, result.public
    else:
      assert false, "'public' expected"
    t = next(s)
    if t.tag == PrivateT:
      readSection s, result.private
    else:
      assert false, "'private' expected"
    t = next(s)
    while t.tag in hookSet:
      let tagName = pool.tags[t.tag]
      result.hooks[tagName] = initTable[string, NifIndexEntry]()
      readSection(s, result.hooks[tagName])
      t = next(s)
    if t.tag == ConverterT:
      readSymbolSection(s, result.converters)
      t = next(s)

    let BuildT = registerTag "build"
    if t.tag == BuildT:
      t = next(s)
      while t.kind != EofToken and t.kind != ParRi:
        # tup
        t = next(s)
        assert t.kind == StringLit
        let typ = pool.strings[t.litId]
        t = next(s)
        assert t.kind == StringLit
        let path = pool.strings[t.litId]
        t = next(s)
        assert t.kind == StringLit
        let args = pool.strings[t.litId]
        result.toBuild.add (typ, path, args)
        t = next(s)
        t = next(s)
  else:
    assert false, "expected 'index' tag"

when isMainModule:
  createIndex paramStr(1), false<|MERGE_RESOLUTION|>--- conflicted
+++ resolved
@@ -99,10 +99,10 @@
     else:
       inc n
 
-<<<<<<< HEAD
 type IndexSections* = object
   hooks*: Table[string, seq[(SymId, SymId)]]
   converters*: seq[(SymId, SymId)]
+  toBuild*: TokenBuf
 
 proc getSection(tag: TagId; values: seq[(SymId, SymId)]; symToOffsetMap: Table[SymId, int]): TokenBuf =
   let KvT = registerTag "kv"
@@ -134,11 +134,6 @@
   result.addParRi()
 
 proc createIndex*(infile: string; buildChecksum: bool; sections: IndexSections) =
-=======
-proc createIndex*(infile: string; buildChecksum: bool;
-    hookIndexMap: Table[string, seq[(SymId, SymId)]];
-    toBuild: TokenBuf) =
->>>>>>> 35886966
   let PublicT = registerTag "public"
   let PrivateT = registerTag "private"
   let KvT = registerTag "kv"
@@ -232,11 +227,7 @@
     writeFile(indexName, content)
 
 proc createIndex*(infile: string; buildChecksum: bool) =
-<<<<<<< HEAD
-  createIndex(infile, buildChecksum, IndexSections(hooks: initTable[string, seq[(SymId, SymId)]]()))
-=======
-  createIndex(infile, buildChecksum, initTable[string, seq[(SymId, SymId)]](), default(TokenBuf))
->>>>>>> 35886966
+  createIndex(infile, buildChecksum, IndexSections(hooks: initTable[string, seq[(SymId, SymId)]](), toBuild: default(TokenBuf)))
 
 type
   NifIndexEntry* = object
@@ -245,11 +236,8 @@
   NifIndex* = object
     public*, private*: Table[string, NifIndexEntry]
     hooks*: Table[string, Table[string, NifIndexEntry]]
-<<<<<<< HEAD
     converters*: Table[string, string] # map of dest types to converter symbols
-=======
     toBuild*: seq[(string, string, string)]
->>>>>>> 35886966
 
 proc readSection(s: var Stream; tab: var Table[string, NifIndexEntry]; useAbsoluteOffset = false) =
   let KvT = registerTag "kv"
