--- conflicted
+++ resolved
@@ -38,7 +38,7 @@
   else:
     c.typeMismatch info, src, dest
 
-proc implicitlyDiscardable(n: Cursor, noreturnOnly = false): bool =
+proc implicitlyDiscardablen: Cursor, noreturnOnly = false): bool =
   template checkBranch(branch) =
     if not implicitlyDiscardable(branch, noreturnOnly):
       return false
@@ -144,7 +144,7 @@
     result = false
 
 proc isNoReturn(n: Cursor): bool {.inline.} =
-  result = implicitlyDiscardable(n, noreturnOnly = true)
+  result = implicitlyDiscardablen, noreturnOnly = true)
 
 proc commonType(c: var SemContext; it: var Item; argBegin: int; expected: TypeCursor) =
   if typeKind(expected) == AutoT:
@@ -191,9 +191,6 @@
   skip it.n
   inc x # skip the `include`
   while x.kind != ParRi:
-<<<<<<< HEAD
-    filenameVal(x, files, hasError)
-=======
     filenameVal(x, files, hasError, allowAs = false)
 
   if hasError:
@@ -208,42 +205,24 @@
         if a == f2:
           isRecursive = true
           break
->>>>>>> 7c06e2e3
-
-    if hasError:
-      c.buildErr info, "wrong `include` statement"
-    else:
-      for f1 in items(files):
-        let f2 = resolveFile(c.g.config.paths, getFile(info), f1)
-        c.meta.includedFiles.add f2
-        # check for recursive include files:
-        var isRecursive = false
-        for a in c.includeStack:
-          if a == f2:
-            isRecursive = true
-            break
-
-        if not isRecursive:
-          var buf = parseFile(f2, c.g.config.paths)
-          c.includeStack.add f2
-          #c.m.includes.add f2
-          var n = cursorAt(buf, 0)
-          semStmt(c, n)
-          c.includeStack.setLen c.includeStack.len - 1
-        else:
-          var m = ""
-          for i in 0..<c.includeStack.len:
-            m.add shortenDir c.includeStack[i]
-            m.add " -> "
-          m.add shortenDir f2
-          c.buildErr info, "recursive include: " & m
+
+      if not isRecursive:
+        var buf = parseFile(f2, c.g.config.paths)
+        c.includeStack.add f2
+        #c.m.includes.add f2
+        var n = cursorAt(buf, 0)
+        semStmt(c, n)
+        c.includeStack.setLen c.includeStack.len - 1
+      else:
+        var m = ""
+        for i in 0..<c.includeStack.len:
+          m.add shortenDir c.includeStack[i]
+          m.add " -> "
+        m.add shortenDir f2
+        c.buildErr info, "recursive include: " & m
 
   producesVoid c, info, it.typ
 
-<<<<<<< HEAD
-proc importSingleFile(c: var SemContext; f1, origin: string; info: PackedLineInfo) =
-  let f2 = resolveFile(c.g.config.paths, origin, f1)
-=======
 type
   ImportModeKind = enum
     ImportAll, FromImport, ImportExcept
@@ -254,7 +233,6 @@
 
 proc importSingleFile(c: var SemContext; f1: ImportedFilename; origin: string; mode: ImportMode; info: PackedLineInfo) =
   let f2 = resolveFile(c, origin, f1.path)
->>>>>>> 7c06e2e3
   let suffix = moduleSuffix(f2, c.g.config.paths)
   if not c.processedModules.containsOrIncl(suffix):
     c.meta.importedFiles.add f2
@@ -298,18 +276,6 @@
       if y.kind == Ident and pool.strings[y.litId] == "cyclic":
         cyclicImport(c, x)
         return
-<<<<<<< HEAD
-  while x.kind != ParRi:
-    var files: seq[string] = @[]
-    var hasError = false
-    filenameVal(x, files, hasError)
-    if hasError:
-      c.buildErr info, "wrong `import` statement"
-    else:
-      let origin = getFile(info)
-      for f in files:
-        importSingleFile c, f, origin, info
-=======
 
   var files: seq[ImportedFilename] = @[]
   var hasError = false
@@ -381,7 +347,6 @@
       else:
         included.incl getIdent(x)
     doImportMode c, files, ImportMode(kind: FromImport, list: included), info
->>>>>>> 7c06e2e3
 
   producesVoid c, info, it.typ
 
@@ -523,7 +488,7 @@
 
 type
   TypeDeclContext = enum
-    InLocalDecl, InTypeSection, InObjectDecl, InParamDecl, InInheritanceDecl, InReturnTypeDecl, AllowValues,
+    InLocalDecl, InTypeSection, InObjectDecl, InParamDecl, InheritanceDecl, InReturnTypeDecl, AllowValues,
     InGenericConstraint
 
 proc semLocalTypeImpl(c: var SemContext; n: var Cursor; context: TypeDeclContext)
@@ -640,7 +605,7 @@
     c.dest.shrink start
     c.dest.add valueBuf
 
-proc semConstIntExpr(c: var SemContext; n: var Cursor) =
+proc semConstentExpr(c: var SemContext; n: var Cursor) =
   let start = c.dest.len
   var it = Item(n: n, typ: c.types.autoType)
   semExpr c, it
@@ -651,7 +616,7 @@
   var valueBuf = evalExpr(c, e)
   endRead(c.dest)
   let value = cursorAt(valueBuf, 0)
-  if not isConstIntValue(value):
+  if not isConstentValue(value):
     if value.kind == ParLe and value.tagId == ErrT:
       c.dest.add valueBuf
     else:
@@ -729,7 +694,7 @@
   # XXX find a better solution for this
   c.types.voidType
 
-template skipToLocalType(n) =
+template skipToLocalTypen =
   inc n # skip ParLe
   inc n # skip name
   skip n # skip export marker
@@ -1227,7 +1192,7 @@
     if lhs.n.kind == Symbol and isRoutine(lhs.kind):
       let res = tryLoadSym(lhs.n.symId)
       assert res.status == LacksNothing
-      if isGeneric(asRoutine(res.decl)):
+      if isGeneric(asRoutineres.decl)):
         cs.hasGenericArgs = true
         cs.genericDest = createTokenBuf(16)
         swap c.dest, cs.genericDest
@@ -1590,7 +1555,7 @@
   of Align, Bits:
     c.dest.add parLeToken(pool.tags.getOrIncl($pk), n.info)
     inc n
-    semConstIntExpr(c, n)
+    semConstentExpr(c, n)
     c.dest.addParRi()
   of Nodecl, Selectany, Threadvar, Globalvar, Discardable, Noreturn, Borrow:
     crucial.flags.incl pk
@@ -1636,7 +1601,7 @@
   inc n
 
 proc semQuoted(c: var SemContext; n: var Cursor): Sym =
-  let nameId = unquote(n)
+  let nameId = unquoten
   result = semIdentImpl(c, n, nameId)
 
 proc maybeInlineMagic(c: var SemContext; res: LoadResult) =
@@ -1811,7 +1776,7 @@
     else:
       dest.buildLocalErr info, "too many generic arguments provided"
 
-proc semInvoke(c: var SemContext; n: var Cursor) =
+proc semvoke(c: var SemContext; n: var Cursor) =
   let typeStart = c.dest.len
   let info = n.info
   takeToken c, n # copy `at`
@@ -2041,7 +2006,7 @@
       if crucial.hasVarargs.isValid:
         addVarargsParameter c, beforeParams, crucial.hasVarargs
     of InvokeT:
-      semInvoke c, n
+      semvoke c, n
   of DotToken:
     if context in {InReturnTypeDecl, InGenericConstraint}:
       takeToken c, n
@@ -2144,7 +2109,7 @@
     else:
       c.buildErr info, "enum value not a constant expression"
 
-proc evalConstIntExpr(c: var SemContext; n: var Cursor; expected: TypeCursor): xint =
+proc evalConstentExpr(c: var SemContext; n: var Cursor; expected: TypeCursor): xint =
   let beforeExpr = c.dest.len
   var x = Item(n: n, typ: expected)
   semExpr c, x
@@ -2183,7 +2148,7 @@
     c.addXint state.thisValue, c.dest[declStart].info
     inc n
   else:
-    let explicitValue = evalConstIntExpr(c, n, c.types.autoType) # 4
+    let explicitValue = evalConstentExpr(c, n, c.types.autoType) # 4
     if explicitValue != state.thisValue:
       state.hasHole = true
       state.thisValue = explicitValue
@@ -2525,20 +2490,20 @@
         inc it.n # call tag
         skip it.n # `..`
         c.dest.buildTree RangeX, it.n.info:
-          let a = evalConstIntExpr(c, it.n, selectorType)
-          let b = evalConstIntExpr(c, it.n, selectorType)
+          let a = evalConstentExpr(c, it.n, selectorType)
+          let b = evalConstentExpr(c, it.n, selectorType)
           if seen.doesOverlapOrIncl(a, b):
             buildErr c, info, "overlapping values"
         inc it.n # right paren of call
       elif it.n.exprKind == RangeX:
         takeToken c, it.n
-        let a = evalConstIntExpr(c, it.n, selectorType)
-        let b = evalConstIntExpr(c, it.n, selectorType)
+        let a = evalConstentExpr(c, it.n, selectorType)
+        let b = evalConstentExpr(c, it.n, selectorType)
         if seen.doesOverlapOrIncl(a, b):
           buildErr c, info, "overlapping values"
         wantParRi c, it.n
       else:
-        let a = evalConstIntExpr(c, it.n, selectorType)
+        let a = evalConstentExpr(c, it.n, selectorType)
         if seen.containsOrIncl(a):
           buildErr c, info, "value already handled"
     wantParRi c, it.n
@@ -3042,7 +3007,7 @@
   if lhs.n.kind == Symbol and lhs.kind == TypeY and
       getTypeSection(lhs.n.symId).typevars == "typevars":
     # lhs is a generic type symbol, this is a generic invocation
-    # treat it as a type expression to call semInvoke
+    # treat it as a type expression to call semvoke
     semLocalTypeExpr c, it
     return
   # XXX also check for proc generic instantiation, including symchoice
@@ -3380,9 +3345,10 @@
   wantParRi c, n
   result = move c.dest
 
-proc createSemContext*(config: sink NifConfig; moduleFlags: set[ModuleFlag];
-                       commandLineArgs: sink string): SemContext =
-  result = SemContext(
+proc semcheck*(infile, outfile: string; config: sink NifConfig; moduleFlags: set[ModuleFlag];
+               commandLineArgs: sink string) =
+  var n0 = setupProgram(infile, outfile)
+  var c = SemContext(
     dest: createTokenBuf(),
     types: createBuiltinTypes(),
     thisModuleSuffix: prog.main,
@@ -3391,11 +3357,6 @@
     phase: SemcheckTopLevelSyms,
     routine: SemRoutine(kind: NoSym),
     commandLineArgs: commandLineArgs)
-
-proc semcheck*(infile, outfile: string; config: sink NifConfig; moduleFlags: set[ModuleFlag];
-               commandLineArgs: sink string) =
-  var n0 = setupProgram(infile, outfile)
-  var c = createSemContext(config, moduleFlags, commandLineArgs)
   c.currentScope = Scope(tab: initTable[StrId, seq[Sym]](), up: nil, kind: ToplevelScope)
   # XXX could add self module symbol here
 
