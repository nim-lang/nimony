#       Nimony
# (c) Copyright 2024 Andreas Rumpf
#
# See the file "license.txt", included in this
# distribution, for details about the copyright.

## Semantic checking:
## Most important task is to turn identifiers into symbols and to perform
## type checking.

import std / [tables, sets, syncio, formatfloat, assertions]
include nifprelude
import nimony_model, symtabs, builtintypes, decls, symparser,
  programs, sigmatch, magics, reporters, nifconfig, nifindexes,
  intervals, xints,
  semdata, sembasics, semos, expreval, semborrow

import ".." / gear2 / modnames

# ------------------ include/import handling ------------------------

proc semStmt(c: var SemContext; n: var Cursor)

proc typeMismatch(c: var SemContext; info: PackedLineInfo; got, expected: TypeCursor) =
  c.buildErr info, "type mismatch: got: " & typeToString(got) & " but wanted: " & typeToString(expected)

proc typecheck(c: var SemContext; info: PackedLineInfo; got, expected: TypeCursor) =
  if sameTrees(expected, got):
    discard "fine"
  else:
    c.typeMismatch info, got, expected

proc combineType(c: var SemContext; info: PackedLineInfo; dest: var Cursor; src: Cursor) =
  if typeKind(dest) == AutoT:
    dest = src
  elif sameTrees(dest, src):
    discard "fine"
  else:
    c.typeMismatch info, src, dest

proc implicitlyDiscardable(n: Cursor, noreturnOnly = false): bool =
  template checkBranch(branch) =
    if not implicitlyDiscardable(branch, noreturnOnly):
      return false

  var it = n
  #const
  #  skipForDiscardable = {nkStmtList, nkStmtListExpr,
  #    nkOfBranch, nkElse, nkFinally, nkExceptBranch,
  #    nkElifBranch, nkElifExpr, nkElseExpr, nkBlockStmt, nkBlockExpr,
  #    nkHiddenStdConv, nkHiddenSubConv, nkHiddenDeref}
  while it.kind == ParLe and stmtKind(it) in {StmtsS, BlockS}:
    inc it
    var last = it
    while true:
      skip it
      if it.kind == ParRi:
        it = last
        break
      else:
        last = it

  if it.kind != ParLe: return false
  case stmtKind(it)
  of IfS:
    inc it
    while it.kind != ParRi:
      case it.substructureKind
      of ElifS:
        inc it
        skip it # condition
        checkBranch(it)
        skip it
        skipParRi it
      of ElseS:
        inc it
        checkBranch(it)
        skip it
        skipParRi it
      else:
        error "illformed AST: `elif` or `else` inside `if` expected, got ", it
    # all branches are discardable
    result = true
  of CaseS:
    inc it
    while it.kind != ParRi:
      case it.substructureKind
      of OfS:
        inc it
        skip it # ranges
        checkBranch(it)
        skip it
        skipParRi it
      of ElifS:
        inc it
        skip it # condition
        checkBranch(it)
        skip it
        skipParRi it
      of ElseS:
        inc it
        checkBranch(it)
        skip it
        skipParRi it
      else:
        error "illformed AST: `of`, `elif` or `else` inside `case` expected, got ", it
    # all branches are discardable
    result = true
  #of TryS:
  #  checkBranch(it[0])
  #  for i in 1 ..< it.len:
  #    let branch = it[i]
  #    if branch.kind != nkFinally:
  #      checkBranch(branch[^1])
  #  # all branches are discardable
  #  result = true
  of CallS, CmdS:
    inc it
    if it.kind == Symbol:
      let sym = tryLoadSym(it.symId)
      if sym.status == LacksNothing:
        var decl = sym.decl
        if isRoutine(symKind(decl)):
          inc decl
          skip decl # name
          skip decl # exported
          skip decl # pattern
          skip decl # typevars
          skip decl # params
          skip decl # retType
          # decl should now be pragmas:
          inc decl
          let accepted =
            if noreturnOnly: {NoReturn}
            else: {Discardable, NoReturn}
          while decl.kind != ParRi:
            if pragmaKind(decl) in accepted:
              return true
            skip decl
    result = false
  of RetS, BreakS, ContinueS: # XXX also `raise`
    result = true
  else:
    result = false

proc isNoReturn(n: Cursor): bool {.inline.} =
  result = implicitlyDiscardable(n, noreturnOnly = true)

proc commonType(c: var SemContext; it: var Item; argBegin: int; expected: TypeCursor) =
  if typeKind(expected) == AutoT:
    return
  elif typeKind(it.typ) == AutoT:
    it.typ = expected
    return

  let info = it.n.info
  var m = createMatch(addr c)
  var arg = Item(n: cursorAt(c.dest, argBegin), typ: it.typ)
  if typeKind(arg.typ) == VoidT and isNoReturn(arg.n):
    # noreturn allowed in expression context
    # maybe use sem flags to restrict this to statement branches
    discard
  else:
    typematch m, expected, arg
  endRead(c.dest)
  if m.err:
    when defined(debug):
      shrink c.dest, argBegin
      c.dest.addErrorMsg m
    else:
      c.typeMismatch info, it.typ, expected
  else:
    shrink c.dest, argBegin
    c.dest.add m.args
    it.typ = expected

proc producesVoid(c: var SemContext; info: PackedLineInfo; dest: var Cursor) =
  if typeKind(dest) in {AutoT, VoidT}:
    combineType c, info, dest, c.types.voidType
  else:
    c.typeMismatch info, c.types.voidType, dest

proc producesNoReturn(c: var SemContext; info: PackedLineInfo; dest: var Cursor) =
  if typeKind(dest) in {AutoT, VoidT}:
    combineType c, info, dest, c.types.voidType
  else:
    # allowed in expression context
    discard

proc semInclude(c: var SemContext; it: var Item) =
  var files: seq[string] = @[]
  var hasError = false
  let orig = it.n
  let info = it.n.info
  var x = it.n
  skip it.n
  inc x # skip the `include`
  filenameVal(x, files, hasError)

  if hasError:
    c.buildErr info, "wrong `include` statement", orig
  else:
    for f1 in items(files):
      let f2 = resolveFile(c, getFile(c, info), f1)
      c.meta.includedFiles.add f2
      # check for recursive include files:
      var isRecursive = false
      for a in c.includeStack:
        if a == f2:
          isRecursive = true
          break

      if not isRecursive:
        var buf = parseFile(f2, c.g.config.paths)
        c.includeStack.add f2
        #c.m.includes.add f2
        var n = cursorAt(buf, 0)
        semStmt(c, n)
        c.includeStack.setLen c.includeStack.len - 1
      else:
        var m = ""
        for i in 0..<c.includeStack.len:
          m.add shortenDir c.includeStack[i]
          m.add " -> "
        m.add shortenDir f2
        c.buildErr info, "recursive include: " & m

  producesVoid c, info, it.typ

proc importSingleFile(c: var SemContext; f1, origin: string; info: PackedLineInfo) =
  let f2 = resolveFile(c, origin, f1)
  let suffix = moduleSuffix(f2, c.g.config.paths)
  if not c.processedModules.containsOrIncl(suffix):
    c.meta.importedFiles.add f2
    if needsRecompile(f2, suffix):
      selfExec c, f2

    loadInterface suffix, c.importTab

proc cyclicImport(c: var SemContext; x: var Cursor) =
  c.buildErr x.info, "cyclic module imports are not implemented"

proc semImport(c: var SemContext; it: var Item) =
  let info = it.n.info
  let orig = it.n
  var x = it.n
  skip it.n
  inc x # skip the `import`

  if x.kind == ParLe and x == "pragmax":
    inc x
    var y = x
    skip y
    if y.substructureKind == PragmasS:
      inc y
      if y.kind == Ident and pool.strings[y.litId] == "cyclic":
        cyclicImport(c, x)
        return

  var files: seq[string] = @[]
  var hasError = false
  filenameVal(x, files, hasError)
  if hasError:
    c.buildErr info, "wrong `import` statement", orig
  else:
    let origin = getFile(c, info)
    for f in files:
      importSingleFile c, f, origin, info

  producesVoid c, info, it.typ

# -------------------- declare `result` -------------------------

proc classifyType(c: var SemContext; n: Cursor): TypeKind =
  result = typeKind(n)

proc declareResult(c: var SemContext; info: PackedLineInfo): SymId =
  if c.routine.kind in {ProcY, FuncY, ConverterY, MethodY, MacroY} and
      classifyType(c, c.routine.returnType) != VoidT:
    let name = pool.strings.getOrIncl("result")
    result = identToSym(c, name, ResultY)
    let s = Sym(kind: ResultY, name: result,
                pos: c.dest.len)
    discard c.currentScope.addNonOverloadable(name, s)

    let declStart = c.dest.len
    buildTree c.dest, ResultS, info:
      c.dest.add symdefToken(result, info) # name
      c.dest.addDotToken() # export marker
      c.dest.addDotToken() # pragmas
      # XXX ^ pragma should be `.noinit` if the proc decl has it
      c.dest.copyTree(c.routine.returnType) # type
      c.dest.addDotToken() # value
    publish c, result, declStart
  else:
    result = SymId(0)

# -------------------- generics ---------------------------------

proc newSymId(c: var SemContext; s: SymId): SymId =
  var isGlobal = false
  var name = extractBasename(pool.syms[s], isGlobal)
  if isGlobal:
    c.makeGlobalSym(name)
  else:
    c.makeLocalSym(name)
  result = pool.syms.getOrIncl(name)

type
  SubsContext = object
    newVars: Table[SymId, SymId]
    params: ptr Table[SymId, Cursor]

proc subs(c: var SemContext; dest: var TokenBuf; sc: var SubsContext; body: Cursor) =
  var nested = 0
  var n = body
  let isAtom = n.kind != ParLe
  while true:
    case n.kind
    of UnknownToken, EofToken, DotToken, Ident, StringLit, CharLit, IntLit, UIntLit, FloatLit:
      dest.add n
    of Symbol:
      let s = n.symId
      let arg = sc.params[].getOrDefault(s)
      if arg != default(Cursor):
        dest.addSubtree arg
      else:
        let nv = sc.newVars.getOrDefault(s)
        if nv != SymId(0):
          dest.add symToken(nv, n.info)
        else:
          dest.add n # keep Symbol as it was
    of SymbolDef:
      let s = n.symId
      let newDef = newSymId(c, s)
      sc.newVars[s] = newDef
      dest.add symdefToken(newDef, n.info)
    of ParLe:
      dest.add n
      inc nested
    of ParRi:
      dest.add n
      dec nested
      if nested == 0: break
    if isAtom: break
    inc n

include templates

proc produceInvoke(c: var SemContext; dest: var TokenBuf; req: InstRequest;
                   typeVars: Cursor; info: PackedLineInfo) =
  dest.buildTree InvokeT, info:
    dest.add symToken(req.origin, info)
    var typeVars = typeVars
    if typeVars.substructureKind == TypevarsS:
      inc typeVars
      while typeVars.kind != ParRi:
        if typeVars.symKind == TypeVarY:
          var tv = typeVars
          inc tv
          dest.copyTree req.inferred[tv.symId]
        skip typeVars

proc subsGenericType(c: var SemContext; dest: var TokenBuf; req: InstRequest) =
  #[
  What we need to do is rather simple: A generic instantiation is
  the typical (type :Name ex generic_params pragmas body) tuple but
  this time the generic_params list the used `Invoke` construct for the
  instantiation.
  ]#
  let info = req.requestFrom[^1]
  let decl = getTypeSection(req.origin)
  dest.buildTree TypeS, info:
    dest.add symdefToken(req.targetSym, info)
    dest.addDotToken() # export
    produceInvoke c, dest, req, decl.typevars, info
    # take the pragmas from the origin:
    dest.copyTree decl.pragmas
    var sc = SubsContext(params: addr req.inferred)
    subs(c, dest, sc, decl.body)

proc subsGenericProc(c: var SemContext; dest: var TokenBuf; req: InstRequest) =
  let info = req.requestFrom[^1]
  let decl = getProcDecl(req.origin)
  dest.buildTree decl.kind, info:
    dest.add symdefToken(req.targetSym, info)
    if decl.exported.kind == ParLe:
      # magic?
      dest.copyTree decl.exported
    else:
      dest.addDotToken()
    dest.copyTree decl.pattern
    produceInvoke c, dest, req, decl.typevars, info

    var sc = SubsContext(params: addr req.inferred)
    subs(c, dest, sc, decl.params)
    subs(c, dest, sc, decl.retType)
    subs(c, dest, sc, decl.effects)
    subs(c, dest, sc, decl.pragmas)
    subs(c, dest, sc, decl.body)

template withFromInfo(req: InstRequest; body: untyped) =
  let oldLen = c.instantiatedFrom.len
  for jnfo in items(req.requestFrom):
    pushErrorContext c, jnfo
  body
  shrink c.instantiatedFrom, oldLen

type
  TypeDeclContext = enum
    InLocalDecl, InTypeSection, InObjectDecl, InParamDecl, InInheritanceDecl, InReturnTypeDecl, AllowValues,
    InGenericConstraint

proc semLocalTypeImpl(c: var SemContext; n: var Cursor; context: TypeDeclContext)

proc semLocalType(c: var SemContext; n: var Cursor; context = InLocalDecl): TypeCursor =
  let insertPos = c.dest.len
  semLocalTypeImpl c, n, context
  assert c.dest.len > insertPos
  result = typeToCursor(c, insertPos)

proc semTypeSection(c: var SemContext; n: var Cursor)
proc instantiateGenericType(c: var SemContext; req: InstRequest) =
  var dest = createTokenBuf(30)
  withFromInfo req:
    subsGenericType c, dest, req
    var n = beginRead(dest)
    semTypeSection c, n

type
  PassKind = enum checkSignatures, checkBody, checkGenericInst, checkConceptProc

proc semProc(c: var SemContext; it: var Item; kind: SymKind; pass: PassKind)
proc instantiateGenericProc(c: var SemContext; req: InstRequest) =
  var dest = createTokenBuf(40)
  withFromInfo req:
    subsGenericProc c, dest, req
    var it = Item(n: beginRead(dest), typ: c.types.autoType)
    #echo "now in generic proc: ", toString(it.n)
    semProc c, it, it.n.symKind, checkGenericInst

proc instantiateGenerics(c: var SemContext) =
  while c.typeRequests.len + c.procRequests.len > 0:
    # This way with `move` ensures it is safe even though
    # the semchecking of generics can add to `c.typeRequests`
    # or to `c.procRequests`. This is subtle!
    let typeReqs = move(c.typeRequests)
    for t in typeReqs: instantiateGenericType c, t
    let procReqs = move(c.procRequests)
    for p in procReqs: instantiateGenericProc c, p

# -------------------- sem checking -----------------------------

type
  SemFlag = enum
    KeepMagics
    PreferIterators

proc semExpr(c: var SemContext; it: var Item; flags: set[SemFlag] = {})

proc fetchSym(c: var SemContext; s: SymId): Sym =
  # yyy find a better solution
  var name = pool.syms[s]
  extractBasename name
  let identifier = pool.strings.getOrIncl(name)
  var it {.cursor.} = c.currentScope
  while it != nil:
    for sym in it.tab.getOrDefault(identifier):
      if sym.name == s:
        return sym
    it = it.up

  let res = tryLoadSym(s)
  if res.status == LacksNothing:
    result = Sym(kind: symKind(res.decl), name: s, pos: ImportedPos)
  else:
    result = Sym(kind: NoSym, name: s, pos: InvalidPos)

proc semBoolExpr(c: var SemContext; n: var Cursor) =
  var it = Item(n: n, typ: c.types.autoType)
  semExpr c, it
  n = it.n
  if classifyType(c, it.typ) != BoolT:
    buildErr c, it.n.info, "expected `bool` but got: " & typeToString(it.typ)

proc semConstBoolExpr(c: var SemContext; n: var Cursor) =
  let start = c.dest.len
  var it = Item(n: n, typ: c.types.autoType)
  semExpr c, it
  n = it.n
  if classifyType(c, it.typ) != BoolT:
    buildErr c, it.n.info, "expected `bool` but got: " & typeToString(it.typ)
  var e = cursorAt(c.dest, start)
  var valueBuf = evalExpr(e)
  endRead(c.dest)
  let value = cursorAt(valueBuf, 0)
  if not isConstBoolValue(value):
    if value.kind == ParLe and value.tagId == ErrT:
      c.dest.add valueBuf
    else:
      buildErr c, it.n.info, "expected constant bool value but got: " & toString(value, false)
  else:
    c.dest.shrink start
    c.dest.add valueBuf

proc semConstStrExpr(c: var SemContext; n: var Cursor) =
  let start = c.dest.len
  var it = Item(n: n, typ: c.types.autoType)
  semExpr c, it
  n = it.n
  if classifyType(c, it.typ) != StringT:
    buildErr c, it.n.info, "expected `string` but got: " & typeToString(it.typ)
  var e = cursorAt(c.dest, start)
  var valueBuf = evalExpr(e)
  endRead(c.dest)
  let value = cursorAt(valueBuf, 0)
  if not isConstStringValue(value):
    if value.kind == ParLe and value.tagId == ErrT:
      c.dest.add valueBuf
    else:
      buildErr c, it.n.info, "expected constant string value but got: " & toString(value, false)
  else:
    c.dest.shrink start
    c.dest.add valueBuf

proc semConstIntExpr(c: var SemContext; n: var Cursor) =
  let start = c.dest.len
  var it = Item(n: n, typ: c.types.autoType)
  semExpr c, it
  n = it.n
  if classifyType(c, it.typ) != IntT:
    buildErr c, it.n.info, "expected `int` but got: " & typeToString(it.typ)
  var e = cursorAt(c.dest, start)
  var valueBuf = evalExpr(e)
  endRead(c.dest)
  let value = cursorAt(valueBuf, 0)
  if not isConstIntValue(value):
    if value.kind == ParLe and value.tagId == ErrT:
      c.dest.add valueBuf
    else:
      buildErr c, it.n.info, "expected constant integer value but got: " & toString(value, false)
  else:
    c.dest.shrink start
    c.dest.add valueBuf

proc isLastSon(n: Cursor): bool =
  var n = n
  skip n
  result = n.kind == ParRi

proc semStmtsExprImpl(c: var SemContext; it: var Item) =
  while it.n.kind != ParRi:
    if not isLastSon(it.n):
      semStmt c, it.n
    else:
      semExpr c, it
  wantParRi c, it.n

proc semStmtsExpr(c: var SemContext; it: var Item) =
  takeToken c, it.n
  semStmtsExprImpl c, it

proc semProcBody(c: var SemContext; itB: var Item) =
  let beforeBodyPos = c.dest.len
  let info = itB.n.info
  var it = Item(n: itB.n, typ: c.types.autoType)
  semStmtsExprImpl c, it
  if c.routine.kind == TemplateY:
    typecheck(c, info, it.typ, c.routine.returnType)
  elif classifyType(c, it.typ) == VoidT:
    discard "ok"
  else:
    typecheck(c, info, it.typ, c.routine.returnType)
    # transform `expr` to `result = expr`:
    if c.routine.resId != SymId(0):
      var prefix = [
        parLeToken(pool.tags.getOrIncl($AsgnS), info),
        symToken(c.routine.resId, info)]
      c.dest.insert prefix, beforeBodyPos
      c.dest.addParRi()
  itB.n = it.n

proc semStmt(c: var SemContext; n: var Cursor) =
  let info = n.info
  var it = Item(n: n, typ: c.types.autoType)
  let exPos = c.dest.len
  semExpr c, it
  if classifyType(c, it.typ) in {NoType, VoidT, AutoT}:
    discard "ok"
  else:
    # analyze the expression that was just produced:
    let ex = cursorAt(c.dest, exPos)
    let discardable = implicitlyDiscardable(ex)
    endRead(c.dest)
    if not discardable:
      buildErr c, info, "expression of type `" & typeToString(it.typ) & "` must be discarded"
  n = it.n

template emptyNode(): Cursor =
  # XXX find a better solution for this
  c.types.voidType

template skipToLocalType(n) =
  inc n # skip ParLe
  inc n # skip name
  skip n # skip export marker
  skip n # skip pragmas

template skipToParams(n) =
  inc n # skip ParLe
  skip n # skip name
  skip n # skip export marker
  skip n # skip pattern
  skip n # skip generics

proc fetchType(c: var SemContext; n: Cursor; s: Sym): TypeCursor =
  if s.kind == NoSym:
    c.buildErr n.info, "undeclared identifier"
    result = c.types.autoType
  else:
    let res = declToCursor(c, s)
    if res.status == LacksNothing:
      var d = res.decl
      if s.kind.isLocal:
        skipToLocalType d
      elif s.kind.isRoutine:
        skipToParams d
      else:
        # XXX enum field, object field?
        assert false, "not implemented"
      result = d
    else:
      c.buildErr n.info, "could not load symbol: " & pool.syms[s.name] & "; errorCode: " & $res.status
      result = c.types.autoType

proc pickBestMatch(c: var SemContext; m: openArray[Match]): int =
  result = -1
  var other = -1
  for i in 0..<m.len:
    if not m[i].err:
      if result < 0:
        result = i
      else:
        case cmpMatches(m[result], m[i])
        of NobodyWins:
          other = i
        of FirstWins:
          discard "result remains the same"
        of SecondWins:
          result = i
          other = -1
  if other >= 0: result = -2 # ambiguous

const
  ConceptProcY = CchoiceY

type MagicCallKind = enum
  NonMagicCall, MagicCall, MagicCallNeedsSemcheck

proc addFn(c: var SemContext; fn: FnCandidate; fnOrig: Cursor; args: openArray[Item]): MagicCallKind =
  result = NonMagicCall
  if fn.kind in RoutineKinds:
    assert fn.sym != SymId(0)
    let res = tryLoadSym(fn.sym)
    if res.status == LacksNothing:
      var n = res.decl
      inc n # skip the symbol kind
      if n.kind == SymbolDef:
        inc n # skip the SymbolDef
        if n.kind == ParLe:
          if n.exprKind in {DefinedX, DeclaredX, CompilesX, TypeofX,
              SizeofX, LowX, HighX, AddrX}:
            # magic needs semchecking after overloading
            result = MagicCallNeedsSemcheck
          else:
            result = MagicCall
          # ^ export marker position has a `(`? If so, it is a magic!
          copyKeepLineInfo c.dest[c.dest.len-1], n.load # overwrite the `(call` node with the magic itself
          inc n
          if n.kind == IntLit:
            if pool.integers[n.intId] == TypedMagic:
              c.dest.addSubtree args[0].typ
            else:
              c.dest.add n
            inc n
          if n.kind != ParRi:
            error "broken `magic`: expected ')', but got: ", n
    if result == NonMagicCall:
      c.dest.add symToken(fn.sym, fnOrig.info)
  elif fn.kind == ConceptProcY and fn.sym != SymId(0):
    c.dest.add identToken(symToIdent(fn.sym), fnOrig.info)
  else:
    c.dest.addSubtree fnOrig

proc semTemplateCall(c: var SemContext; it: var Item; fnId: SymId; beforeCall: int;
                     m: Match) =
  var expandedInto = createTokenBuf(30)

  let s = fetchSym(c, fnId)
  let res = declToCursor(c, s)
  if res.status == LacksNothing:
    let args = cursorAt(c.dest, beforeCall + 2)
    let firstVarargMatch = cursorAt(c.dest, beforeCall + 2 + m.firstVarargPosition)
    expandTemplate(c, expandedInto, res.decl, args, firstVarargMatch, addr m.inferred)
    # We took 2 cursors, so we have to do the `endRead` twice too:
    endRead(c.dest)
    endRead(c.dest)
    shrink c.dest, beforeCall
    var a = Item(n: cursorAt(expandedInto, 0), typ: c.types.autoType)
    semExpr c, a
    it.typ = a.typ
    it.kind = a.kind
  else:
    c.buildErr it.n.info, "could not load symbol: " & pool.syms[fnId] & "; errorCode: " & $res.status

proc sameIdent(sym: SymId; str: StrId): bool =
  # XXX speed this up by using the `fieldCache` idea
  var name = pool.syms[sym]
  extractBasename(name)
  result = pool.strings.getOrIncl(name) == str

proc sameIdent(a, b: SymId): bool =
  # XXX speed this up by using the `fieldCache` idea
  var x = pool.syms[a]
  extractBasename(x)
  var y = pool.syms[b]
  extractBasename(y)
  result = x == y

type
  FnCandidates = object
    a: seq[FnCandidate]
    s: HashSet[SymId]

proc addUnique(c: var FnCandidates; x: FnCandidate) =
  if not containsOrIncl(c.s, x.sym):
    c.a.add x

proc maybeAddConceptMethods(c: var SemContext; fn: StrId; typevar: SymId; cands: var FnCandidates) =
  let res = tryLoadSym(typevar)
  assert res.status == LacksNothing
  let local = asLocal(res.decl)
  if local.kind == TypevarY and local.typ.kind == Symbol:
    let concpt = local.typ.symId
    let section = getTypeSection concpt

    var ops = section.body
    inc ops  # (concept
    skip ops # .
    skip ops # .
    skip ops #   (typevar Self ...)
    if ops == "stmts":
      inc ops
      while ops.kind != ParRi:
        let sk = ops.symKind
        if sk in RoutineKinds:
          var prc = ops
          inc prc # (proc
          if prc.kind == SymbolDef and sameIdent(prc.symId, fn):
            var d = ops
            skipToParams d
            cands.addUnique FnCandidate(kind: ConceptProcY, sym: prc.symId, typ: d)
        skip ops

proc considerTypeboundOps(c: var SemContext; m: var seq[Match]; candidates: FnCandidates; args: openArray[Item], genericArgs: Cursor) =
  for candidate in candidates.a:
    m.add createMatch(addr c)
    sigmatch(m[^1], candidate, args, genericArgs)

proc requestRoutineInstance(c: var SemContext; origin: SymId; m: var Match;
                            info: PackedLineInfo): ProcInstance =
  let key = typeToCanon(m.typeArgs, 0)
  var targetSym = c.instantiatedProcs.getOrDefault(key)
  if targetSym == SymId(0):
    let targetSym = newSymId(c, origin)
    var signature = createTokenBuf(30)
    let decl = getProcDecl(origin)
    assert decl.typevars == "typevars", pool.syms[origin]
    buildTree signature, decl.kind, info:
      signature.add symdefToken(targetSym, info)
      signature.addDotToken() # a generic instance is not exported
      signature.copyTree decl.pattern
      # InvokeT for the generic params:
      signature.buildTree InvokeT, info:
        signature.add symToken(origin, info)
        signature.add m.typeArgs
      var sc = SubsContext(params: addr m.inferred)
      subs(c, signature, sc, decl.params)
      let beforeRetType = signature.len
      subs(c, signature, sc, decl.retType)
      subs(c, signature, sc, decl.pragmas)
      subs(c, signature, sc, decl.effects)
      signature.addDotToken() # no body

    result = ProcInstance(targetSym: targetSym, procType: cursorAt(signature, 0),
      returnType: cursorAt(signature, beforeRetType))
    publish targetSym, ensureMove signature

    c.instantiatedProcs[key] = targetSym
    var req = InstRequest(
      origin: origin,
      targetSym: targetSym,
      inferred: move(m.inferred)
    )
    for ins in c.instantiatedFrom: req.requestFrom.add ins
    req.requestFrom.add info

    c.procRequests.add ensureMove req
  else:
    let res = tryLoadSym(targetSym)
    assert res.status == LacksNothing
    var n = res.decl
    skipToParams n
    skip n
    result = ProcInstance(targetSym: targetSym, procType: res.decl,
      returnType: n)
  assert result.returnType.kind != UnknownToken

proc typeofCallIs(c: var SemContext; it: var Item; beforeCall: int; returnType: TypeCursor) {.inline.} =
  let expected = it.typ
  it.typ = returnType
  commonType c, it, beforeCall, expected

proc getFnIdent(c: var SemContext): StrId =
  var n = beginRead(c.dest)
  result = getIdent(c, n)
  endRead(c.dest)

type
  DotExprState = enum
    MatchedDot, FailedDot, InvalidDot

proc tryBuiltinDot(c: var SemContext; it: var Item; lhs: Item; fieldName: StrId; info: PackedLineInfo): DotExprState

proc semBuiltinSubscript(c: var SemContext; lhs: Item; it: var Item)

type
  CallState = object
    beforeCall: int
    fn: Item
    fnKind: SymKind
    callNode: PackedToken
    dest, genericDest: TokenBuf
    args: seq[Item]
    hasGenericArgs: bool
    candidates: FnCandidates

proc untypedCall(c: var SemContext; it: var Item; cs: CallState) =
  c.dest.add cs.callNode
  c.dest.addSubtree cs.fn.n
  for a in cs.args:
    c.dest.addSubtree a.n
  typeofCallIs c, it, cs.beforeCall, c.types.autoType
  wantParRi c, it.n

proc semConvFromCall(c: var SemContext; it: var Item; cs: CallState) =
  const IntegralTypes = {FloatT, CharT, IntT, UIntT, BoolT}
  let beforeExpr = c.dest.len
  let info = cs.callNode.info
  c.dest.add parLeToken(ConvX, info)
  var destType = cs.fn.typ
  if destType.typeKind == TypedescT: inc destType
  c.dest.copyTree destType

  var srcType = skipModifier(cs.args[0].typ)

  # distinct type conversion?
  var isDistinct = false
  let destBase = skipDistinct(destType, isDistinct)
  let srcBase = skipDistinct(srcType, isDistinct)

  if destBase.typeKind in IntegralTypes and srcBase.typeKind in IntegralTypes:
    discard "ok"
    # XXX Add hderef here somehow
    c.dest.addSubtree cs.args[0].n
  elif isDistinct:
    var arg = Item(n: cs.args[0].n, typ: srcBase)
    var m = createMatch(addr c)
    typematch m, destBase, arg
    if m.err:
      c.typeMismatch info, cs.args[0].typ, destType
    else:
      # distinct type conversions can also involve conversions
      # between different integer sizes or object types and then
      # `m.args` contains these so use them here:
      c.dest.add m.args
  else:
    # maybe object types with an inheritance relation?
    var arg = cs.args[0]
    var m = createMatch(addr c)
    typematch m, destType, arg
    if not m.err:
      c.dest.add m.args
    else:
      # also try the other direction:
      var m = createMatch(addr c)
      m.flipped = true
      arg.typ = destType
      typematch m, srcType, arg
      if not m.err:
        c.dest.add m.args
      else:
        c.typeMismatch info, cs.args[0].typ, destType

  wantParRi c, it.n
  commonType c, it, beforeExpr, destType

proc resolveOverloads(c: var SemContext; it: var Item; cs: var CallState) =
  let genericArgs =
    if cs.hasGenericArgs: cursorAt(cs.genericDest, 0)
    else: emptyNode()

  var m: seq[Match] = @[]
  if cs.fn.n.exprKind in {OchoiceX, CchoiceX}:
    var f = cs.fn.n
    inc f
    while f.kind != ParRi:
      if f.kind == Symbol:
        let sym = f.symId
        let s = fetchSym(c, sym)
        let candidate = FnCandidate(kind: s.kind, sym: sym, typ: fetchType(c, f, s))
        m.add createMatch(addr c)
        sigmatch(m[^1], candidate, cs.args, genericArgs)
      else:
        buildErr c, cs.fn.n.info, "`choice` node does not contain `symbol`"
      inc f
    considerTypeboundOps(c, m, cs.candidates, cs.args, genericArgs)
  elif cs.fn.n.kind == Ident:
    # error should have been given above already:
    # buildErr c, fn.n.info, "attempt to call undeclared routine"
    discard
  elif cs.fn.typ.typeKind == TypedescT and cs.args.len == 1:
    semConvFromCall c, it, cs
    return
  else:
    # Keep in mind that proc vars are a thing:
    let sym = if cs.fn.n.kind == Symbol: cs.fn.n.symId else: SymId(0)
    let candidate = FnCandidate(kind: cs.fnKind, sym: sym, typ: cs.fn.typ)
    m.add createMatch(addr c)
    sigmatch(m[^1], candidate, cs.args, genericArgs)
    considerTypeboundOps(c, m, cs.candidates, cs.args, genericArgs)
  let idx = pickBestMatch(c, m)

  c.dest.add cs.callNode
  if idx >= 0:
    let finalFn = m[idx].fn
    let isMagic = c.addFn(finalFn, cs.fn.n, cs.args)
    c.dest.add m[idx].args
    wantParRi c, it.n

    if finalFn.kind == TemplateY:
      typeofCallIs c, it, cs.beforeCall, m[idx].returnType
      if c.templateInstCounter <= MaxNestedTemplates:
        inc c.templateInstCounter
        withErrorContext c, cs.callNode.info:
          semTemplateCall c, it, finalFn.sym, cs.beforeCall, m[idx]
        dec c.templateInstCounter
      else:
        buildErr c, cs.callNode.info, "recursion limit exceeded for template expansions"
    elif isMagic == MagicCallNeedsSemcheck:
      # semcheck produced magic expression
      var magicExprBuf = createTokenBuf(c.dest.len - cs.beforeCall)
      magicExprBuf.addUnstructured cursorAt(c.dest, cs.beforeCall)
      endRead(c.dest)
      c.dest.shrink cs.beforeCall
      var magicExpr = Item(n: cursorAt(magicExprBuf, 0), typ: it.typ)
      semExpr c, magicExpr
      it.typ = magicExpr.typ
    elif c.routine.inGeneric == 0 and m[idx].inferred.len > 0 and isMagic == NonMagicCall:
      assert cs.fn.n.kind == Symbol
      let inst = c.requestRoutineInstance(cs.fn.n.symId, m[idx], cs.callNode.info)
      c.dest[cs.beforeCall+1].setSymId inst.targetSym
      typeofCallIs c, it, cs.beforeCall, inst.returnType
    else:
      typeofCallIs c, it, cs.beforeCall, m[idx].returnType

  elif idx == -2:
    buildErr c, cs.callNode.info, "ambiguous call"
    wantParRi c, it.n
  elif m.len > 0:
    wantParRi c, it.n
    var errorMsg = "Type mismatch at [position]"
    for i in 0..<m.len:
      errorMsg.add "\n"
      addErrorMsg errorMsg, m[i]
    c.dest.addParLe ErrT, cs.callNode.info
    c.dest.addStrLit errorMsg
    c.dest.addParRi()
  else:
    buildErr c, cs.callNode.info, "undeclared identifier"
    wantParRi c, it.n

proc semCall(c: var SemContext; it: var Item) =
  var cs = CallState(
    beforeCall: c.dest.len,
    callNode: it.n.load(),
    dest: createTokenBuf(16)
  )
  inc it.n
  swap c.dest, cs.dest
  cs.fn = Item(n: it.n, typ: c.types.autoType)
  var fnName = StrId(0)
  var argIndexes: seq[int] = @[]
  if cs.fn.n.exprKind == AtX:
    inc cs.fn.n # skip tag
    var lhsBuf = createTokenBuf(4)
    var lhs = Item(n: cs.fn.n, typ: c.types.autoType)
    swap c.dest, lhsBuf
    semExpr c, lhs, {KeepMagics}
    swap c.dest, lhsBuf
    cs.fn.n = lhs.n
    lhs.n = cursorAt(lhsBuf, 0)
    if lhs.n.kind == Symbol and isRoutine(lhs.kind):
      let res = tryLoadSym(lhs.n.symId)
      assert res.status == LacksNothing
      if isGeneric(asRoutine(res.decl)):
        cs.hasGenericArgs = true
        cs.genericDest = createTokenBuf(16)
        swap c.dest, cs.genericDest
        while cs.fn.n.kind != ParRi:
          # XXX semLocalType should build `static` types for values
          discard semLocalType(c, cs.fn.n)
        swap c.dest, cs.genericDest
        skipParRi cs.fn.n
        it.n = cs.fn.n
        c.dest.addSubtree lhs.n
        cs.fn.typ = lhs.typ
        cs.fn.kind = lhs.kind
        fnName = getFnIdent(c)
    if not cs.hasGenericArgs:
      semBuiltinSubscript(c, lhs, cs.fn)
      fnName = getFnIdent(c)
      it.n = cs.fn.n
  elif cs.fn.n.exprKind == DotX:
    let dotStart = c.dest.len
    let dotInfo = cs.fn.n.info
    # read through the dot expression first:
    inc cs.fn.n # skip tag
    var lhsBuf = createTokenBuf(4)
    var lhs = Item(n: cs.fn.n, typ: c.types.autoType)
    swap c.dest, lhsBuf
    semExpr c, lhs
    swap c.dest, lhsBuf
    cs.fn.n = lhs.n
    lhs.n = cursorAt(lhsBuf, 0)
    let fieldNameCursor = cs.fn.n
    let fieldName = getIdent(c, cs.fn.n)
    # skip optional inheritance depth:
    if cs.fn.n.kind == IntLit:
      inc cs.fn.n
    skipParRi cs.fn.n
    it.n = cs.fn.n
    # now interpret the dot expression:
    let dotState = tryBuiltinDot(c, cs.fn, lhs, fieldName, dotInfo)
    if dotState == FailedDot or
        # also ignore non-proc fields:
        (dotState == MatchedDot and cs.fn.typ.typeKind != ProcT):
      # turn a.b(...) into b(a, ...)
      # first, delete the output of `tryBuiltinDot`:
      c.dest.shrink dotStart
      # sem b:
      cs.fn = Item(n: fieldNameCursor, typ: c.types.autoType)
      semExpr c, cs.fn, {KeepMagics}
      fnName = getFnIdent(c)
      # add a as argument:
      let lhsIndex = c.dest.len
      c.dest.addSubtree lhs.n
      argIndexes.add lhsIndex
      # scope extension: If the type is Typevar and it has attached
      # a concept, use the concepts symbols too:
      if fnName != StrId(0) and lhs.typ.kind == Symbol:
        maybeAddConceptMethods c, fnName, lhs.typ.symId, cs.candidates
      # lhs.n escapes here, but is not read and will be set by argIndexes:
      cs.args.add lhs
  else:
    semExpr(c, cs.fn, {KeepMagics})
    fnName = getFnIdent(c)
    it.n = cs.fn.n
  cs.fnKind = cs.fn.kind
  var skipSemCheck = false
  while it.n.kind != ParRi:
    var arg = Item(n: it.n, typ: c.types.autoType)
    argIndexes.add c.dest.len
    semExpr c, arg
    if arg.typ.typeKind == UntypedT:
      skipSemCheck = true
    # scope extension: If the type is Typevar and it has attached
    # a concept, use the concepts symbols too:
    if fnName != StrId(0) and arg.typ.kind == Symbol:
      maybeAddConceptMethods c, fnName, arg.typ.symId, cs.candidates
    it.n = arg.n
    cs.args.add arg
  assert cs.args.len == argIndexes.len
  swap c.dest, cs.dest
  cs.fn.n = beginRead(cs.dest)
  for i in 0 ..< cs.args.len:
    cs.args[i].n = cursorAt(cs.dest, argIndexes[i])
  if skipSemCheck:
    untypedCall c, it, cs
  else:
<<<<<<< HEAD
    # Keep in mind that proc vars are a thing:
    let sym = if fn.n.kind == Symbol: fn.n.symId else: SymId(0)
    let candidate = FnCandidate(kind: fnKind, sym: sym, typ: fn.typ)
    m.add createMatch(addr c)
    sigmatch(m[^1], candidate, args, genericArgs)
    considerTypeboundOps(c, m, candidates, args, genericArgs)
  let idx = pickBestMatch(c, m)

  c.dest.add callNode
  if idx >= 0:
    let finalFn = m[idx].fn
    let isMagic = c.addFn(finalFn, fn.n, args)
    c.dest.add m[idx].args
    wantParRi c, it.n

    if finalFn.kind == TemplateY:
      typeofCallIs c, it, beforeCall, m[idx].returnType
      if c.templateInstCounter <= MaxNestedTemplates:
        inc c.templateInstCounter
        withErrorContext c, callNode.info:
          semTemplateCall c, it, finalFn.sym, beforeCall, addr m[idx].inferred
        dec c.templateInstCounter
      else:
        buildErr c, callNode.info, "recursion limit exceeded for template expansions"
    elif c.routine.inGeneric == 0 and m[idx].inferred.len > 0 and not isMagic:
      assert fn.n.kind == Symbol
      let inst = c.requestRoutineInstance(fn.n.symId, m[idx], callNode.info)
      c.dest[beforeCall+1].setSymId inst.targetSym
      typeofCallIs c, it, beforeCall, inst.returnType
    else:
      typeofCallIs c, it, beforeCall, m[idx].returnType

  elif idx == -2:
    buildErr c, callNode.info, "ambiguous call"
    wantParRi c, it.n
  elif m.len > 0:
    wantParRi c, it.n
    var errorMsg = "Type mismatch at [position]"
    for i in 0..<m.len:
      errorMsg.add "\n"
      addErrorMsg errorMsg, m[i]
    c.dest.addParLe ErrT, callNode.info
    c.dest.addStrLit errorMsg
    c.dest.addDotToken()
    c.dest.addParRi()
  else:
    buildErr c, callNode.info, "undeclared identifier"
    wantParRi c, it.n
=======
    resolveOverloads c, it, cs
>>>>>>> b484f8eb

proc findObjField(t: Cursor; name: StrId; level = 0): ObjField =
  assert t == "object"
  var n = t
  inc n # skip `(object` token
  let baseType = n
  skip n # skip basetype
  while n.kind == ParLe and n.substructureKind == FldS:
    inc n # skip FldS
    if n.kind == SymbolDef and sameIdent(n.symId, name):
      let symId = n.symId
      inc n # skip name
      skip n # export marker
      skip n # pragmas
      return ObjField(sym: symId, level: level, typ: n)
    skip n # skip name
    skip n # export marker
    skip n # pragmas
    skip n # type
    skip n # value
  if baseType.kind == Symbol:
    result = findObjField(objtypeImpl(baseType.symId), name, level+1)
  else:
    result = ObjField(level: -1)

proc tryBuiltinDot(c: var SemContext; it: var Item; lhs: Item; fieldName: StrId; info: PackedLineInfo): DotExprState =
  let exprStart = c.dest.len
  let expected = it.typ
  c.dest.addParLe(DotX, info)
  c.dest.addSubtree lhs.n
  result = FailedDot
  if fieldName == StrId(0):
    # fatal error
    c.buildErr info, "identifier after `.` expected"
    result = InvalidDot
  else:
    let t = skipModifier(lhs.typ)
    if t.kind == Symbol:
      let objType = objtypeImpl(t.symId)
      if objType.typeKind == ObjectT:
        let field = findObjField(objType, fieldName)
        if field.level >= 0:
          c.dest.add symToken(field.sym, info)
          c.dest.add intToken(pool.integers.getOrIncl(field.level), info)
          it.typ = field.typ # will be fit later with commonType
          it.kind = FldY
          result = MatchedDot
        else:
          c.dest.add identToken(fieldName, info)
          c.buildErr info, "undeclared field: " & pool.strings[fieldName]
      else:
        c.dest.add identToken(fieldName, info)
        c.buildErr info, "object type expected"
    elif t.typeKind == TupleT:
      var tup = t
      inc tup
      while tup.kind != ParRi:
        let field = asLocal(tup)
        if field.name.kind == SymbolDef and sameIdent(field.name.symId, fieldName):
          c.dest.add symToken(field.name.symId, info)
          it.typ = field.typ # will be fit later with commonType
          it.kind = FldY
          result = MatchedDot
          break
        skip tup
      if result != MatchedDot:
        c.dest.add identToken(fieldName, info)
        c.buildErr info, "undeclared field: " & pool.strings[fieldName]
      c.dest.add intToken(pool.integers.getOrIncl(0), info)
    else:
      c.dest.add identToken(fieldName, info)
      c.buildErr info, "object type expected"
  c.dest.addParRi()
  if result == MatchedDot:
    commonType c, it, exprStart, expected

proc semDot(c: var SemContext, it: var Item) =
  let exprStart = c.dest.len
  let info = it.n.info
  let expected = it.typ
  # read through the dot expression first:
  inc it.n # skip tag
  var lhsBuf = createTokenBuf(4)
  var lhs = Item(n: it.n, typ: c.types.autoType)
  swap c.dest, lhsBuf
  semExpr c, lhs
  swap c.dest, lhsBuf
  it.n = lhs.n
  lhs.n = cursorAt(lhsBuf, 0)
  let fieldNameCursor = it.n
  let fieldName = getIdent(c, it.n)
  # skip optional inheritance depth:
  if it.n.kind == IntLit:
    inc it.n
  skipParRi it.n
  # now interpret the dot expression:
  let state = tryBuiltinDot(c, it, lhs, fieldName, info)
  if state == FailedDot:
    # attempt a dot call, i.e. build b(a) from a.b
    c.dest.shrink exprStart
    var callBuf = createTokenBuf(16)
    callBuf.addParLe(CallX, info)
    callBuf.add fieldNameCursor
    callBuf.addSubtree lhs.n # add lhs as first argument
    callBuf.addParRi()
    var call = Item(n: cursorAt(callBuf, 0), typ: expected)
    # error messages aren't specialized for now
    semCall c, call
    it.typ = call.typ

proc semWhile(c: var SemContext; it: var Item) =
  let info = it.n.info
  takeToken c, it.n
  semBoolExpr c, it.n
  inc c.routine.inLoop
  withNewScope c:
    semStmt c, it.n
  dec c.routine.inLoop
  wantParRi c, it.n
  producesVoid c, info, it.typ

proc semBlock(c: var SemContext; it: var Item) =
  let info = it.n.info
  takeToken c, it.n

  inc c.routine.inBlock
  withNewScope c:
    if it.n.kind == DotToken:
      takeToken c, it.n
    else:
      let declStart = c.dest.len
      let delayed = handleSymDef(c, it.n, LabelY)
      c.addSym delayed
      publish c, delayed.s.name, declStart

    semStmt c, it.n
  dec c.routine.inBlock

  wantParRi c, it.n
  producesVoid c, info, it.typ

proc semBreak(c: var SemContext; it: var Item) =
  let info = it.n.info
  if c.routine.inLoop+c.routine.inBlock == 0:
    buildErr c, it.n.info, "`break` only possible within a `while` or `block` statement", it.n
    skip it.n
  else:
    takeToken c, it.n
    if it.n.kind == DotToken:
      wantDot c, it.n
    else:
      var a = Item(n: it.n, typ: c.types.autoType)
      semExpr(c, a)
      if a.kind != LabelY:
        buildErr c, it.n.info, "`break` needs a block label"
      it.n = a.n
    wantParRi c, it.n
  producesNoReturn c, info, it.typ

proc semContinue(c: var SemContext; it: var Item) =
  let info = it.n.info
  if c.routine.inLoop == 0:
    buildErr c, it.n.info, "`continue` only possible within a `while` statement", it.n
    skip it.n
  else:
    takeToken c, it.n
    wantDot c, it.n
    wantParRi c, it.n
  producesNoReturn c, info, it.typ

proc wantExportMarker(c: var SemContext; n: var Cursor) =
  if n.kind == DotToken:
    c.dest.add n
    inc n
  elif n.kind == Ident and pool.strings[n.litId] == "x":
    if c.currentScope.kind != ToplevelScope:
      buildErr c, n.info, "only toplevel declarations can be exported", n
    else:
      c.dest.add n
    inc n
  elif n.kind == ParLe:
    # export marker could have been turned into a NIF tag
    takeTree c, n
  else:
    buildErr c, n.info, "expected '.' or 'x' for an export marker", n

proc insertType(c: var SemContext; typ: TypeCursor; patchPosition: int) =
  let t = skipModifier(typ)
  c.dest.insert t, patchPosition

proc patchType(c: var SemContext; typ: TypeCursor; patchPosition: int) =
  let t = skipModifier(typ)
  c.dest.replace t, patchPosition

type
  CrucialPragma* = object
    magic: string
    bits: int
    hasVarargs: PackedLineInfo
    flags: set[PragmaKind]

proc semPragma(c: var SemContext; n: var Cursor; crucial: var CrucialPragma; kind: SymKind) =
  let pk = pragmaKind(n)
  case pk
  of NoPragma:
    if kind.isRoutine and (let cc = callConvKind(n); cc != NoCallConv):
      c.dest.add parLeToken(pool.tags.getOrIncl($cc), n.info)
      inc n
      c.dest.addParRi()
    else:
      buildErr c, n.info, "expected pragma", n
      skip n
      c.dest.addParRi()
      #skip n
  of Magic:
    c.dest.add parLeToken(pool.tags.getOrIncl($pk), n.info)
    inc n
    if n.kind in {StringLit, Ident}:
      let m = parseMagic(pool.strings[n.litId])
      if m == mNone:
        buildErr c, n.info, "unknown `magic`"
      else:
        let (magicWord, bits) = magicToTag(m)
        crucial.magic = magicWord
        crucial.bits = bits
      takeToken c, n
    else:
      buildErr c, n.info, "`magic` pragma takes a string literal", n
      skip n
    c.dest.addParRi()
  of ImportC, ImportCpp, ExportC, Header:
    c.dest.add parLeToken(pool.tags.getOrIncl($pk), n.info)
    inc n
    if n.kind != ParRi:
      semConstStrExpr c, n
    c.dest.addParRi()
  of Align, Bits:
    c.dest.add parLeToken(pool.tags.getOrIncl($pk), n.info)
    inc n
    semConstIntExpr(c, n)
    c.dest.addParRi()
  of Nodecl, Selectany, Threadvar, Globalvar, Discardable, Noreturn, Borrow:
    crucial.flags.incl pk
    c.dest.add parLeToken(pool.tags.getOrIncl($pk), n.info)
    c.dest.addParRi()
    inc n
  of Varargs:
    crucial.hasVarargs = n.info
    c.dest.add parLeToken(pool.tags.getOrIncl($pk), n.info)
    c.dest.addParRi()
    inc n

proc semPragmas(c: var SemContext; n: var Cursor; crucial: var CrucialPragma; kind: SymKind) =
  if n.kind == DotToken:
    takeToken c, n
  elif n == "pragmas":
    takeToken c, n
    while n.kind != ParRi:
      let hasParRi = n.kind == ParLe
      if n == "kv":
        inc n
      semPragma c, n, crucial, kind
      if hasParRi:
        skipParRi n
    wantParRi c, n
  else:
    buildErr c, n.info, "expected '.' or 'pragmas'", n
    skip n

proc semIdentImpl(c: var SemContext; n: var Cursor; ident: StrId): Sym =
  let insertPos = c.dest.len
  let info = n.info
  let count = buildSymChoice(c, ident, info, InnerMost)
  if count == 1:
    let sym = c.dest[insertPos+1].symId
    c.dest.shrink insertPos
    c.dest.add symToken(sym, info)
    result = fetchSym(c, sym)
  else:
    result = Sym(kind: if count == 0: NoSym else: CchoiceY)

proc semIdent(c: var SemContext; n: var Cursor): Sym =
  result = semIdentImpl(c, n, n.litId)
  inc n

proc semQuoted(c: var SemContext; n: var Cursor): Sym =
  let nameId = unquote(n)
  result = semIdentImpl(c, n, nameId)

proc maybeInlineMagic(c: var SemContext; res: LoadResult) =
  if res.status == LacksNothing:
    var n = res.decl
    inc n # skip the symbol kind
    if n.kind == SymbolDef:
      inc n # skip the SymbolDef
      if n.kind == ParLe:
        # ^ export marker position has a `(`? If so, it is a magic!
        c.dest[c.dest.len-1] = n.load
        inc n
        while true:
          c.dest.add n
          if n.kind == ParRi: break
          inc n

proc semTypeSym(c: var SemContext; s: Sym; info: PackedLineInfo; context: TypeDeclContext) =
  if s.kind in {TypeY, TypevarY}:
    let res = tryLoadSym(s.name)
    let beforeMagic = c.dest.len
    maybeInlineMagic c, res
    let afterMagic = c.dest.len
    if s.kind == TypevarY:
      # likely was not magic
      # maybe substitution performed here?
      inc c.usedTypevars
    elif beforeMagic != afterMagic:
      # was magic, nothing to do
      discard
    else:
      let typ = asTypeDecl(res.decl)
      if typ.body.typeKind in {ObjectT, EnumT, DistinctT, ConceptT}:
        # types that should stay as symbols, see sigmatch.matchSymbol
        discard
      else:
        # remove symbol, inline type:
        c.dest.shrink c.dest.len-1
        var t = typ.body
        semLocalTypeImpl c, t, context
  elif s.kind != NoSym:
    c.buildErr info, "type name expected, but got: " & pool.syms[s.name]
  else:
    c.buildErr info, "unknown type name"

proc semParams(c: var SemContext; n: var Cursor)
proc semLocal(c: var SemContext; n: var Cursor; kind: SymKind)

proc semObjectType(c: var SemContext; n: var Cursor) =
  takeToken c, n
  # inherits from?
  if n.kind == DotToken:
    takeToken c, n
  else:
    semLocalTypeImpl c, n, InLocalDecl
  if n.kind == DotToken:
    takeToken c, n
  else:
    # object fields:
    withNewScope c:
      while n.substructureKind == FldS:
        semLocal(c, n, FldY)
  wantParRi c, n

proc semTupleType(c: var SemContext; n: var Cursor) =
  takeToken c, n
  # tuple fields:
  withNewScope c:
    while n.substructureKind == FldS:
      semLocal(c, n, FldY)
  wantParRi c, n

type
  EnumTypeState = object
    isBoolType: bool # `bool` is a magic enum and needs special handling
    enumType: SymId
    thisValue: xint
    hasHole: bool

proc semEnumField(c: var SemContext; n: var Cursor; state: var EnumTypeState)

proc semEnumType(c: var SemContext; n: var Cursor; enumType: SymId; beforeExportMarker: int) =
  # XXX Propagate hasHole somehow
  takeToken c, n
  let magicToken = c.dest[beforeExportMarker]
  var state = EnumTypeState(enumType: enumType, thisValue: createXint(0'i64), hasHole: false,
    isBoolType: magicToken.kind == ParLe and pool.tags[magicToken.tagId] == $BoolT)
  while n.substructureKind == EfldS:
    semEnumField(c, n, state)
    inc state.thisValue
  wantParRi c, n

proc declareConceptSelf(c: var SemContext; info: PackedLineInfo) =
  let name = pool.strings.getOrIncl("Self")
  let result = identToSym(c, name, TypevarY)
  let s = Sym(kind: TypevarY, name: result,
              pos: c.dest.len)
  discard c.currentScope.addNonOverloadable(name, s)
  let declStart = c.dest.len
  buildTree c.dest, TypevarY, info:
    c.dest.add symdefToken(result, info) # name
    c.dest.addDotToken() # export marker
    c.dest.addDotToken() # pragmas
    c.dest.addDotToken() # typ
    c.dest.addDotToken() # value
  publish c, result, declStart

proc semConceptType(c: var SemContext; n: var Cursor) =
  takeToken c, n
  wantDot c, n
  wantDot c, n
  declareConceptSelf c, n.info
  skip n # skip dot or previous `Self` declaration
  if n != "stmts":
    error "(stmts) expected, but got: ", n
  takeToken c, n
  withNewScope c:
    while true:
      let k = n.symKind
      if k in RoutineKinds:
        var it = Item(n: n, typ: c.types.voidType)
        semProc(c, it, k, checkConceptProc)
        n = it.n
      else:
        break
  wantParRi c, n
  wantParRi c, n

proc instGenericType(c: var SemContext; dest: var TokenBuf; info: PackedLineInfo;
                     origin, targetSym: SymId; decl: TypeDecl; args: Cursor) =
  #[
  What we need to do is rather simple: A generic instantiation is
  the typical (type :Name ex generic_params pragmas body) tuple but
  this time the generic_params list the used `Invoke` construct for the
  instantiation.
  ]#
  var inferred = initTable[SymId, Cursor]()
  var err = 0
  dest.buildTree TypeS, info:
    dest.add symdefToken(targetSym, info)
    dest.addDotToken() # export
    dest.buildTree InvokeT, info:
      dest.add symToken(origin, info)
      var a = args
      var typevars = decl.typevars
      inc typevars
      while a.kind != ParRi and typevars.kind != ParRi:
        var tv = typevars
        assert tv == "typevar"
        inc tv
        assert tv.kind == SymbolDef
        inferred[tv.symId] = a
        takeTree dest, a
        skip typevars
      if a.kind != ParRi:
        err = -1
      elif typevars.kind != ParRi:
        err = 1
    # take the pragmas from the origin:
    dest.copyTree decl.pragmas
    if err == 0:
      var sc = SubsContext(params: addr inferred)
      subs(c, dest, sc, decl.body)
    elif err == 1:
      dest.buildLocalErr info, "too few generic arguments provided"
    else:
      dest.buildLocalErr info, "too many generic arguments provided"

proc semInvoke(c: var SemContext; n: var Cursor) =
  let typeStart = c.dest.len
  let info = n.info
  takeToken c, n # copy `at`
  semLocalTypeImpl c, n, InLocalDecl

  var headId: SymId = SymId(0)
  var decl = default TypeDecl
  var magicKind = NoType
  var ok = false
  if c.dest[typeStart+1].kind == Symbol:
    headId = c.dest[typeStart+1].symId
    decl = getTypeSection(headId)
    if decl.kind != TypeY:
      c.buildErr info, "cannot attempt to instantiate a non-type"
    if decl.typevars != "typevars":
      c.buildErr info, "cannot attempt to instantiate a concrete type"
    else:
      ok = true
  else:
    # symbol may have inlined into a magic
    let head = cursorAt(c.dest, typeStart+1)
    let kind = head.typeKind
    endRead(c.dest)
    if kind in {ArrayT, VarargsT,
      PtrT, RefT, UncheckedArrayT, SetT, StaticT, TypedescT}:
      # magics that can be invoked
      magicKind = kind
      ok = true
    else:
      c.buildErr info, "cannot attempt to instantiate a non-type"

  var genericArgs = 0
  swap c.usedTypevars, genericArgs
  let beforeArgs = c.dest.len
  while n.kind != ParRi:
    semLocalTypeImpl c, n, AllowValues
  swap c.usedTypevars, genericArgs
  wantParRi c, n
  if genericArgs == 0 and ok:
    # we have to be eager in generic type instantiations so that type-checking
    # can do its job properly:
    let key = typeToCanon(c.dest, typeStart)
    if c.instantiatedTypes.hasKey(key):
      c.dest.add symToken(c.instantiatedTypes[key], info)
    else:
      var args = cursorAt(c.dest, beforeArgs)
      if magicKind != NoType:
        var magicExpr = createTokenBuf(8)
        magicExpr.addParLe(magicKind, info)
        # reorder invocation according to type specifications:
        case magicKind
        of ArrayT:
          # invoked as array[len, elem], but needs to become (array elem len)
          let indexPart = args
          skip args
          magicExpr.takeTree args # element type
          magicExpr.addSubtree indexPart
          skipParRi args
        of PtrT, RefT, UncheckedArrayT, SetT, StaticT, TypedescT:
          # unary invocations
          magicExpr.takeTree args
          skipParRi args
        of VarargsT:
          magicExpr.takeTree args
          if args.kind != ParRi:
            # optional varargs call
            magicExpr.takeTree args
          skipParRi args
        else:
          raiseAssert "unreachable" # see type kind check for magicKind
        magicExpr.addParRi()
        c.dest.endRead()
        c.dest.shrink typeStart
        var m = cursorAt(magicExpr, 0)
        semLocalTypeImpl c, m, InLocalDecl
        return
      let targetSym = newSymId(c, headId)
      var instance = createTokenBuf(30)
      instGenericType c, instance, info, headId, targetSym, decl, args
      c.dest.endRead()
      publish targetSym, ensureMove instance
      c.instantiatedTypes[key] = targetSym
      c.dest.shrink typeStart
      c.dest.add symToken(targetSym, info)

proc addVarargsParameter(c: var SemContext; paramsAt: int; info: PackedLineInfo) =
  const vanon = "vanon"
  var varargsParam = @[
    parLeToken(ParamS, info),
    identToken(pool.strings.getOrIncl(vanon), info),
    dotToken(info), # export marker
    dotToken(info), # pragmas
    parLeToken(VarargsT, info),
    parRiToken(info),
    dotToken(info), # value
    parRiToken(info)
  ]
  if c.dest[paramsAt].kind == DotToken:
    c.dest[paramsAt] = parLeToken(ParamsS, info)
    varargsParam.add parRiToken(info)
    c.dest.insert fromBuffer(varargsParam), paramsAt+1
  else:
    var n = cursorAt(c.dest, paramsAt)
    if n.substructureKind == ParamsS:
      inc n
      while n.kind != ParRi:
        if n.substructureKind == ParamS:
          inc n
          let lit = getIdent(c, n)
          if lit != StrId(0) and pool.strings[lit] == vanon:
            # already added:
            endRead(c.dest)
            return
          skipToEnd n
        else:
          break
      let insertPos = cursorToPosition(c.dest, n)
      endRead(c.dest)
      c.dest.insert fromBuffer(varargsParam), insertPos

proc semLocalTypeImpl(c: var SemContext; n: var Cursor; context: TypeDeclContext) =
  let info = n.info
  case n.kind
  of Ident:
    let s = semIdent(c, n)
    semTypeSym c, s, info, context
  of Symbol:
    let s = fetchSym(c, n.symId)
    c.dest.add n
    inc n
    semTypeSym c, s, info, context
  of ParLe:
    case typeKind(n)
    of NoType:
      if exprKind(n) == QuotedX:
        let s = semQuoted(c, n)
        semTypeSym c, s, info, context
      elif context == AllowValues:
        var it = Item(n: n, typ: c.types.autoType)
        semExpr c, it
        n = it.n
      else:
<<<<<<< HEAD
        c.buildErr info, "not a type", n
        skip n
    of IntT, FloatT, CharT, BoolT, UIntT, VoidT, StringT, NilT, AutoT, SymKindT, UntypedT, TypedT:
=======
        c.buildErr info, "not a type"
    of IntT, FloatT, CharT, BoolT, UIntT, VoidT, StringT, NilT, AutoT, SymKindT, UntypedT:
>>>>>>> b484f8eb
      takeTree c, n
    of PtrT, RefT, MutT, OutT, LentT, SinkT, NotT, UncheckedArrayT, SetT, StaticT, TypedescT:
      takeToken c, n
      semLocalTypeImpl c, n, context
      wantParRi c, n
    of OrT, AndT:
      takeToken c, n
      semLocalTypeImpl c, n, context
      semLocalTypeImpl c, n, context
      wantParRi c, n
    of TupleT:
      semTupleType c, n
    of ArrayT:
      takeToken c, n
      semLocalTypeImpl c, n, context
      semLocalTypeImpl c, n, AllowValues
      wantParRi c, n
    of VarargsT:
      takeToken c, n
      if n.kind != ParRi:
        semLocalTypeImpl c, n, context
        if n.kind == DotToken:
          takeToken c, n
        else:
          var it = Item(n: n, typ: c.types.autoType)
          semExpr c, it
          # XXX Check the expression is a symchoice or a sym
          n = it.n
      wantParRi c, n
    of ObjectT:
      if context != InTypeSection:
        c.buildErr info, "`object` type must be defined in a `type` section", n
        skip n
      else:
        semObjectType c, n
    of EnumT:
      c.buildErr info, "`enum` type must be defined in a `type` section", n
      skip n
    of ConceptT:
      if context != InTypeSection:
        c.buildErr info, "`concept` type must be defined in a `type` section", n
        skip n
      else:
        semConceptType c, n
    of DistinctT:
      if context != InTypeSection:
        c.buildErr info, "`distinct` type must be defined in a `type` section", n
        skip n
      else:
        takeToken c, n
        semLocalTypeImpl c, n, context
        wantParRi c, n
    of ProcT, IterT:
      takeToken c, n
      wantDot c, n # name
      let beforeParams = c.dest.len
      semParams c, n
      semLocalTypeImpl c, n, InReturnTypeDecl
      var crucial = default CrucialPragma
      semPragmas c, n, crucial, ProcY
      wantParRi c, n
      if crucial.hasVarargs.isValid:
        addVarargsParameter c, beforeParams, crucial.hasVarargs
    of InvokeT:
      semInvoke c, n
  of DotToken:
    if context in {InReturnTypeDecl, InGenericConstraint}:
      takeToken c, n
    else:
      c.buildErr info, "not a type", n
      inc n
  else:
    if context == AllowValues:
      var it = Item(n: n, typ: c.types.autoType)
      semExpr c, it
      n = it.n
    else:
      c.buildErr info, "not a type", n
      inc n

proc semReturnType(c: var SemContext; n: var Cursor): TypeCursor =
  result = semLocalType(c, n, InReturnTypeDecl)

proc exportMarkerBecomesNifTag(c: var SemContext; insertPos: int; crucial: CrucialPragma) =
  assert crucial.magic.len > 0
  let info = c.dest[insertPos].info

  var a: Cursor
  if crucial.bits != 0:
    let nifTag = [
      parLeToken(pool.tags.getOrIncl(crucial.magic), info),
      intToken(pool.integers.getOrIncl(crucial.bits), info),
      parRiToken(info)
    ]
    a = fromBuffer(nifTag)
  else:
    let nifTag = [
      parLeToken(pool.tags.getOrIncl(crucial.magic), info),
      parRiToken(info)
    ]
    a = fromBuffer(nifTag)
  c.dest.replace a, insertPos

proc semLocal(c: var SemContext; n: var Cursor; kind: SymKind) =
  let declStart = c.dest.len
  takeToken c, n
  let delayed = handleSymDef(c, n, kind) # 0
  let beforeExportMarker = c.dest.len
  wantExportMarker c, n # 1
  var crucial = default CrucialPragma
  semPragmas c, n, crucial, kind # 2
  if crucial.magic.len > 0:
    exportMarkerBecomesNifTag c, beforeExportMarker, crucial
  case kind
  of TypevarY:
    discard semLocalType(c, n, InGenericConstraint)
    wantDot c, n
  of ParamY, LetY, VarY, ConstY, CursorY, ResultY, FldY:
    let beforeType = c.dest.len
    if n.kind == DotToken:
      # no explicit type given:
      inc n # 3
      var it = Item(n: n, typ: c.types.autoType)
      semExpr c, it # 4
      n = it.n
      insertType c, it.typ, beforeType
    else:
      let typ = semLocalType(c, n) # 3
      if n.kind == DotToken:
        # empty value
        takeToken c, n
      else:
        var it = Item(n: n, typ: typ)
        semExpr c, it # 4
        n = it.n
        patchType c, it.typ, beforeType
  else:
    assert false, "bug"
  c.addSym delayed
  wantParRi c, n
  publish c, delayed.s.name, declStart

proc semLocal(c: var SemContext; it: var Item; kind: SymKind) =
  let info = it.n.info
  semLocal c, it.n, kind
  producesVoid c, info, it.typ

proc addXint(c: var SemContext; x: xint; info: PackedLineInfo) =
  var err = false
  let val = asSigned(x, err)
  if not err:
    c.dest.add intToken(pool.integers.getOrIncl(val), info)
  else:
    let val = asUnsigned(x, err)
    if not err:
      c.dest.add uintToken(pool.uintegers.getOrIncl(val), info)
    else:
      c.buildErr info, "enum value not a constant expression"

proc evalConstIntExpr(c: var SemContext; n: var Cursor; expected: TypeCursor): xint =
  let beforeExpr = c.dest.len
  var x = Item(n: n, typ: expected)
  semExpr c, x
  n = x.n
  result = evalOrdinal(cursorAt(c.dest, beforeExpr))
  endRead c.dest

proc semEnumField(c: var SemContext; n: var Cursor; state: var EnumTypeState) =
  let declStart = c.dest.len
  takeToken c, n
  let delayed = handleSymDef(c, n, EfldY) # 0
  let beforeExportMarker = c.dest.len
  wantExportMarker c, n # 1
  var crucial = default CrucialPragma
  semPragmas c, n, crucial, EfldY # 2
  if state.isBoolType and crucial.magic.len == 0:
    # bool type, set magic to fields if unset
    if state.thisValue == zero():
      crucial.magic = "false"
    else:
      crucial.magic = "true"
  if crucial.magic.len > 0:
    exportMarkerBecomesNifTag c, beforeExportMarker, crucial
  if n.kind == DotToken or n.kind == Symbol:
    if state.isBoolType:
      c.dest.addParLe(BoolT, n.info)
      c.dest.addParRi()
    else:
      c.dest.add symToken(state.enumType, n.info)
    inc n # 3
  else:
    c.buildErr n.info, "enum field's type must be empty", n

  if n.kind == DotToken:
    # empty value
    c.addXint state.thisValue, c.dest[declStart].info
    inc n
  else:
    let explicitValue = evalConstIntExpr(c, n, c.types.autoType) # 4
    if explicitValue != state.thisValue:
      state.hasHole = true
      state.thisValue = explicitValue
  c.addSym delayed
  wantParRi c, n
  publish c, delayed.s.name, declStart

proc semGenericParam(c: var SemContext; n: var Cursor) =
  if n == "typevar":
    semLocal c, n, TypevarY
  else:
    buildErr c, n.info, "expected 'typevar'", n
    skip n

proc semGenericParams(c: var SemContext; n: var Cursor) =
  if n.kind == DotToken:
    takeToken c, n
  elif n == "typevars":
    inc c.routine.inGeneric
    takeToken c, n
    while n.kind != ParRi:
      semGenericParam c, n
    wantParRi c, n
  elif n == $InvokeT:
    takeTree c, n
  else:
    buildErr c, n.info, "expected '.' or 'typevars'", n
    skip n

proc semParam(c: var SemContext; n: var Cursor) =
  if n == "param":
    semLocal c, n, ParamY
  else:
    buildErr c, n.info, "expected 'param'", n
    skip n

proc semParams(c: var SemContext; n: var Cursor) =
  if n.kind == DotToken:
    takeToken c, n
  elif n == "params":
    takeToken c, n
    while n.kind != ParRi:
      semParam c, n
    wantParRi c, n
  else:
    buildErr c, n.info, "expected '.' or 'params'", n
    skip n

proc addReturnResult(c: var SemContext; resId: SymId; info: PackedLineInfo) =
  if resId != SymId(0):
    assert c.dest[c.dest.len-1].kind == ParRi
    c.dest.shrink c.dest.len-1 # remove the ParRi
    # maybe add `return result`:
    buildTree(c.dest, RetS, info):
      c.dest.addSymUse resId, info
    c.dest.addParRi() # add it back

proc semBorrow(c: var SemContext; fn: StrId; beforeParams: int) =
  let signature = cursorAt(c.dest, beforeParams)
  var procBody = genBorrowedProcBody(c, fn, signature, signature.info)
  endRead(c.dest)
  var n = cursorAt(procBody, 0)
  takeToken c, n # `(stmts`
  var it = Item(n: n, typ: c.types.autoType)
  semProcBody c, it

proc semProc(c: var SemContext; it: var Item; kind: SymKind; pass: PassKind) =
  let info = it.n.info
  let declStart = c.dest.len
  takeToken c, it.n
  let symId = declareOverloadableSym(c, it, kind)

  let beforeExportMarker = c.dest.len
  wantExportMarker c, it.n
  if it.n.kind == DotToken:
    takeToken c, it.n
  else:
    buildErr c, it.n.info, "TR pattern not implemented", it.n
    skip it.n
  c.routine = createSemRoutine(kind, c.routine)
  # 'break' and 'continue' are valid in a template regardless of whether we
  # really have a loop or not:
  if kind == TemplateY:
    inc c.routine.inLoop
    inc c.routine.inGeneric

  try:
    c.openScope() # open parameter scope
    semGenericParams c, it.n
    let beforeParams = c.dest.len
    semParams c, it.n
    c.routine.returnType = semReturnType(c, it.n)
    var crucial = default CrucialPragma
    semPragmas c, it.n, crucial, kind
    if crucial.hasVarargs.isValid:
      addVarargsParameter c, beforeParams, crucial.hasVarargs
    if crucial.magic.len > 0:
      exportMarkerBecomesNifTag c, beforeExportMarker, crucial
    if it.n.kind == DotToken:
      takeToken c, it.n
    else:
      buildErr c, it.n.info, "`effects` must be empty", it.n
      skip it.n

    publishSignature c, symId, declStart
    if it.n.kind != DotToken:
      case pass
      of checkGenericInst:
        if it.n != "stmts":
          error "(stmts) expected, but got ", it.n
        c.openScope() # open body scope
        takeToken c, it.n
        semProcBody c, it
        c.closeScope() # close body scope
        c.closeScope() # close parameter scope
      of checkBody:
        if it.n != "stmts":
          error "(stmts) expected, but got ", it.n
        c.openScope() # open body scope
        takeToken c, it.n
        let resId = declareResult(c, it.n.info)
        semProcBody c, it
        c.closeScope() # close body scope
        c.closeScope() # close parameter scope
        addReturnResult c, resId, it.n.info
      of checkSignatures:
        c.takeTree it.n
        c.closeScope() # close parameter scope
      of checkConceptProc:
        c.closeScope() # close parameter scope
        if it.n.kind == DotToken:
          inc it.n
        else:
          c.buildErr it.n.info, "inside a `concept` a routine cannot have a body"
          skip it.n
    else:
      if Borrow in crucial.flags and pass in {checkGenericInst, checkBody}:
        if kind notin {ProcY, FuncY, ConverterY, TemplateY, MethodY}:
          c.buildErr it.n.info, ".borrow only valid for proc, func, converter, template or method"
        else:
          semBorrow(c, symToIdent(symId), beforeParams)
        inc it.n # skip DotToken
      else:
        takeToken c, it.n
      c.closeScope() # close parameter scope
  finally:
    c.routine = c.routine.parent
  wantParRi c, it.n
  producesVoid c, info, it.typ
  publish c, symId, declStart

proc semExprSym(c: var SemContext; it: var Item; s: Sym; start: int; flags: set[SemFlag]) =
  it.kind = s.kind
  let expected = it.typ
  if s.kind == NoSym:
    if pool.syms.hasId(s.name):
      c.buildErr it.n.info, "undeclared identifier: " & pool.syms[s.name]
    else:
      c.buildErr it.n.info, "undeclared identifier"
    it.typ = c.types.autoType
  elif s.kind == CchoiceY:
    if KeepMagics notin flags:
      c.buildErr it.n.info, "ambiguous identifier"
    it.typ = c.types.autoType
  elif s.kind in {TypeY, TypevarY}:
    let typeStart = c.dest.len
    c.dest.buildTree TypedescT, it.n.info:
      c.dest.add symToken(s.name, it.n.info)
      semTypeSym c, s, it.n.info, InLocalDecl
    it.typ = typeToCursor(c, typeStart)
    c.dest.shrink typeStart
    commonType c, it, start, expected
  else:
    let res = declToCursor(c, s)
    if KeepMagics notin flags:
      maybeInlineMagic c, res
    if res.status == LacksNothing:
      var n = res.decl
      if s.kind.isLocal or s.kind == EfldY:
        skipToLocalType n
      elif s.kind.isRoutine:
        skipToParams n
      elif s.kind == LabelY:
        discard
      else:
        # XXX enum field?
        assert false, "not implemented"
      it.typ = n
      commonType c, it, start, expected
    else:
      c.buildErr it.n.info, "could not load symbol: " & pool.syms[s.name] & "; errorCode: " & $res.status
      it.typ = c.types.autoType

proc semLocalTypeExpr(c: var SemContext, it: var Item) =
  let val = semLocalType(c, it.n)
  let start = c.dest.len
  c.dest.buildTree TypedescT, it.n.info:
    c.dest.addSubtree val
  it.typ = typeToCursor(c, start)
  c.dest.shrink start

proc semAsgn(c: var SemContext; it: var Item) =
  let info = it.n.info
  takeToken c, it.n
  var a = Item(n: it.n, typ: c.types.autoType)
  semExpr c, a # infers type of `left-hand-side`
  semExpr c, a # ensures type compatibility with `left-hand-side`
  it.n = a.n
  wantParRi c, it.n
  producesVoid c, info, it.typ

proc semEmit(c: var SemContext; it: var Item) =
  let info = it.n.info
  takeToken c, it.n
  while it.n.kind != ParRi:
    var a = Item(n: it.n, typ: c.types.autoType)
    semExpr c, a
    it.n = a.n
  wantParRi c, it.n
  producesVoid c, info, it.typ

proc semDiscard(c: var SemContext; it: var Item) =
  let info = it.n.info
  takeToken c, it.n
  if it.n.kind == DotToken:
    takeToken c, it.n
  else:
    var a = Item(n: it.n, typ: c.types.autoType)
    semExpr c, a
    it.n = a.n
    if classifyType(c, it.typ) == VoidT:
      buildErr c, it.n.info, "expression of type `" & typeToString(it.typ) & "` must not be discarded"
  wantParRi c, it.n
  producesVoid c, info, it.typ

proc semStmtBranch(c: var SemContext; it: var Item) =
  # handle statements that could be expressions
  case classifyType(c, it.typ)
  of AutoT:
    semExpr c, it
  of VoidT:
    # performs discard check:
    semStmt c, it.n
  else:
    var ex = Item(n: it.n, typ: it.typ)
    let start = c.dest.len
    semExpr c, ex
    # this is handled by commonType, since it has to be done deeply:
    #if classifyType(c, ex.typ) == VoidT:
    #  # allow statement in expression context if it is noreturn
    #  let ignore = isNoReturn(cursorAt(c.dest, start))
    #  endRead(c.dest)
    #  if not ignore:
    #    typeMismatch(c, it.n.info, ex.typ, it.typ)
    commonType(c, ex, start, it.typ)
    it.n = ex.n

proc semIf(c: var SemContext; it: var Item) =
  let info = it.n.info
  takeToken c, it.n
  if it.n.substructureKind == ElifS:
    while it.n.substructureKind == ElifS:
      takeToken c, it.n
      semBoolExpr c, it.n
      withNewScope c:
        semStmtBranch c, it
      wantParRi c, it.n
  else:
    buildErr c, it.n.info, "illformed AST: `elif` inside `if` expected"
  if it.n.substructureKind == ElseS:
    takeToken c, it.n
    withNewScope c:
      semStmtBranch c, it
    wantParRi c, it.n
  wantParRi c, it.n
  if typeKind(it.typ) == AutoT:
    producesVoid c, info, it.typ

proc semWhen(c: var SemContext; it: var Item) =
  let start = c.dest.len
  let info = it.n.info
  takeToken c, it.n
  var leaveUnresolved = false
  if it.n.substructureKind == ElifS:
    while it.n.substructureKind == ElifS:
      takeToken c, it.n
      let condStart = c.dest.len
      semConstBoolExpr c, it.n
      let condValue = cursorAt(c.dest, condStart).exprKind
      endRead(c.dest)
      if not leaveUnresolved:
        if condValue == TrueX:
          c.dest.shrink start
          semExpr c, it
          skipParRi it.n # finish elif
          skipToEnd it.n
          return
        elif condValue != FalseX:
          # erroring/unresolved condition, leave entire statement as unresolved
          leaveUnresolved = true
      takeTree c, it.n
      wantParRi c, it.n
  else:
    buildErr c, it.n.info, "illformed AST: `elif` inside `if` expected"
  if it.n.substructureKind == ElseS:
    takeToken c, it.n
    if not leaveUnresolved:
      c.dest.shrink start
      semExpr c, it
      skipParRi it.n # finish else
      skipToEnd it.n
      return
    else:
      takeTree c, it.n
    wantParRi c, it.n
  wantParRi c, it.n
  if not leaveUnresolved:
    # none of the branches evaluated, output nothing
    c.dest.shrink start

proc isRangeNode(c: var SemContext; n: Cursor): bool =
  var n = n
  if n.exprKind notin {CallX, InfixX}:
    return false
  inc n
  let name = getIdent(c, n)
  result = name != StrId(0) and pool.strings[name] == ".."

proc semCaseOfValue(c: var SemContext; it: var Item; selectorType: TypeCursor;
                    seen: var seq[(xint, xint)]) =
  if it.n == "set":
    takeToken c, it.n
    while it.n.kind != ParRi:
      let info = it.n.info
      if isRangeNode(c, it.n):
        inc it.n # call tag
        skip it.n # `..`
        c.dest.buildTree RangeX, it.n.info:
          let a = evalConstIntExpr(c, it.n, selectorType)
          let b = evalConstIntExpr(c, it.n, selectorType)
          if seen.doesOverlapOrIncl(a, b):
            buildErr c, info, "overlapping values"
        inc it.n # right paren of call
      elif it.n.exprKind == RangeX:
        takeToken c, it.n
        let a = evalConstIntExpr(c, it.n, selectorType)
        let b = evalConstIntExpr(c, it.n, selectorType)
        if seen.doesOverlapOrIncl(a, b):
          buildErr c, info, "overlapping values"
        wantParRi c, it.n
      else:
        let a = evalConstIntExpr(c, it.n, selectorType)
        if seen.containsOrIncl(a):
          buildErr c, info, "value already handled"
    wantParRi c, it.n
  else:
    buildErr c, it.n.info, "`set` within `of` expected"
    skip it.n

proc semCase(c: var SemContext; it: var Item) =
  let info = it.n.info
  takeToken c, it.n
  var selector = Item(n: it.n, typ: c.types.autoType)
  semExpr c, selector
  it.n = selector.n
  var seen: seq[(xint, xint)] = @[]
  if it.n.substructureKind == OfS:
    while it.n.substructureKind == OfS:
      takeToken c, it.n
      semCaseOfValue c, it, selector.typ, seen
      withNewScope c:
        semStmtBranch c, it
      wantParRi c, it.n
  else:
    buildErr c, it.n.info, "illformed AST: `of` inside `case` expected"
  if it.n.substructureKind == ElseS:
    takeToken c, it.n
    withNewScope c:
      semStmtBranch c, it
    wantParRi c, it.n
  wantParRi c, it.n
  if typeKind(it.typ) == AutoT:
    producesVoid c, info, it.typ

proc semForLoopVar(c: var SemContext; it: var Item; loopvarType: TypeCursor) =
  if stmtKind(it.n) == LetS:
    let declStart = c.dest.len
    takeToken c, it.n
    let delayed = handleSymDef(c, it.n, LetY)
    c.addSym delayed
    wantDot c, it.n # export marker must be empty
    wantDot c, it.n # pragmas
    copyTree c.dest, loopvarType
    skip it.n # skip over the type which might have been set already as we tend to re-sem stuff
    wantDot c, it.n # value
    wantParRi c, it.n
    publish c, delayed.s.name, declStart
  else:
    buildErr c, it.n.info, "illformed AST: `let` inside `unpackflat` expected"
    skip it.n

proc isIterator(c: var SemContext; s: SymId): bool =
  let sym = fetchSym(c, s)
  let res = declToCursor(c, sym)
  result = res.status == LacksNothing and res.decl == $IterY

proc semFor(c: var SemContext; it: var Item) =
  let info = it.n.info
  takeToken c, it.n
  var iterCall = Item(n: it.n, typ: c.types.autoType)
  let beforeCall = c.dest.len
  semExpr c, iterCall, {PreferIterators, KeepMagics}
  var isMacroLike = false
  if c.dest[beforeCall+1].kind == Symbol and c.isIterator(c.dest[beforeCall+1].symId):
    discard "fine"
  elif iterCall.typ.typeKind == UntypedT:
    isMacroLike = true
  else:
    buildErr c, it.n.info, "iterator expected"
  it.n = iterCall.n
  withNewScope c:
    case substructureKind(it.n)
    of UnpackFlatS:
      takeToken c, it.n
      if iterCall.typ.typeKind == TupleT:
        var tup = iterCall.typ
        inc tup
        while it.n.kind != ParRi and tup.kind != ParRi:
          semForLoopVar c, it, tup
          skip tup
        if it.n.kind == ParRi:
          inc it.n
          if tup.kind == ParRi:
            discard "all fine"
          else:
            buildErr c, it.n.info, "too few for loop variables"
        else:
          buildErr c, it.n.info, "too many for loop variables"
          skipToEnd it.n
      else:
        semForLoopVar c, it, iterCall.typ

      wantParRi c, it.n
    of UnpackTupS:
      # XXX To implement
      buildErr c, it.n.info, "`unpacktup` inside `for` not implemented"
      skip it.n
    else:
      buildErr c, it.n.info, "illformed AST: `unpackflat` inside `for` expected"
      skip it.n

    if isMacroLike and false:
      takeTree c.dest, it.n # don't touch the body
    else:
      inc c.routine.inLoop
      semStmt c, it.n
      dec c.routine.inLoop

  wantParRi c, it.n
  producesNoReturn c, info, it.typ

proc semReturn(c: var SemContext; it: var Item) =
  let info = it.n.info
  takeToken c, it.n
  if c.routine.kind == NoSym:
    buildErr c, it.n.info, "`return` only allowed within a routine"
  if it.n.kind == DotToken:
    takeToken c, it.n
  else:
    var a = Item(n: it.n, typ: c.routine.returnType)
    # `return` within a template refers to the caller, so
    # we allow any type here:
    if c.routine.kind == TemplateY:
      a.typ = c.types.autoType
    semExpr c, a
    it.n = a.n
  wantParRi c, it.n
  producesNoReturn c, info, it.typ

proc semYield(c: var SemContext; it: var Item) =
  let info = it.n.info
  takeToken c, it.n
  if c.routine.kind != IterY:
    buildErr c, it.n.info, "`yield` only allowed within an `iterator`"
  if it.n.kind == DotToken:
    takeToken c, it.n
  else:
    var a = Item(n: it.n, typ: c.routine.returnType)
    semExpr c, a
    it.n = a.n
  wantParRi c, it.n
  producesVoid c, info, it.typ

proc semTypePragmas(c: var SemContext; n: var Cursor; beforeExportMarker: int) =
  var crucial = default CrucialPragma
  semPragmas c, n, crucial, TypeY # 2
  if crucial.magic.len > 0:
    exportMarkerBecomesNifTag c, beforeExportMarker, crucial

proc semTypeSection(c: var SemContext; n: var Cursor) =
  let declStart = c.dest.len
  takeToken c, n
  # name, export marker, generic params, pragmas, body
  let delayed = handleSymDef(c, n, TypeY) # 0
  let beforeExportMarker = c.dest.len
  wantExportMarker c, n # 1

  if c.phase == SemcheckSignatures or (delayed.status == OkNew and c.phase != SemcheckTopLevelSyms):
    var isGeneric: bool
    if n.kind == DotToken:
      takeToken c, n
      isGeneric = false
    else:
      openScope c
      semGenericParams c, n
      isGeneric = true

    semTypePragmas c, n, beforeExportMarker

    # body:
    if n.kind == DotToken:
      takeToken c, n
    else:
      if n.typeKind == EnumT:
        semEnumType c, n, delayed.s.name, beforeExportMarker
      else:
        semLocalTypeImpl c, n, InTypeSection
    if isGeneric:
      closeScope c
  else:
    c.takeTree n # generics
    semTypePragmas c, n, beforeExportMarker
    c.takeTree n # body

  c.addSym delayed
  wantParRi c, n
  publish c, delayed.s.name, declStart

proc semTypedBinaryArithmetic(c: var SemContext; it: var Item) =
  let beforeExpr = c.dest.len
  takeToken c, it.n
  let typeStart = c.dest.len
  semLocalTypeImpl c, it.n, InLocalDecl
  let typ = typeToCursor(c, typeStart)
  semExpr c, it
  semExpr c, it
  wantParRi c, it.n
  commonType c, it, beforeExpr, typ

proc semCmp(c: var SemContext; it: var Item) =
  let beforeExpr = c.dest.len
  takeToken c, it.n
  let typeStart = c.dest.len
  semLocalTypeImpl c, it.n, InLocalDecl
  let typ = typeToCursor(c, typeStart)
  var operand = Item(n: it.n, typ: typ)
  semExpr c, operand
  semExpr c, operand
  it.n = operand.n
  wantParRi c, it.n
  commonType c, it, beforeExpr, c.types.boolType

proc literal(c: var SemContext; it: var Item; literalType: TypeCursor) =
  let beforeExpr = c.dest.len
  takeToken c, it.n
  let expected = it.typ
  it.typ = literalType
  commonType c, it, beforeExpr, expected

proc literalB(c: var SemContext; it: var Item; literalType: TypeCursor) =
  let beforeExpr = c.dest.len
  takeToken c, it.n
  wantParRi c, it.n
  let expected = it.typ
  it.typ = literalType
  commonType c, it, beforeExpr, expected

proc semTypedUnaryArithmetic(c: var SemContext; it: var Item) =
  let beforeExpr = c.dest.len
  takeToken c, it.n
  let typeStart = c.dest.len
  semLocalTypeImpl c, it.n, InLocalDecl
  let typ = typeToCursor(c, typeStart)
  semExpr c, it
  wantParRi c, it.n
  commonType c, it, beforeExpr, typ

proc semArrayConstr(c: var SemContext, it: var Item) =
  let exprStart = c.dest.len
  takeToken c, it.n
  if it.n.kind == ParRi:
    # empty array
    if it.typ.typeKind in {AutoT, VoidT}:
      buildErr c, it.n.info, "empty array needs a specified type"
    wantParRi c, it.n
    return
  var elem = Item(n: it.n, typ: c.types.autoType)
  case it.typ.typeKind
  of ArrayT: # , SeqT, OpenArrayT
    var arr = it.typ
    inc arr
    elem.typ = arr
  of AutoT: discard
  else:
    buildErr c, it.n.info, "invalid expected type for array constructor: " & typeToString(it.typ)
  # XXX index types, `index: value` etc not implemented
  semExpr c, elem
  var count = 1
  while elem.n.kind != ParRi:
    semExpr c, elem
    inc count
  it.n = elem.n
  wantParRi c, it.n
  let typeStart = c.dest.len
  c.dest.buildTree ArrayT, it.n.info:
    c.dest.addSubtree elem.typ
    c.dest.add intToken(pool.integers.getOrIncl(count), it.n.info)
  let expected = it.typ
  it.typ = typeToCursor(c, typeStart)
  c.dest.shrink typeStart
  commonType c, it, exprStart, expected

proc semSetConstr(c: var SemContext, it: var Item) =
  let exprStart = c.dest.len
  takeToken c, it.n
  if it.n.kind == ParRi:
    # empty set
    if it.typ.typeKind in {AutoT, VoidT}:
      buildErr c, it.n.info, "empty set needs a specified type"
    wantParRi c, it.n
    return
  var elem = Item(n: it.n, typ: c.types.autoType)
  case it.typ.typeKind
  of SetT:
    var t = it.typ
    inc t
    elem.typ = t
  of AutoT: discard
  else:
    buildErr c, it.n.info, "invalid expected type for set constructor: " & typeToString(it.typ)
  while elem.n.kind != ParRi:
    if isRangeNode(c, elem.n):
      inc elem.n # call tag
      skip elem.n # `..`
      c.dest.buildTree RangeX, elem.n.info:
        semExpr c, elem
        semExpr c, elem
      inc elem.n # right paren of call
    elif elem.n.exprKind == RangeX:
      skip elem.n # resem elements?
    else:
      semExpr c, elem
    # XXX check if elem.typ is too big
  it.n = elem.n
  wantParRi c, it.n
  let typeStart = c.dest.len
  c.dest.buildTree SetT, it.n.info:
    c.dest.addSubtree elem.typ
  let expected = it.typ
  it.typ = typeToCursor(c, typeStart)
  c.dest.shrink typeStart
  commonType c, it, exprStart, expected

proc semSuf(c: var SemContext, it: var Item) =
  let exprStart = c.dest.len
  takeToken c, it.n
  var num = Item(n: it.n, typ: c.types.autoType)
  semExpr c, num
  it.n = num.n
  if it.n.kind != StringLit:
    c.buildErr it.n.info, "string literal expected for suf", it.n
    skip it.n
    wantParRi c, it.n
    return
  let expected = it.typ
  case pool.strings[it.n.litId]
  of "i": it.typ = c.types.intType
  of "i8": it.typ = c.types.int8Type
  of "i16": it.typ = c.types.int16Type
  of "i32": it.typ = c.types.int32Type
  of "i64": it.typ = c.types.int64Type
  of "u": it.typ = c.types.uintType
  of "u8": it.typ = c.types.uint8Type
  of "u16": it.typ = c.types.uint16Type
  of "u32": it.typ = c.types.uint32Type
  of "u64": it.typ = c.types.uint64Type
  of "f": it.typ = c.types.floatType
  of "f32": it.typ = c.types.float32Type
  of "f64": it.typ = c.types.float64Type
  else:
    c.buildErr it.n.info, "unknown suffix: " & pool.strings[it.n.litId]
  takeToken c, it.n # suffix
  wantParRi c, it.n # right paren
  commonType c, it, exprStart, expected

proc semTupleConstr(c: var SemContext, it: var Item) =
  let exprStart = c.dest.len
  let origExpected = it.typ
  takeToken c, it.n
  if it.n.kind == ParRi:
    wantParRi c, it.n
    it.typ = c.types.emptyTupletype
    commonType c, it, exprStart, origExpected
    return
  var expected = origExpected
  var doExpected = expected.typeKind == TupleT
  if doExpected:
    inc expected # skip tag, now at fields
  let named = it.n.exprKind == KvX
  var typ = createTokenBuf(32)
  typ.add parLeToken(pool.tags.getOrIncl($TupleT), it.n.info)
  var i = 0
  while it.n.kind != ParRi:
    typ.add parLeToken(pool.tags.getOrIncl($FldS), it.n.info) # start field
    if named:
      if it.n.exprKind != KvX:
        c.buildErr it.n.info, "expected field name for named tuple constructor"
      else:
        takeToken c, it.n
        typ.add it.n # add name
        takeToken c, it.n
    else:
      typ.add identToken(pool.strings.getOrIncl("Field" & $i), it.n.info)
      inc i
    typ.addDotToken() # export marker
    typ.addDotToken() # pragmas
    var elem = Item(n: it.n, typ: c.types.autoType)
    if doExpected:
      let fld = asLocal(expected)
      elem.typ = fld.typ
      skip expected
      if expected.kind == ParRi:
        # happens if expected tuple type has less fields than constructor
        doExpected = false
    semExpr c, elem
    it.n = elem.n
    if named:
      # should be KvX
      wantParRi c, it.n
    typ.addSubtree elem.typ # type
    typ.addDotToken() # value
    typ.addParRi() # end field
  wantParRi c, it.n
  typ.addParRi()
  let typeStart = c.dest.len
  var t = typ.cursorAt(0)
  semTupleType(c, t)
  it.typ = typeToCursor(c, typeStart)
  c.dest.shrink typeStart
  commonType c, it, exprStart, origExpected

proc semDefined(c: var SemContext; it: var Item) =
  inc it.n
  # does not consider dots for now
  let name = pool.strings[getIdent(c, it.n)]
  skipParRi it.n
  let isDefined = name in c.g.config.defines
  let beforeExpr = c.dest.len
  c.dest.addParLe(if isDefined: TrueX else: FalseX, it.n.info)
  c.dest.addParRi()
  let expected = it.typ
  it.typ = c.types.boolType
  commonType c, it, beforeExpr, expected

proc isDeclared(c: var SemContext; name: StrId): bool =
  var scope = c.currentScope
  while scope != nil:
    if name in scope.tab:
      return true
  result = name in c.importTab

proc semDeclared(c: var SemContext; it: var Item) =
  inc it.n
  # does not consider module quoted symbols for now
  let nameId = getIdent(c, it.n)
  skipParRi it.n
  let isDeclared = isDeclared(c, nameId)
  let beforeExpr = c.dest.len
  c.dest.addParLe(if isDeclared: TrueX else: FalseX, it.n.info)
  c.dest.addParRi()
  let expected = it.typ
  it.typ = c.types.boolType
  commonType c, it, beforeExpr, expected

proc semBuiltinSubscript(c: var SemContext; lhs: Item; it: var Item) =
  # it.n is after lhs, at args
  if lhs.n.kind == Symbol and lhs.kind == TypeY and
      getTypeSection(lhs.n.symId).typevars == "typevars":
    # lhs is a generic type symbol, this is a generic invocation
    # treat it as a type expression to call semInvoke
    semLocalTypeExpr c, it
    return
  # XXX also check for proc generic instantiation, including symchoice

  # build call:
  var callBuf = createTokenBuf(16)
  callBuf.addParLe(CallX, lhs.n.info)
  callBuf.add identToken(pool.strings.getOrIncl("[]"), lhs.n.info)
  callBuf.addSubtree lhs.n
  while it.n.kind != ParRi:
    callBuf.takeTree it.n
  callBuf.addParRi()
  skipParRi it.n
  var call = Item(n: cursorAt(callBuf, 0), typ: it.typ)
  # error messages aren't specialized for now
  semCall c, call
  it.typ = call.typ

proc semSubscript(c: var SemContext; it: var Item) =
  var n = it.n
  inc n # tag
  var lhsBuf = createTokenBuf(4)
  swap c.dest, lhsBuf
  var lhs = Item(n: n, typ: c.types.autoType)
  semExpr c, lhs, {KeepMagics}
  swap c.dest, lhsBuf
  it.n = lhs.n
  lhs.n = cursorAt(lhsBuf, 0)
  semBuiltinSubscript(c, lhs, it)

proc semDconv(c: var SemContext; it: var Item) =
  let beforeExpr = c.dest.len
  let info = it.n.info
  takeToken c, it.n
  var destType = semLocalType(c, it.n)
  var x = Item(n: it.n, typ: c.types.autoType)
  let beforeArg = c.dest.len
  semExpr c, x
  it.n = x.n

  var isDistinct = false
  let destBase = skipDistinct(destType, isDistinct)
  let srcBase = skipDistinct(x.typ, isDistinct)
  if not isDistinct:
    shrink c.dest, beforeExpr
    c.buildErr info, "`dconv` operation only valid for type conversions involving `distinct` types"
  else:
    var arg = Item(n: cursorAt(c.dest, beforeArg), typ: srcBase)
    var m = createMatch(addr c)
    typematch m, destBase, arg
    endRead c.dest
    if m.err:
      when defined(debug):
        shrink c.dest, beforeExpr
        c.dest.addErrorMsg m
      else:
        c.typeMismatch info, x.typ, destType
    else:
      # distinct type conversions can also involve conversions
      # between different integer sizes or object types and then
      # `m.args` contains these so use them here:
      shrink c.dest, beforeArg
      c.dest.add m.args
  it.n = x.n
  wantParRi c, it.n
  commonType c, it, beforeExpr, destType

proc whichPass(c: SemContext): PassKind =
  result = if c.phase == SemcheckSignatures: checkSignatures else: checkBody

template toplevelGuard(c: var SemContext; body: untyped) =
  if c.phase == SemcheckBodies:
    body
  else:
    c.takeTree it.n

template procGuard(c: var SemContext; body: untyped) =
  if c.phase in {SemcheckSignatures, SemcheckBodies}:
    body
  else:
    c.takeTree it.n

proc semExpr(c: var SemContext; it: var Item; flags: set[SemFlag] = {}) =
  case it.n.kind
  of IntLit:
    literal c, it, c.types.intType
  of UIntLit:
    literal c, it, c.types.uintType
  of FloatLit:
    literal c, it, c.types.floatType
  of StringLit:
    literal c, it, c.types.stringType
  of CharLit:
    literal c, it, c.types.charType
  of Ident:
    let start = c.dest.len
    let s = semIdent(c, it.n)
    semExprSym c, it, s, start, flags
  of Symbol:
    let start = c.dest.len
    let s = fetchSym(c, it.n.symId)
    takeToken c, it.n
    semExprSym c, it, s, start, flags
  of ParLe:
    case exprKind(it.n)
    of QuotedX:
      let start = c.dest.len
      let s = semQuoted(c, it.n)
      semExprSym c, it, s, start, flags
    of NoExpr:
      case stmtKind(it.n)
      of NoStmt:
        case typeKind(it.n)
        of NoType:
          if pool.tags[it.n.tag] == "err":
            c.takeTree it.n
          else:
            buildErr c, it.n.info, "expression expected", it.n
            skip it.n
        of ObjectT, EnumT, DistinctT, ConceptT:
          buildErr c, it.n.info, "expression expected", it.n
          skip it.n
        of IntT, FloatT, CharT, BoolT, UIntT, VoidT, StringT, NilT, AutoT, SymKindT,
            PtrT, RefT, MutT, OutT, LentT, SinkT, UncheckedArrayT, SetT, StaticT, TypedescT,
<<<<<<< HEAD
            TupleT, ArrayT, VarargsT, ProcT, IterT, UntypedT, TypedT:
=======
            TupleT, ArrayT, VarargsT, ProcT, IterT, UntypedT:
>>>>>>> b484f8eb
          # every valid local type expression
          semLocalTypeExpr c, it
        of OrT, AndT, NotT, InvokeT:
          # should be handled in respective expression kinds
          discard
      of ProcS:
        procGuard c:
          semProc c, it, ProcY, whichPass(c)
      of FuncS:
        procGuard c:
          semProc c, it, FuncY, whichPass(c)
      of IterS:
        procGuard c:
          semProc c, it, IterY, whichPass(c)
      of ConverterS:
        procGuard c:
          semProc c, it, ConverterY, whichPass(c)
      of MethodS:
        procGuard c:
          semProc c, it, MethodY, whichPass(c)
      of TemplateS:
        procGuard c:
          semProc c, it, TemplateY, whichPass(c)
      of MacroS:
        procGuard c:
          semProc c, it, MacroY, whichPass(c)
      of WhileS:
        toplevelGuard c:
          semWhile c, it
      of VarS:
        toplevelGuard c:
          semLocal c, it, VarY
      of LetS:
        toplevelGuard c:
          semLocal c, it, LetY
      of CursorS:
        toplevelGuard c:
          semLocal c, it, CursorY
      of ResultS:
        toplevelGuard c:
          semLocal c, it, ResultY
      of ConstS:
        toplevelGuard c:
          semLocal c, it, ConstY
      of StmtsS: semStmtsExpr c, it
      of BreakS:
        toplevelGuard c:
          semBreak c, it
      of ContinueS:
        toplevelGuard c:
          semContinue c, it
      of CallS, CmdS:
        toplevelGuard c:
          semCall c, it
      of IncludeS: semInclude c, it
      of ImportS: semImport c, it
      of AsgnS:
        toplevelGuard c:
          semAsgn c, it
      of EmitS:
        toplevelGuard c:
          semEmit c, it
      of DiscardS:
        toplevelGuard c:
          semDiscard c, it
      of IfS:
        toplevelGuard c:
          semIf c, it
      of WhenS:
        toplevelGuard c:
          semWhen c, it
      of RetS:
        toplevelGuard c:
          semReturn c, it
      of YieldS:
        toplevelGuard c:
          semYield c, it
      of TypeS:
        let info = it.n.info
        semTypeSection c, it.n
        producesVoid c, info, it.typ
      of BlockS:
        toplevelGuard c:
          semBlock c, it
      of CaseS:
        toplevelGuard c:
          semCase c, it
      of ForS:
        toplevelGuard c:
          semFor c, it
    of FalseX, TrueX:
      literalB c, it, c.types.boolType
    of InfX, NegInfX, NanX:
      literalB c, it, c.types.floatType
    of AndX, OrX:
      takeToken c, it.n
      semBoolExpr c, it.n
      semBoolExpr c, it.n
      wantParRi c, it.n
    of NotX:
      c.dest.add it.n
      takeToken c, it.n
      semBoolExpr c, it.n
      wantParRi c, it.n
    of ParX:
      takeToken c, it.n
      semExpr c, it
      wantParRi c, it.n
    of CallX, CmdX, CallStrLitX, InfixX, PrefixX:
      toplevelGuard c:
        semCall c, it
    of DotX:
      toplevelGuard c:
        semDot c, it
    of DconvX:
      toplevelGuard c:
        semDconv c, it
    of EqX, NeqX, LeX, LtX:
      semCmp c, it
    of AshrX, AddX, SubX, MulX, DivX, ModX, ShrX, ShlX, BitandX, BitorX, BitxorX:
      semTypedBinaryArithmetic c, it
    of BitnotX, NegX:
      semTypedUnaryArithmetic c, it
    of AconstrX:
      semArrayConstr c, it
    of SetX:
      semSetConstr c, it
    of SufX:
      semSuf c, it
    of TupleConstrX:
      semTupleConstr c, it
    of DefinedX:
      semDefined c, it
    of DeclaredX:
      semDeclared c, it
    of AtX:
      semSubscript c, it
    of UnpackX:
      takeToken c, it.n
      wantParRi c, it.n
    of OchoiceX, CchoiceX:
      takeTree c, it.n
    of HaddrX, HderefX:
      takeToken c, it.n
      # this is exactly what we need here as these operators have the same
      # type as the operand:
      semExpr c, it
      wantParRi c, it.n
    of DerefX, PatX, AddrX, NilX, SizeofX, OconstrX, KvX,
       CastX, ConvX, RangeX, RangesX,
       OconvX, HconvX,
       CompilesX, HighX, LowX, TypeofX:
      # XXX To implement
      takeToken c, it.n
      wantParRi c, it.n

  of ParRi, EofToken, SymbolDef, UnknownToken, DotToken:
    buildErr c, it.n.info, "expression expected", it.n

proc reportErrors(c: var SemContext): int =
  let errTag = pool.tags.getOrIncl("err")
  var i = 0
  var r = Reporter(verbosity: 2, noColors: not useColors())
  result = 0
  while i < c.dest.len:
    if c.dest[i].kind == ParLe and c.dest[i].tagId == errTag:
      inc result
      let info = c.dest[i].info
      inc i
      while c.dest[i].kind == DotToken:
        r.trace infoToStr(c.dest[i].info), "instantiation from here"
        inc i
      assert c.dest[i].kind == StringLit
      r.error infoToStr(info), pool.strings[c.dest[i].litId]
      inc i
    else:
      inc i

proc writeOutput(c: var SemContext; outfile: string) =
  #var b = nifbuilder.open(outfile)
  #b.addHeader "nimony", "nim-sem"
  #b.addRaw toString(c.dest)
  #b.close()
  writeFile outfile, "(.nif24)\n" & toString(c.dest)
  createIndex outfile

proc phaseX(c: var SemContext; n: Cursor; x: SemPhase): TokenBuf =
  assert n == "stmts"
  c.phase = x
  var n = n
  takeToken c, n
  while n.kind != ParRi:
    semStmt c, n
  wantParRi c, n
  result = move c.dest

type
  ModuleFlag* = enum
    IsSystem, IsMain, SkipSystem

proc semcheck*(infile, outfile: string; config: sink NifConfig; moduleFlags: set[ModuleFlag];
               commandLineArgs: sink string) =
  var n0 = setupProgram(infile, outfile)
  var c = SemContext(
    dest: createTokenBuf(),
    types: createBuiltinTypes(),
    thisModuleSuffix: prog.main,
    g: ProgramContext(config: config),
    phase: SemcheckTopLevelSyms,
    routine: SemRoutine(kind: NoSym),
    commandLineArgs: commandLineArgs)
  c.currentScope = Scope(tab: initTable[StrId, seq[Sym]](), up: nil, kind: ToplevelScope)

  assert n0 == "stmts"
  #echo "PHASE 1"
  var n1 = phaseX(c, n0, SemcheckTopLevelSyms)
  #echo "PHASE 2: ", toString(n1)
  var n2 = phaseX(c, beginRead(n1), SemcheckSignatures)

  #echo "PHASE 3: ", toString(n2)
  var n = beginRead(n2)
  c.phase = SemcheckBodies
  takeToken c, n
  while n.kind != ParRi:
    semStmt c, n
  instantiateGenerics c
  for _, val in mpairs(c.instantiatedTypes):
    let s = fetchSym(c, val)
    let res = declToCursor(c, s)
    if res.status == LacksNothing:
      c.dest.copyTree res.decl
  wantParRi c, n
  if reportErrors(c) == 0:
    writeOutput c, outfile
  else:
    quit 1<|MERGE_RESOLUTION|>--- conflicted
+++ resolved
@@ -1098,58 +1098,7 @@
   if skipSemCheck:
     untypedCall c, it, cs
   else:
-<<<<<<< HEAD
-    # Keep in mind that proc vars are a thing:
-    let sym = if fn.n.kind == Symbol: fn.n.symId else: SymId(0)
-    let candidate = FnCandidate(kind: fnKind, sym: sym, typ: fn.typ)
-    m.add createMatch(addr c)
-    sigmatch(m[^1], candidate, args, genericArgs)
-    considerTypeboundOps(c, m, candidates, args, genericArgs)
-  let idx = pickBestMatch(c, m)
-
-  c.dest.add callNode
-  if idx >= 0:
-    let finalFn = m[idx].fn
-    let isMagic = c.addFn(finalFn, fn.n, args)
-    c.dest.add m[idx].args
-    wantParRi c, it.n
-
-    if finalFn.kind == TemplateY:
-      typeofCallIs c, it, beforeCall, m[idx].returnType
-      if c.templateInstCounter <= MaxNestedTemplates:
-        inc c.templateInstCounter
-        withErrorContext c, callNode.info:
-          semTemplateCall c, it, finalFn.sym, beforeCall, addr m[idx].inferred
-        dec c.templateInstCounter
-      else:
-        buildErr c, callNode.info, "recursion limit exceeded for template expansions"
-    elif c.routine.inGeneric == 0 and m[idx].inferred.len > 0 and not isMagic:
-      assert fn.n.kind == Symbol
-      let inst = c.requestRoutineInstance(fn.n.symId, m[idx], callNode.info)
-      c.dest[beforeCall+1].setSymId inst.targetSym
-      typeofCallIs c, it, beforeCall, inst.returnType
-    else:
-      typeofCallIs c, it, beforeCall, m[idx].returnType
-
-  elif idx == -2:
-    buildErr c, callNode.info, "ambiguous call"
-    wantParRi c, it.n
-  elif m.len > 0:
-    wantParRi c, it.n
-    var errorMsg = "Type mismatch at [position]"
-    for i in 0..<m.len:
-      errorMsg.add "\n"
-      addErrorMsg errorMsg, m[i]
-    c.dest.addParLe ErrT, callNode.info
-    c.dest.addStrLit errorMsg
-    c.dest.addDotToken()
-    c.dest.addParRi()
-  else:
-    buildErr c, callNode.info, "undeclared identifier"
-    wantParRi c, it.n
-=======
     resolveOverloads c, it, cs
->>>>>>> b484f8eb
 
 proc findObjField(t: Cursor; name: StrId; level = 0): ObjField =
   assert t == "object"
@@ -1748,14 +1697,9 @@
         semExpr c, it
         n = it.n
       else:
-<<<<<<< HEAD
         c.buildErr info, "not a type", n
         skip n
     of IntT, FloatT, CharT, BoolT, UIntT, VoidT, StringT, NilT, AutoT, SymKindT, UntypedT, TypedT:
-=======
-        c.buildErr info, "not a type"
-    of IntT, FloatT, CharT, BoolT, UIntT, VoidT, StringT, NilT, AutoT, SymKindT, UntypedT:
->>>>>>> b484f8eb
       takeTree c, n
     of PtrT, RefT, MutT, OutT, LentT, SinkT, NotT, UncheckedArrayT, SetT, StaticT, TypedescT:
       takeToken c, n
@@ -2869,11 +2813,7 @@
           skip it.n
         of IntT, FloatT, CharT, BoolT, UIntT, VoidT, StringT, NilT, AutoT, SymKindT,
             PtrT, RefT, MutT, OutT, LentT, SinkT, UncheckedArrayT, SetT, StaticT, TypedescT,
-<<<<<<< HEAD
             TupleT, ArrayT, VarargsT, ProcT, IterT, UntypedT, TypedT:
-=======
-            TupleT, ArrayT, VarargsT, ProcT, IterT, UntypedT:
->>>>>>> b484f8eb
           # every valid local type expression
           semLocalTypeExpr c, it
         of OrT, AndT, NotT, InvokeT:
