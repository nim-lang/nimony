--- conflicted
+++ resolved
@@ -6021,11 +6021,7 @@
 proc reportErrors(c: var SemContext): int =
   result = reporters.reportErrors(c.dest)
 
-<<<<<<< HEAD
-proc buildExports(c: var SemContext): TokenBuf =
-=======
 proc buildIndexExports(c: var SemContext): TokenBuf =
->>>>>>> b59d2edb
   if c.exports.len == 0:
     return default(TokenBuf)
   result = createTokenBuf(32)
@@ -6062,11 +6058,7 @@
     IndexSections(hooks: move c.hookIndexLog,
       converters: move c.converterIndexMap,
       toBuild: move c.toBuild,
-<<<<<<< HEAD
-      exportBuf: buildExports(c))
-=======
       exportBuf: buildIndexExports(c))
->>>>>>> b59d2edb
 
 proc phaseX(c: var SemContext; n: Cursor; x: SemPhase): TokenBuf =
   assert n == "stmts"
