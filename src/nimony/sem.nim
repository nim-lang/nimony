--- conflicted
+++ resolved
@@ -12,12 +12,8 @@
 include nifprelude
 import nimony_model, symtabs, builtintypes, decls, symparser,
   programs, sigmatch, magics, reporters, nifconfig, nifindexes,
-<<<<<<< HEAD
   intervals, xints,
-  semdata, semos
-=======
   semdata, semos, expreval
->>>>>>> f8b6ffcb
 
 import ".." / gear2 / modnames
 
