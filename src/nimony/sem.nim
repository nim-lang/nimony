--- conflicted
+++ resolved
@@ -763,11 +763,7 @@
         inc n # skip the SymbolDef
         if n.kind == ParLe:
           if n.exprKind in {DefinedX, DeclaredX, CompilesX, TypeofX,
-<<<<<<< HEAD
-              SizeofX, LowX, HighX, AddrX, EnumToStrX}:
-=======
-              SizeofX, LowX, HighX, AddrX, DefaultObjX, DefaultTupX}:
->>>>>>> ea746b3d
+              SizeofX, LowX, HighX, AddrX, EnumToStrX, DefaultObjX, DefaultTupX}:
             # magic needs semchecking after overloading
             result = MagicCallNeedsSemcheck
           else:
@@ -3830,15 +3826,12 @@
       semNil c, it
     of ConvX:
       semConv c, it
-<<<<<<< HEAD
     of EnumToStrX:
       semEnumToStr c, it
-=======
     of DefaultObjX:
       semObjDefault c, it
     of DefaultTupX:
       semTupleDefault c, it
->>>>>>> ea746b3d
     of DerefX, PatX, AddrX, SizeofX, KvX,
        RangeX, RangesX,
        OconvX, HconvX,
