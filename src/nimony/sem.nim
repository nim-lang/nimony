#       Nimony
# (c) Copyright 2024 Andreas Rumpf
#
# See the file "license.txt", included in this
# distribution, for details about the copyright.

## Semantic checking:
## Most important task is to turn identifiers into symbols and to perform
## type checking.

import std / [tables, sets, os, syncio, formatfloat, assertions]
include nifprelude
import nimony_model, symtabs, builtintypes, decls, symparser,
  programs, sigmatch, magics, reporters, nifconfig, nifindexes

import ".." / gear2 / modnames

type
  TypeCursor = Cursor
  SemRoutine {.acyclic.} = ref object
    kind: SymKind
    inGeneric, inLoop, inBlock: int
    returnType: TypeCursor
    resId: SymId
    parent: SemRoutine

proc createSemRoutine(kind: SymKind; parent: SemRoutine): SemRoutine =
  result = SemRoutine(kind: kind, parent: parent, resId: SymId(0))

type
  ImportedModule = object
    iface: Iface

  InstRequest* = object
    origin*: SymId
    targetSym*: SymId
    targetType*: TypeCursor
    #typeParams*: seq[TypeCursor]
    inferred*: Table[SymId, Cursor]
    requestFrom*: seq[PackedLineInfo]

  ProgramContext = ref object # shared for every `SemContext`
    config: NifConfig

  ObjField = object
    sym: SymId
    level: int # inheritance level
    typ: TypeCursor

  SemContext = object
    dest: TokenBuf
    routine: SemRoutine
    currentScope: Scope
    g: ProgramContext
    typeRequests, procRequests: seq[InstRequest]
    includeStack: seq[string]
    #importedModules: seq[ImportedModule]
    instantiatedFrom: seq[PackedLineInfo]
    importTab: Iface
    globals, locals: Table[string, int]
    types: BuiltinTypes
    typeMem: Table[string, TokenBuf]
    instantiatedTypes: OrderedTable[string, SymId]
    thisModuleSuffix: string
    processedModules: HashSet[string]
    usedTypevars: int
    #fieldsCache: Table[SymId, Table[StrId, ObjField]]

# -------------- symbol lookups -------------------------------------

proc unquote(c: var Cursor): StrId =
  var r = ""
  while true:
    case c.kind
    of ParLe:
      inc c
    of ParRi:
      inc c
      break
    of EofToken:
      r.add "<unexpected eof>"
      break
    of Ident, StringLit:
      r.add pool.strings[c.litId]
      inc c
    of IntLit:
      r.addInt pool.integers[c.intId]
      inc c
    of CharLit:
      let ch = char(c.uoperand)
      r.add ch
      inc c
    of UIntLit:
      r.add $pool.uintegers[c.uintId]
      inc c
    of FloatLit:
      r.addFloat pool.floats[c.floatId]
      inc c
    of UnknownToken, DotToken, Symbol, SymbolDef:
      r.add "<unexpected token>: " & $c.kind
      inc c
  assert r.len > 0
  result = getOrIncl(pool.strings, r)

proc getIdent(c: var SemContext; n: var Cursor): StrId =
  var nested = 0
  while exprKind(n) in {OchoiceX, CchoiceX}:
    inc nested
    inc n
  case n.kind
  of Ident:
    result = n.litId
    inc n
  of Symbol, SymbolDef:
    let sym = pool.syms[n.symId]
    var isGlobal = false
    result = pool.strings.getOrIncl(extractBasename(sym, isGlobal))
    inc n
  of ParLe:
    if exprKind(n) == QuotedX:
      result = unquote(n)
    else:
      result = StrId(0)
  else:
    result = StrId(0)
  while nested > 0:
    if n.kind == ParRi: dec nested
    inc n

template buildTree*(dest: var TokenBuf; kind: StmtKind|ExprKind|TypeKind|SymKind;
                    info: PackedLineInfo; body: untyped) =
  dest.add toToken(ParLe, pool.tags.getOrIncl($kind), info)
  body
  dest.addParRi()

proc considerImportedSymbols(c: var SemContext; name: StrId; info: PackedLineInfo): int =
  result = 0
  let candidates = c.importTab.getOrDefault(name)
  inc result, candidates.len
  for defId in candidates:
    c.dest.add toToken(Symbol, defId, info)

proc addSymUse(dest: var TokenBuf; s: Sym; info: PackedLineInfo) =
  dest.add toToken(Symbol, s.name, info)

proc addSymUse(dest: var TokenBuf; s: SymId; info: PackedLineInfo) =
  dest.add toToken(Symbol, s, info)

const
  RoutineKinds = {ProcY, FuncY, IterY, TemplateY, MacroY, ConverterY, MethodY}

proc buildSymChoiceForDot(c: var SemContext; identifier: StrId; info: PackedLineInfo) =
  var count = 0
  let oldLen = c.dest.len
  c.dest.buildTree OchoiceX, info:
    var it = c.currentScope
    while it != nil:
      for sym in it.tab.getOrDefault(identifier):
        if sym.kind in {ProcY, FuncY, ConverterY, MethodY, TemplateY, MacroY, IterY, TypeY}:
          c.dest.addSymUse sym, info
          inc count
      it = it.up
    inc count, considerImportedSymbols(c, identifier, info)

  # if the sym choice is empty, create an ident node:
  if count == 0:
    c.dest.shrink oldLen
    c.dest.add toToken(Ident, identifier, info)

proc isNonOverloadable(t: SymKind): bool {.inline.} =
  t in {LetY, VarY, ParamY, TypevarY, ConstY, TypeY, ResultY, FldY, CursorY, LabelY}

proc buildSymChoiceForSelfModule(c: var SemContext;
                                 identifier: StrId; info: PackedLineInfo) =
  var count = 0
  let oldLen = c.dest.len
  c.dest.buildTree OchoiceX, info:
    var it = c.currentScope
    while it.up != nil: it = it.up
    var nonOverloadable = 0
    for sym in it.tab.getOrDefault(identifier):
      # for non-overloadable symbols prefer the innermost symbol:
      if sym.kind.isNonOverloadable:
        inc nonOverloadable
        if nonOverloadable == 1:
          c.dest.addSymUse sym, info
          inc count
      else:
        c.dest.addSymUse sym, info
        inc count
      it = it.up
  # if the sym choice is empty, create an ident node:
  if count == 0:
    c.dest.shrink oldLen
    c.dest.add toToken(Ident, identifier, info)

proc buildSymChoiceForForeignModule(c: var SemContext; importFrom: ImportedModule;
                                    identifier: StrId; info: PackedLineInfo) =
  var count = 0
  let oldLen = c.dest.len
  c.dest.buildTree OchoiceX, info:
    let candidates = importFrom.iface.getOrDefault(identifier)
    for defId in candidates:
      c.dest.add toToken(Symbol, defId, info)
      inc count
  # if the sym choice is empty, create an ident node:
  if count == 0:
    c.dest.shrink oldLen
    c.dest.add toToken(Ident, identifier, info)

type
  ChoiceOption = enum
    FindAll, InnerMost

proc rawBuildSymChoice(c: var SemContext; identifier: StrId; info: PackedLineInfo;
                       option = FindAll): int =
  result = 0
  var it = c.currentScope
  var nonOverloadable = 0
  while it != nil:
    for sym in it.tab.getOrDefault(identifier):
      # for non-overloadable symbols prefer the innermost symbol:
      if sym.kind.isNonOverloadable:
        if nonOverloadable == 0:
          c.dest.addSymUse sym, info
          inc result
        inc nonOverloadable
        if result == 1 and nonOverloadable == 1 and option == InnerMost:
          return
      else:
        c.dest.addSymUse sym, info
        inc result
    it = it.up
  inc result, considerImportedSymbols(c, identifier, info)

proc buildSymChoice(c: var SemContext; identifier: StrId; info: PackedLineInfo;
                    option: ChoiceOption): int =
  let oldLen = c.dest.len
  c.dest.buildTree OchoiceX, info:
    result = rawBuildSymChoice(c, identifier, info, option)
  # if the sym choice is empty, create an ident node:
  if result == 0:
    c.dest.shrink oldLen
    c.dest.add toToken(Ident, identifier, info)

proc openScope(c: var SemContext) =
  c.currentScope = Scope(tab: initTable[StrId, seq[Sym]](), up: c.currentScope, kind: NormalScope)

proc closeScope(c: var SemContext) =
  c.currentScope = c.currentScope.up

template withNewScope(c: var SemContext; body: untyped) =
  openScope(c)
  try:
    body
  finally:
    closeScope(c)

# -------------------------- error handling -------------------------

proc pushErrorContext(c: var SemContext; info: PackedLineInfo) = c.instantiatedFrom.add info
proc popErrorContext(c: var SemContext) = discard c.instantiatedFrom.pop

template withErrorContext(c: var SemContext; info: PackedLineInfo; body: untyped) =
  pushErrorContext(c, info)
  try:
    body
  finally:
    popErrorContext(c)

proc buildErr*(c: var SemContext; info: PackedLineInfo; msg: string) =
  when defined(debug):
    writeStackTrace()
    echo infoToStr(info) & " Error: " & msg
    quit msg
  c.dest.buildTree ErrT, info:
    for instFrom in items(c.instantiatedFrom):
      c.dest.add toToken(UnknownToken, 0'u32, instFrom)
    c.dest.add toToken(StringLit, pool.strings.getOrIncl(msg), info)

proc buildLocalErr*(dest: var TokenBuf; info: PackedLineInfo; msg: string) =
  when defined(debug):
    writeStackTrace()
    echo infoToStr(info) & " Error: " & msg
    quit msg
  dest.buildTree ErrT, info:
    dest.add toToken(StringLit, pool.strings.getOrIncl(msg), info)

# -------------------------- type handling ---------------------------

proc typeToCanon(buf: TokenBuf; start: int): string =
  result = ""
  for i in start..<buf.len:
    case buf[i].kind
    of ParLe:
      result.add '('
      result.addInt buf[i].tagId.int
    of ParRi: result.add ')'
    of Ident, StringLit:
      result.add ' '
      result.addInt buf[i].litId.int
    of UnknownToken: result.add " unknown"
    of EofToken: result.add " eof"
    of DotToken: result.add '.'
    of Symbol, SymbolDef:
      result.add " s"
      result.addInt buf[i].symId.int
    of CharLit:
      result.add " c"
      result.addInt buf[i].uoperand.int
    of IntLit:
      result.add " i"
      result.addInt buf[i].intId.int
    of UIntLit:
      result.add " u"
      result.addInt buf[i].uintId.int
    of FloatLit:
      result.add " f"
      result.addInt buf[i].floatId.int

proc sameTrees(a, b: TypeCursor): bool =
  var a = a
  var b = b
  var nested = 0
  let isAtom = a.kind != ParLe
  while true:
    if a.kind != b.kind: return false
    case a.kind
    of ParLe:
      if a.tagId != b.tagId: return false
      inc nested
    of ParRi:
      dec nested
      if nested == 0: return true
    of Symbol, SymbolDef:
      if a.symId != b.symId: return false
    of IntLit:
      if a.intId != b.intId: return false
    of UIntLit:
      if a.uintId != b.uintId: return false
    of FloatLit:
      if a.floatId != b.floatId: return false
    of StringLit, Ident:
      if a.litId != b.litId: return false
    of CharLit, UnknownToken:
      if a.uoperand != b.uoperand: return false
    of DotToken, EofToken: discard "nothing else to compare"
    if isAtom: return true
    inc a
    inc b
  return false

proc typeToCursor(c: var SemContext; buf: TokenBuf; start: int): TypeCursor =
  let key = typeToCanon(buf, start)
  if c.typeMem.hasKey(key):
    result = cursorAt(c.typeMem[key], 0)
  else:
    var newBuf = createTokenBuf(buf.len - start)
    for i in start..<buf.len:
      newBuf.add buf[i]
    result = cursorAt(newBuf, 0)
    c.typeMem[key] = newBuf

proc typeToCursor(c: var SemContext; start: int): TypeCursor =
  typeToCursor(c, c.dest, start)

proc declToCursor(c: var SemContext; s: Sym): LoadResult =
  if knowsSym(s.name) or s.pos == ImportedPos:
    result = tryLoadSym(s.name)
  elif s.pos > 0:
    var buf = createTokenBuf(10)
    var pos = s.pos - 1
    var nested = 0
    # XXX optimize this for non-generic procs. No need to
    # copy their bodies here.
    while true:
      buf.add c.dest[pos]
      case c.dest[pos].kind
      of ParLe: inc nested
      of ParRi:
        dec nested
        if nested == 0: break
      else: discard
      inc pos
    result = LoadResult(status: LacksNothing, decl: cursorAt(buf, 0))
    publish s.name, buf
  else:
    result = LoadResult(status: LacksPosition)

# --------------------- symbol name creation -------------------------

proc makeGlobalSym*(c: var SemContext; result: var string) =
  var counter = addr c.globals.mgetOrPut(result, -1)
  counter[] += 1
  result.add '.'
  result.addInt counter[]
  result.add '.'
  result.add c.thisModuleSuffix

proc makeLocalSym*(c: var SemContext; result: var string) =
  var counter = addr c.locals.mgetOrPut(result, -1)
  counter[] += 1
  result.add '.'
  result.addInt counter[]

type
  SymStatus = enum
    ErrNoIdent, ErrRedef, OkNew, OkExisting

  DelayedSym = object
    status: SymStatus
    lit: StrId
    s: Sym
    info: PackedLineInfo

proc identToSym(c: var SemContext; lit: StrId; kind: SymKind): SymId =
  var name = pool.strings[lit]
  if c.currentScope.kind == ToplevelScope or kind in {FldY, EfldY}:
    c.makeGlobalSym(name)
  else:
    c.makeLocalSym(name)
  result = pool.syms.getOrIncl(name)

proc declareSym(c: var SemContext; it: var Item; kind: SymKind): SymStatus =
  let info = it.n.info
  if it.n.kind == Ident:
    let lit = it.n.litId
    let s = Sym(kind: kind, name: identToSym(c, lit, kind),
                pos: c.dest.len)
    if addNonOverloadable(c.currentScope, lit, s) == Conflict:
      c.buildErr info, "attempt to redeclare: " & pool.strings[lit]
      result = ErrRedef
    else:
      c.dest.add toToken(SymbolDef, s.name, info)
      result = Oknew
    inc it.n
  elif it.n.kind == SymbolDef:
    inc it.n
    result = OkExisting
  else:
    c.buildErr info, "identifier expected"
    result = ErrNoIdent

proc declareOverloadableSym(c: var SemContext; it: var Item; kind: SymKind): SymId =
  let info = it.n.info
  if it.n.kind == Ident:
    let lit = it.n.litId
    result = identToSym(c, lit, kind)
    let s = Sym(kind: kind, name: result,
                pos: c.dest.len)
    addOverloadable(c.currentScope, lit, s)
    c.dest.add toToken(SymbolDef, s.name, info)
    inc it.n
  elif it.n.kind == SymbolDef:
    result = it.n.symId
    c.dest.add it.n
    inc it.n
  else:
    let lit = getIdent(c, it.n)
    if lit == StrId(0):
      c.buildErr info, "identifier expected"
      result = SymId(0)
    else:
      result = identToSym(c, lit, kind)
      let s = Sym(kind: kind, name: result,
                  pos: c.dest.len)
      addOverloadable(c.currentScope, lit, s)
      c.dest.add toToken(SymbolDef, s.name, info)

proc success(s: SymStatus): bool {.inline.} = s in {OkNew, OkExisting}
proc success(s: DelayedSym): bool {.inline.} = success s.status

proc handleSymDef(c: var SemContext; n: var Cursor; kind: SymKind): DelayedSym =
  let info = n.info
  if n.kind == Ident:
    let lit = n.litId
    let def = identToSym(c, lit, kind)
    let s = Sym(kind: kind, name: def,
                pos: c.dest.len)
    result = DelayedSym(status: OkNew, lit: lit, s: s, info: info)
    c.dest.add toToken(SymbolDef, def, info)
    inc n
  elif n.kind == SymbolDef:
    discard "ok, and no need to re-add it to the symbol table"
    result = DelayedSym(status: OkExisting, info: info)
    c.dest.add n
    inc n
  else:
    let lit = getIdent(c, n)
    if lit == StrId(0):
      c.buildErr info, "identifier expected"
      result = DelayedSym(status: ErrNoIdent, info: info)
    else:
      let def = identToSym(c, lit, kind)
      let s = Sym(kind: kind, name: def,
                  pos: c.dest.len)
      result = DelayedSym(status: OkNew, lit: lit, s: s, info: info)
      c.dest.add toToken(SymbolDef, def, info)

proc addSym(c: var SemContext; s: DelayedSym) =
  if s.status == OkNew:
    if addNonOverloadable(c.currentScope, s.lit, s.s) == Conflict:
      c.buildErr s.info, "attempt to redeclare: " & pool.strings[s.lit]

proc publish(c: var SemContext; s: SymId; start: int) =
  var buf = createTokenBuf(c.dest.len - start + 1)
  for i in start..<c.dest.len:
    buf.add c.dest[i]
  programs.publish s, buf

proc publishSignature(c: var SemContext; s: SymId; start: int) =
  var buf = createTokenBuf(c.dest.len - start + 3)
  for i in start..<c.dest.len:
    buf.add c.dest[i]
  buf.addDotToken() # body is empty for a signature
  buf.addParRi()
  programs.publish s, buf

# -------------------------------------------------------------------------------------------------

proc takeTree(dest: var TokenBuf; n: var Cursor) =
  if n.kind != ParLe:
    dest.add n
  else:
    var nested = 0
    while true:
      dest.add n
      case n.kind
      of ParLe: inc nested
      of ParRi:
        dec nested
        if nested == 0:
          inc n
          break
      of EofToken:
        error "expected ')', but EOF reached"
        break
      else: discard
      inc n

proc takeTree(c: var SemContext; n: var Cursor) =
  takeTree c.dest, n

proc copyTree(dest: var TokenBuf; n: Cursor) =
  var n = n
  takeTree dest, n

# -------------------------------------------------------------

proc wantParRi(c: var SemContext; n: var Cursor) =
  if n.kind == ParRi:
    c.dest.add n
    inc n
  else:
    error "expected ')', but got: ", n

proc skipParRi(n: var Cursor) =
  if n.kind == ParRi:
    inc n
  else:
    error "expected ')', but got: ", n

proc takeToken(c: var SemContext; n: var Cursor) {.inline.} =
  c.dest.add n
  inc n

proc wantDot(c: var SemContext; n: var Cursor) =
  if n.kind == DotToken:
    c.dest.add n
    inc n
  else:
    buildErr c, n.info, "expected '.'"

# -------------------- path handling ----------------------------

proc stdFile(f: string): string =
  getAppDir() / "lib" / f

proc resolveFile*(c: SemContext; origin: string; toResolve: string): string =
  let nimFile = toResolve.addFileExt(".nim")
  #if toResolve.startsWith("std/") or toResolve.startsWith("ext/"):
  #  result = stdFile nimFile
  if toResolve.isAbsolute:
    result = nimFile
  else:
    result = splitFile(origin).dir / nimFile
    var i = 0
    while not fileExists(result) and i < c.g.config.paths.len:
      result = c.g.config.paths[i] / nimFile
      inc i

proc filenameVal(n: var Cursor; res: var seq[string]; hasError: var bool) =
  case n.kind
  of StringLit, Ident:
    res.add pool.strings[n.litId]
    inc n
  of Symbol:
    var s = pool.syms[n.symId]
    extractBasename s
    res.add s
    inc n
  of ParLe:
    case exprKind(n)
    of OchoiceX, CchoiceX:
      inc n
      if n.kind != ParRi:
        filenameVal(n, res, hasError)
        while n.kind != ParRi: skip n
        inc n
      else:
        hasError = true
        inc n
    of CallX, InfixX:
      var x = n
      skip n # ensure we skipped it completely
      inc x
      var isSlash = false
      case x.kind
      of StringLit, Ident:
        isSlash = pool.strings[x.litId] == "/"
      of Symbol:
        var s = pool.syms[x.symId]
        extractBasename s
        isSlash = s == "/"
      else: hasError = true
      if not hasError:
        inc x # skip slash
        var prefix: seq[string] = @[]
        filenameVal(x, prefix, hasError)
        var suffix: seq[string] = @[]
        filenameVal(x, suffix, hasError)
        if x.kind != ParRi: hasError = true
        for pre in mitems(prefix):
          for suf in mitems(suffix):
            if pre != "" and suf != "":
              res.add pre & "/" & suf
            else:
              hasError = true
        if prefix.len == 0 or suffix.len == 0:
          hasError = true
      else:
        hasError = true
    of ParX, AconstrX:
      inc n
      if n.kind != ParRi:
        while n.kind != ParRi:
          filenameVal(n, res, hasError)
        inc n
      else:
        hasError = true
        inc n
    of TupleConstrX:
      inc n
      skip n # skip type
      if n.kind != ParRi:
        while n.kind != ParRi:
          filenameVal(n, res, hasError)
        inc n
      else:
        hasError = true
        inc n
    else:
      skip n
      hasError = true
  else:
    skip n
    hasError = true

# ------------------ include/import handling ------------------------

proc findTool*(name: string): string =
  let exe = name.addFileExt(ExeExt)
  result = getAppDir() / exe

proc exec*(cmd: string) =
  if execShellCmd(cmd) != 0: quit("FAILURE: " & cmd)

proc parseFile(nimFile: string; paths: openArray[string]): TokenBuf =
  let nifler = findTool("nifler")
  let name = moduleSuffix(nimFile, paths)
  let src = "nifcache" / name & ".1.nif"
  exec quoteShell(nifler) & " --portablePaths p " & quoteShell(nimFile) & " " &
    quoteShell(src)

  var stream = nifstreams.open(src)
  try:
    discard processDirectives(stream.r)
    result = fromStream(stream)
  finally:
    nifstreams.close(stream)

proc semStmt(c: var SemContext; n: var Cursor)

proc typeMismatch(c: var SemContext; info: PackedLineInfo; got, expected: TypeCursor) =
  c.buildErr info, "type mismatch: got: " & typeToString(got) & " but wanted: " & typeToString(expected)

proc typecheck(c: var SemContext; info: PackedLineInfo; got, expected: TypeCursor) =
  if sameTrees(expected, got):
    discard "fine"
  else:
    c.typeMismatch info, got, expected

proc combineType(c: var SemContext; info: PackedLineInfo; dest: var Cursor; src: Cursor) =
  if typeKind(dest) == AutoT:
    dest = src
  elif sameTrees(dest, src):
    discard "fine"
  else:
    c.typeMismatch info, src, dest

proc commonType(c: var SemContext; it: var Item; argBegin: int; expected: TypeCursor) =
  if typeKind(expected) == AutoT:
    return
  elif typeKind(it.typ) == AutoT:
    it.typ = expected
    return

  let info = it.n.info
  var m = createMatch()
  var arg = Item(n: cursorAt(c.dest, argBegin), typ: it.typ)
  typematch m, expected, arg
  endRead(c.dest)
  if m.err:
    c.typeMismatch info, it.typ, expected
  else:
    shrink c.dest, argBegin
    c.dest.add m.args
    if m.usesConversion:
      it.typ = expected

proc producesVoid(c: var SemContext; info: PackedLineInfo; dest: var Cursor) =
  if typeKind(dest) in {AutoT, VoidT}:
    combineType c, info, dest, c.types.voidType
  else:
    c.typeMismatch info, c.types.voidType, dest

proc getFile(c: var SemContext; info: PackedLineInfo): string =
  let (fid, _, _) = unpack(pool.man, info)
  result = pool.files[fid]

proc semInclude(c: var SemContext; it: var Item) =
  var files: seq[string] = @[]
  var hasError = false
  let info = it.n.info
  var x = it.n
  takeTree c, it.n
  inc x # skip the `include`
  filenameVal(x, files, hasError)

  if hasError:
    c.buildErr info, "wrong `include` statement"
  else:
    for f1 in items(files):
      let f2 = resolveFile(c, getFile(c, info), f1)
      # check for recursive include files:
      var isRecursive = false
      for a in c.includeStack:
        if a == f2:
          isRecursive = true
          break

      if not isRecursive:
        var buf = parseFile(f2, c.g.config.paths)
        c.includeStack.add f2
        #c.m.includes.add f2
        var n = cursorAt(buf, 0)
        semStmt(c, n)
        c.includeStack.setLen c.includeStack.len - 1
      else:
        var m = ""
        for i in 0..<c.includeStack.len:
          m.add shortenDir c.includeStack[i]
          m.add " -> "
        m.add shortenDir f2
        c.buildErr info, "recursive include: " & m

  producesVoid c, info, it.typ

proc importSingleFile(c: var SemContext; f1, origin: string; info: PackedLineInfo) =
  let f2 = resolveFile(c, origin, f1)
  let suffix = moduleSuffix(f2, c.g.config.paths)
  if not c.processedModules.containsOrIncl(suffix):
    if needsRecompile(f2, suffix):
      exec os.getAppFilename() & " m " & quoteShell(f2)

    loadInterface suffix, c.importTab

proc cyclicImport(c: var SemContext; x: var Cursor) =
  c.buildErr x.info, "cyclic module imports are not implemented"

proc semImport(c: var SemContext; it: var Item) =
  let info = it.n.info
  var x = it.n
  takeTree c, it.n
  inc x # skip the `import`

  if x.kind == ParLe and x == "pragmax":
    inc x
    var y = x
    skip y
    if y.substructureKind == PragmasS:
      inc y
      if y.kind == Ident and pool.strings[y.litId] == "cyclic":
        cyclicImport(c, x)
        return

  var files: seq[string] = @[]
  var hasError = false
  filenameVal(x, files, hasError)
  if hasError:
    c.buildErr info, "wrong `import` statement"
  else:
    let origin = getFile(c, info)
    for f in files:
      importSingleFile c, f, origin, info

  producesVoid c, info, it.typ

# -------------------- declare `result` -------------------------

proc classifyType(c: var SemContext; n: Cursor): TypeKind =
  result = typeKind(n)

proc declareResult(c: var SemContext; info: PackedLineInfo): SymId =
  if c.routine.kind in {ProcY, FuncY, ConverterY, MethodY, MacroY} and
      classifyType(c, c.routine.returnType) != VoidT:
    let name = pool.strings.getOrIncl("result")
    result = identToSym(c, name, ResultY)
    let s = Sym(kind: ResultY, name: result,
                pos: c.dest.len)
    discard c.currentScope.addNonOverloadable(name, s)

    let declStart = c.dest.len
    buildTree c.dest, ResultS, info:
      c.dest.add toToken(SymbolDef, result, info) # name
      c.dest.addDotToken() # export marker
      c.dest.addDotToken() # pragmas
      # XXX ^ pragma should be `.noinit` if the proc decl has it
      c.dest.copyTree(c.routine.returnType) # type
      c.dest.addDotToken() # value
    publish c, result, declStart
  else:
    result = SymId(0)

# -------------------- generics ---------------------------------

proc newSymId(c: var SemContext; s: SymId): SymId =
  var isGlobal = false
  var name = extractBasename(pool.syms[s], isGlobal)
  if isGlobal:
    c.makeGlobalSym(name)
  else:
    c.makeLocalSym(name)
  result = pool.syms.getOrIncl(name)

type
  SubsContext = object
    newVars: Table[SymId, SymId]
    params: ptr Table[SymId, Cursor]

proc subs(c: var SemContext; dest: var TokenBuf; sc: var SubsContext; body: Cursor) =
  var nested = 0
  var n = body
  let isAtom = n.kind != ParLe
  while true:
    case n.kind
    of UnknownToken, EofToken, DotToken, Ident, StringLit, CharLit, IntLit, UIntLit, FloatLit:
      dest.add n
    of Symbol:
      let s = n.symId
      let arg = sc.params[].getOrDefault(s)
      if arg != default(Cursor):
        dest.addSubtree arg
      else:
        let nv = sc.newVars.getOrDefault(s)
        if nv != SymId(0):
          dest.add toToken(Symbol, nv, n.info)
        else:
          dest.add n # keep Symbol as it was
    of SymbolDef:
      let s = n.symId
      let newDef = newSymId(c, s)
      sc.newVars[s] = newDef
      dest.add toToken(SymbolDef, newDef, n.info)
    of ParLe:
      dest.add n
      inc nested
    of ParRi:
      dest.add n
      dec nested
      if nested == 0: break
    if isAtom: break
    inc n

include templates

proc produceInvoke(c: var SemContext; dest: var TokenBuf; req: InstRequest;
                   typeVars: Cursor; info: PackedLineInfo) =
  dest.buildTree InvokeT, info:
    dest.add toToken(Symbol, req.origin, info)
    var typeVars = typeVars
    if typeVars.substructureKind == TypevarsS:
      while typeVars.kind != ParRi:
        if typeVars.symKind == TypeVarY:
          var tv = typeVars
          inc tv
          dest.copyTree req.inferred[tv.symId]
        skip typeVars

proc subsGenericType(c: var SemContext; dest: var TokenBuf; req: InstRequest) =
  #[
  What we need to do is rather simple: A generic instantiation is
  the typical (type :Name ex generic_params pragmas body) tuple but
  this time the generic_params list the used `Invoke` construct for the
  instantiation.
  ]#
  let info = req.requestFrom[^1]
  let decl = getTypeSection(req.origin)
  dest.buildTree TypeS, info:
    dest.add toToken(SymbolDef, req.targetSym, info)
    dest.addDotToken() # export
    produceInvoke c, dest, req, decl.typevars, info
    # take the pragmas from the origin:
    dest.copyTree decl.pragmas
    var sc = SubsContext(params: addr req.inferred)
    subs(c, dest, sc, decl.body)

proc subsGenericProc(c: var SemContext; dest: var TokenBuf; req: InstRequest) =
  let info = req.requestFrom[^1]
  let decl = getProcDecl(req.origin)
  dest.buildTree decl.kind, info:
    dest.add toToken(SymbolDef, req.targetSym, info)
    if decl.exported.kind == ParLe:
      # magic?
      dest.copyTree decl.exported
    else:
      dest.addDotToken()
    dest.copyTree decl.pattern
    produceInvoke c, dest, req, decl.typevars, info

    var sc = SubsContext(params: addr req.inferred)
    subs(c, dest, sc, decl.params)
    subs(c, dest, sc, decl.retType)
    subs(c, dest, sc, decl.effects)
    subs(c, dest, sc, decl.pragmas)
    subs(c, dest, sc, decl.body)

template withFromInfo(req: InstRequest; body: untyped) =
  let oldLen = c.instantiatedFrom.len
  for jnfo in items(req.requestFrom):
    pushErrorContext c, jnfo
  body
  shrink c.instantiatedFrom, oldLen

proc semTypeSection(c: var SemContext; n: var Cursor)
proc instantiateGenericType(c: var SemContext; req: InstRequest) =
  var dest = createTokenBuf(30)
  withFromInfo req:
    subsGenericType c, dest, req
    var n = beginRead(dest)
    semTypeSection c, n

proc semProc(c: var SemContext; it: var Item; kind: SymKind)
proc instantiateGenericProc(c: var SemContext; req: InstRequest) =
  var dest = createTokenBuf(40)
  withFromInfo req:
    subsGenericProc c, dest, req
    var it = Item(n: beginRead(dest), typ: c.types.autoType)
    semProc c, it, it.n.symKind

proc instantiateGenerics(c: var SemContext) =
  while c.typeRequests.len + c.procRequests.len > 0:
    # This way with `move` ensures it is safe even though
    # the semchecking of generics can add to `c.typeRequests`
    # or to `c.procRequests`. This is subtle!
    let typeReqs = move(c.typeRequests)
    for t in typeReqs: instantiateGenericType c, t
    let procReqs = move(c.procRequests)
    for p in procReqs: instantiateGenericProc c, p

# -------------------- sem checking -----------------------------

type
  SemFlag = enum
    KeepMagics

proc semExpr(c: var SemContext; it: var Item; flags: set[SemFlag] = {})

proc fetchSym(c: var SemContext; s: SymId): Sym =
  # yyy find a better solution
  var name = pool.syms[s]
  extractBasename name
  let identifier = pool.strings.getOrIncl(name)
  var it {.cursor.} = c.currentScope
  while it != nil:
    for sym in it.tab.getOrDefault(identifier):
      if sym.name == s:
        return sym
    it = it.up

  let res = tryLoadSym(s)
  if res.status == LacksNothing:
    result = Sym(kind: symKind(res.decl), name: s, pos: ImportedPos)
  else:
    result = Sym(kind: NoSym, name: s, pos: InvalidPos)

proc semBoolExpr(c: var SemContext; n: var Cursor) =
  var it = Item(n: n, typ: c.types.autoType)
  semExpr c, it
  n = it.n
  if classifyType(c, it.typ) != BoolT:
    buildErr c, it.n.info, "expected `bool` but got: " & typeToString(it.typ)

proc semConstStrExpr(c: var SemContext; n: var Cursor) =
  # XXX check for constant
  var it = Item(n: n, typ: c.types.autoType)
  semExpr c, it
  n = it.n
  if classifyType(c, it.typ) != StringT:
    buildErr c, it.n.info, "expected `string` but got: " & typeToString(it.typ)

proc semConstIntExpr(c: var SemContext; n: var Cursor) =
  # XXX check for constant
  var it = Item(n: n, typ: c.types.autoType)
  semExpr c, it
  n = it.n
  if classifyType(c, it.typ) != IntT:
    buildErr c, it.n.info, "expected `int` but got: " & typeToString(it.typ)

proc semProcBody(c: var SemContext; itB: var Item) =
  let beforeBodyPos = c.dest.len
  let info = itB.n.info
  var it = Item(n: itB.n, typ: c.types.autoType)
  semExpr c, it
  if c.routine.kind == TemplateY:
    typecheck(c, info, it.typ, c.routine.returnType)
  elif classifyType(c, it.typ) == VoidT:
    discard "ok"
  else:
    typecheck(c, info, it.typ, c.routine.returnType)
    # transform `expr` to `result = expr`:
    if c.routine.resId != SymId(0):
      var prefix = [
        toToken(ParLe, pool.tags.getOrIncl($AsgnS), info),
        toToken(Symbol, c.routine.resId, info)]
      c.dest.insert prefix, beforeBodyPos
      c.dest.addParRi()
  itB.n = it.n

proc implicitlyDiscardable(n: Cursor): bool =
  template checkBranch(branch) =
    if not implicitlyDiscardable(branch):
      return false

  var it = n
  #const
  #  skipForDiscardable = {nkStmtList, nkStmtListExpr,
  #    nkOfBranch, nkElse, nkFinally, nkExceptBranch,
  #    nkElifBranch, nkElifExpr, nkElseExpr, nkBlockStmt, nkBlockExpr,
  #    nkHiddenStdConv, nkHiddenSubConv, nkHiddenDeref}
  while it.kind == ParLe and stmtKind(it) in {StmtsS, BlockS}:
    inc it
    var last = it
    while true:
      skip it
      if it.kind == ParRi:
        it = last
        break
      else:
        last = it

  if it.kind != ParLe: return false
  case stmtKind(it)
  of IfS:
    inc it
    while it.kind != ParRi:
      case it.substructureKind
      of ElifS:
        inc it
        skip it # condition
        checkBranch(it)
        skip it
        skipParRi it
      of ElseS:
        inc it
        checkBranch(it)
        skip it
        skipParRi it
      else:
        error "illformed AST: `elif` or `else` inside `if` expected, got ", it
    # all branches are discardable
    result = true
  of CaseS:
    inc it
    while it.kind != ParRi:
      case it.substructureKind
      of OfS:
        inc it
        skip it # ranges
        checkBranch(it)
        skip it
        skipParRi it
      of ElifS:
        inc it
        skip it # condition
        checkBranch(it)
        skip it
        skipParRi it
      of ElseS:
        inc it
        checkBranch(it)
        skip it
        skipParRi it
      else:
        error "illformed AST: `of`, `elif` or `else` inside `case` expected, got ", it
    # all branches are discardable
    result = true
  #of TryS:
  #  checkBranch(it[0])
  #  for i in 1 ..< it.len:
  #    let branch = it[i]
  #    if branch.kind != nkFinally:
  #      checkBranch(branch[^1])
  #  # all branches are discardable
  #  result = true
  of CallS, CmdS:
    inc it
    if it.kind == Symbol:
      let sym = tryLoadSym(it.symId)
      if sym.status == LacksNothing:
        var decl = sym.decl
        if isRoutine(symKind(decl)):
          inc decl
          skip decl # name
          skip decl # exported
          skip decl # pattern
          skip decl # typevars
          skip decl # params
          skip decl # retType
          # decl should now be pragmas:
          inc decl
          while decl.kind != ParRi:
            if pragmaKind(decl) in {Discardable, NoReturn}:
              return true
            skip decl
    result = false
  of RetS, BreakS, ContinueS: # XXX also `raise`
    result = true
  else:
    result = false

proc semStmt(c: var SemContext; n: var Cursor) =
  let info = n.info
  var it = Item(n: n, typ: c.types.autoType)
  let exPos = c.dest.len
  semExpr c, it
  if classifyType(c, it.typ) in {NoType, VoidT, AutoT}:
    discard "ok"
  else:
    # analyze the expression that was just produced:
    let ex = cursorAt(c.dest, exPos)
    let discardable = implicitlyDiscardable(ex)
    endRead(c.dest)
    if not discardable:
      buildErr c, info, "expression of type `" & typeToString(it.typ) & "` must be discarded"
  n = it.n

template emptyNode(): Cursor =
  # XXX find a better solution for this
  c.types.voidType

template skipToLocalType(n) =
  inc n # skip ParLe
  inc n # skip name
  skip n # skip export marker
  skip n # skip pragmas

template skipToParams(n) =
  inc n # skip ParLe
  skip n # skip name
  skip n # skip export marker
  skip n # skip pattern
  skip n # skip generics

proc fetchType(c: var SemContext; n: Cursor; s: Sym): TypeCursor =
  if s.kind == NoSym:
    c.buildErr n.info, "undeclared identifier"
    result = c.types.autoType
  else:
    let res = declToCursor(c, s)
    if res.status == LacksNothing:
      var d = res.decl
      if s.kind.isLocal:
        skipToLocalType d
      elif s.kind.isRoutine:
        skipToParams d
      else:
        # XXX enum field, object field?
        assert false, "not implemented"
      result = d
    else:
      c.buildErr n.info, "could not load symbol: " & pool.syms[s.name] & "; errorCode: " & $res.status
      result = c.types.autoType

proc pickBestMatch(c: var SemContext; m: openArray[Match]): int =
  result = -1
  for i in 0..<m.len:
    if not m[i].err:
      if result < 0:
        result = i
      else:
        case cmpMatches(m[result], m[i])
        of NobodyWins:
          result = -2 # ambiguous
          break
        of FirstWins:
          discard "result remains the same"
        of SecondWins:
          result = i

when false:
  proc semExpr2(c: var SemContext; it: var Item): TokenBuf =
    result = createTokenBuf(20)
    swap c.dest, result
    semExpr c, it
    swap c.dest, result

proc addFn(c: var SemContext; fn: Cursor; args: openArray[Item]) =
  var inlinedMagic = false
  if fn.kind == Symbol:
    let res = tryLoadSym(fn.symId)
    if res.status == LacksNothing:
      var n = res.decl
      inc n # skip the symbol kind
      if n.kind == SymbolDef:
        inc n # skip the SymbolDef
        if n.kind == ParLe:
          inlinedMagic = true
          # ^ export marker position has a `(`? If so, it is a magic!
          copyKeepLineInfo c.dest[c.dest.len-1], n.load # overwrite the `(call` node with the magic itself
          inc n
          if n.kind == IntLit:
            if pool.integers[n.intId] == TypedMagic:
              c.dest.addSubtree args[0].typ
            else:
              c.dest.add n
            inc n
          if n.kind != ParRi:
            error "broken `magic`: expected ')', but got: ", n
  if not inlinedMagic:
    c.dest.addSubtree fn

proc semTemplateCall(c: var SemContext; it: var Item; fn: Cursor; beforeCall: int;
                    inferred: ptr Table[SymId, Cursor]) =
  var expandedInto = createTokenBuf(30)
  assert fn.kind == Symbol
  let fnId = fn.symId

  let s = fetchSym(c, fnId)
  let res = declToCursor(c, s)
  if res.status == LacksNothing:
    let args = cursorAt(c.dest, beforeCall+2)
    let firstVarargMatch = default(Cursor)
    # XXX implement varargs here
    expandTemplate(c, expandedInto, res.decl, args, firstVarargMatch, inferred)
    endRead(c.dest)
    shrink c.dest, beforeCall
    var a = Item(n: cursorAt(expandedInto, 0), typ: c.types.autoType)
    semExpr c, a
    it.typ = a.typ
    it.kind = a.kind
  else:
    c.buildErr it.n.info, "could not load symbol: " & pool.syms[fnId] & "; errorCode: " & $res.status

proc sameIdent(sym: SymId; str: StrId): bool =
  # XXX speed this up by using the `fieldCache` idea
  var name = pool.syms[sym]
  extractBasename(name)
  result = pool.strings.getOrIncl(name) == str

proc sameIdent(a, b: SymId): bool =
  # XXX speed this up by using the `fieldCache` idea
  var x = pool.syms[a]
  extractBasename(x)
  var y = pool.syms[b]
  extractBasename(y)
  result = x == y

type
  FnCandidates = object
    a: seq[Item]
    s: HashSet[SymId]

proc addUnique(c: var FnCandidates; x: Item) =
  assert x.n.kind == SymbolDef
  if not containsOrIncl(c.s, x.n.symId):
    c.a.add x

proc maybeAddConceptMethods(c: var SemContext; fn, typevar: SymId; cands: var FnCandidates) =
  let res = tryLoadSym(typevar)
  assert res.status == LacksNothing
  let local = asLocal(res.decl)
  if local.kind == TypevarY and local.typ.kind == Symbol:
    let concpt = local.typ.symId
    let section = getTypeSection concpt

    var ops = section.body
    inc ops  # (concept
    skip ops # .
    skip ops # .
    skip ops #   (typevar Self ...)
    if ops == "stmts":
      inc ops
      while ops.kind != ParRi:
        let sk = ops.symKind
        if sk in RoutineKinds:
          var prc = ops
          inc prc # (proc
          if prc.kind == SymbolDef and sameIdent(fn, prc.symId):
            var d = ops
            skipToParams d
            cands.addUnique Item(n: prc, typ: d, kind: sk)
        skip ops

proc considerTypeboundOps(c: var SemContext; m: var seq[Match]; candidates: FnCandidates; args: openArray[Item]) =
  for candidate in candidates.a:
    m.add createMatch()
    sigmatch(m[^1], candidate, args, emptyNode())

proc semCall(c: var SemContext; it: var Item) =
  let beforeCall = c.dest.len
  let callNode = it.n
  inc it.n
  var dest = createTokenBuf(16)
  swap c.dest, dest
  var fn = Item(n: it.n, typ: c.types.autoType)
  semExpr(c, fn, {KeepMagics})
  let fnId = if c.dest[0].kind == Symbol: c.dest[0].symId else: SymId(0)
  it.n = fn.n
  var args: seq[Item] = @[]
  var argIndexes: seq[int] = @[]
  var candidates = default FnCandidates
  while it.n.kind != ParRi:
    var arg = Item(n: it.n, typ: c.types.autoType)
    argIndexes.add c.dest.len
    semExpr c, arg
    # scope extension: If the type is Typevar and it has attached
    # a concept, use the concepts symbols too:
    if fnId != SymId(0) and arg.typ.kind == Symbol:
      maybeAddConceptMethods c, fnId, arg.typ.symId, candidates
    it.n = arg.n
    args.add arg
  assert args.len == argIndexes.len
  swap c.dest, dest
  fn.n = beginRead(dest)
  for i in 0 ..< args.len:
    args[i].n = cursorAt(dest, argIndexes[i])

  var m: seq[Match] = @[]
  if fn.n.exprKind in {OchoiceX, CchoiceX}:
    var f = fn.n
    inc f
    while f.kind != ParRi:
      if f.kind == Symbol:
        let s = fetchSym(c, f.symId)
        var candidate = Item(n: f, typ: fetchType(c, f, s), kind: s.kind)

        m.add createMatch()
        sigmatch(m[^1], candidate, args, emptyNode())
      else:
        buildErr c, fn.n.info, "`choice` node does not contain `symbol`"
      inc f
    considerTypeboundOps(c, m, candidates, args)
  elif fn.n.kind == Ident:
    # error should have been given above already:
    # buildErr c, fn.n.info, "attempt to call undeclared routine"
    discard
  else:
    m.add createMatch()
    sigmatch(m[^1], fn, args, emptyNode())
    considerTypeboundOps(c, m, candidates, args)
  let idx = pickBestMatch(c, m)

  c.dest.add callNode
  if idx >= 0:
    let fn = m[idx].fn
    c.addFn fn.n, args
    c.dest.add m[idx].args
    combineType c, callNode.info, it.typ, m[idx].returnType
    # XXX use commonType here!
    wantParRi c, it.n
    if fn.kind == TemplateY:
      semTemplateCall c, it, fn.n, beforeCall, addr m[idx].inferred
  elif idx == -2:
    buildErr c, callNode.info, "ambiguous call"
    wantParRi c, it.n
  elif m.len > 0:
    # use the first error for now
    # XXX Improve error messages here
    c.dest.add m[0].args
    wantParRi c, it.n
  else:
    buildErr c, callNode.info, "undeclared identifier"
    wantParRi c, it.n

proc findObjField(t: Cursor; name: StrId; level = 0): ObjField =
  assert t == "object"
  var n = t
  inc n # skip `(object` token
  let baseType = n
  skip n # skip basetype
  while n.kind == ParLe and n.substructureKind == FldS:
    inc n # skip FldS
    if n.kind == SymbolDef and sameIdent(n.symId, name):
      let symId = n.symId
      inc n # skip name
      skip n # export marker
      skip n # pragmas
      return ObjField(sym: symId, level: level, typ: n)
    skip n # skip name
    skip n # export marker
    skip n # pragmas
    skip n # type
    skip n # value
  if baseType.kind == Symbol:
    result = findObjField(objtypeImpl(baseType.symId), name, level+1)
  else:
    result = ObjField(level: -1)

type
  DotExprMode = enum
    OrdinaryDot, AlsoTryDotCall, DotDontReportError

proc semDot(c: var SemContext; it: var Item; mode: DotExprMode) =
  takeToken c, it.n
  var a = Item(n: it.n, typ: c.types.autoType)
  semExpr c, a
  it.n = a.n
  let info = it.n.info
  let fieldName = getIdent(c, it.n)
  var isMatch = false
  if fieldName == StrId(0):
    c.buildErr it.n.info, "identifier after `.` expected"
  else:
    let t = skipModifier(a.typ)
    if t.kind == Symbol:
      let objType = objtypeImpl(t.symId)
      if objType.typeKind == ObjectT:
        let field = findObjField(objType, fieldName)
        if field.level >= 0:
          c.dest.add toToken(Symbol, field.sym, info)
          c.dest.add toToken(IntLit, pool.integers.getOrIncl(field.level), info)
          combineType c, info, it.typ, field.typ
          # XXX use commonType here
          it.kind = FldY
          isMatch = true
        else:
          c.buildErr it.n.info, "undeclared field: " & pool.strings[fieldName]
      else:
        c.buildErr it.n.info, "object type exptected"
    else:
      c.buildErr it.n.info, "object type exptected"
  # skip optional inheritance depth:
  if it.n.kind == IntLit:
    inc it.n
  wantParRi c, it.n

proc semWhile(c: var SemContext; it: var Item) =
  let info = it.n.info
  takeToken c, it.n
  semBoolExpr c, it.n
  inc c.routine.inLoop
  withNewScope c:
    semStmt c, it.n
  dec c.routine.inLoop
  wantParRi c, it.n
  producesVoid c, info, it.typ

proc semBlock(c: var SemContext; it: var Item) =
  let info = it.n.info
  takeToken c, it.n

  inc c.routine.inBlock
  withNewScope c:
    if it.n.kind == DotToken:
      takeToken c, it.n
    else:
      let declStart = c.dest.len
      let delayed = handleSymDef(c, it.n, LabelY)
      c.addSym delayed
      publish c, delayed.s.name, declStart

    semStmt c, it.n
  dec c.routine.inBlock

  wantParRi c, it.n
  producesVoid c, info, it.typ

proc semBreak(c: var SemContext; it: var Item) =
  let info = it.n.info
  takeToken c, it.n
  if c.routine.inLoop+c.routine.inBlock == 0:
    buildErr c, it.n.info, "`break` only possible within a `while` or `block` statement"
  else:
    if it.n.kind == DotToken:
      wantDot c, it.n
    else:
      var a = Item(n: it.n, typ: c.types.voidType)
      semExpr(c, a)
      if a.kind != LabelY:
        buildErr c, it.n.info, "`break` needs a block label"
      it.n = a.n
  wantParRi c, it.n
  producesVoid c, info, it.typ

proc semContinue(c: var SemContext; it: var Item) =
  let info = it.n.info
  takeToken c, it.n
  if c.routine.inLoop == 0:
    buildErr c, it.n.info, "`continue` only possible within a `while` statement"
  else:
    wantDot c, it.n
  wantParRi c, it.n
  producesVoid c, info, it.typ

proc wantExportMarker(c: var SemContext; n: var Cursor) =
  if n.kind == DotToken:
    c.dest.add n
    inc n
  elif n.kind == Ident and pool.strings[n.litId] == "x":
    if c.currentScope.kind != ToplevelScope:
      buildErr c, n.info, "only toplevel declarations can be exported"
    else:
      c.dest.add n
    inc n
  elif n.kind == ParLe:
    # export marker could have been turned into a NIF tag
    takeTree c, n
  else:
    buildErr c, n.info, "expected '.' or 'x' for an export marker"

proc insertType(c: var SemContext; typ: TypeCursor; patchPosition: int) =
  let t = skipModifier(typ)
  c.dest.insert t, patchPosition

proc patchType(c: var SemContext; typ: TypeCursor; patchPosition: int) =
  let t = skipModifier(typ)
  c.dest.replace t, patchPosition

type
  CrucialPragma* = object
    magic: string
    bits: int

proc semPragma(c: var SemContext; n: var Cursor; crucial: var CrucialPragma; kind: SymKind) =
  let pk = pragmaKind(n)
  case pk
  of NoPragma:
    if kind.isRoutine and (let cc = callConvKind(n); cc != NoCallConv):
      c.dest.add toToken(ParLe, pool.tags.getOrIncl($cc), n.info)
      inc n
      c.dest.addParRi()
    else:
      buildErr c, n.info, "expected pragma"
      inc n
      c.dest.addParRi()
      #skip n
  of Magic:
    c.dest.add toToken(ParLe, pool.tags.getOrIncl($pk), n.info)
    inc n
    if n.kind in {StringLit, Ident}:
      let m = parseMagic(pool.strings[n.litId])
      if m == mNone:
        buildErr c, n.info, "unknown `magic`"
      else:
        let (magicWord, bits) = magicToTag(m)
        crucial.magic = magicWord
        crucial.bits = bits
      takeToken c, n
    else:
      buildErr c, n.info, "`magic` pragma takes a string literal"
    c.dest.addParRi()
  of ImportC, ImportCpp, ExportC, Header:
    c.dest.add toToken(ParLe, pool.tags.getOrIncl($pk), n.info)
    inc n
    if n.kind != ParRi:
      semConstStrExpr c, n
    c.dest.addParRi()
  of Align, Bits:
    c.dest.add toToken(ParLe, pool.tags.getOrIncl($pk), n.info)
    inc n
    semConstIntExpr c, n
    c.dest.addParRi()
  of Nodecl, Selectany, Threadvar, Globalvar, Discardable, Noreturn:
    c.dest.add toToken(ParLe, pool.tags.getOrIncl($pk), n.info)
    c.dest.addParRi()
    inc n

proc semPragmas(c: var SemContext; n: var Cursor; crucial: var CrucialPragma; kind: SymKind) =
  if n.kind == DotToken:
    takeToken c, n
  elif n == "pragmas":
    takeToken c, n
    while n.kind != ParRi:
      let isKeyValue = n == "kv"
      if isKeyValue:
        inc n
      semPragma c, n, crucial, kind
      if isKeyValue:
        skip n # skips ')'
    wantParRi c, n
  else:
    buildErr c, n.info, "expected '.' or 'pragmas'"

proc semIdentImpl(c: var SemContext; n: var Cursor; ident: StrId): Sym =
  let insertPos = c.dest.len
  let info = n.info
  let count = buildSymChoice(c, ident, info, InnerMost)
  if count == 1:
    let sym = c.dest[insertPos+1].symId
    c.dest.shrink insertPos
    c.dest.add toToken(Symbol, sym, info)
    result = fetchSym(c, sym)
  else:
    result = Sym(kind: if count == 0: NoSym else: CchoiceY)

proc semIdent(c: var SemContext; n: var Cursor): Sym =
  result = semIdentImpl(c, n, n.litId)
  inc n

proc semQuoted(c: var SemContext; n: var Cursor): Sym =
  let nameId = unquote(n)
  result = semIdentImpl(c, n, nameId)

proc maybeInlineMagic(c: var SemContext; res: LoadResult) =
  if res.status == LacksNothing:
    var n = res.decl
    inc n # skip the symbol kind
    if n.kind == SymbolDef:
      inc n # skip the SymbolDef
      if n.kind == ParLe:
        # ^ export marker position has a `(`? If so, it is a magic!
        c.dest[c.dest.len-1] = n.load
        inc n
        while true:
          c.dest.add n
          if n.kind == ParRi: break
          inc n

proc semTypeSym(c: var SemContext; s: Sym; info: PackedLineInfo) =
  if s.kind in {TypeY, TypevarY}:
    let res = tryLoadSym(s.name)
    maybeInlineMagic c, res
    if s.kind == TypevarY: inc c.usedTypevars
  elif s.kind != NoSym:
    c.buildErr info, "type name expected, but got: " & pool.syms[s.name]
  else:
    c.buildErr info, "unknown type name"

proc semParams(c: var SemContext; n: var Cursor)
proc semLocal(c: var SemContext; n: var Cursor; kind: SymKind)

type
  TypeDeclContext = enum
    InLocalDecl, InTypeSection, InObjectDecl, InParamDecl, InInheritanceDecl, InReturnTypeDecl, AllowValues,
    InGenericConstraint

proc semLocalTypeImpl(c: var SemContext; n: var Cursor; context: TypeDeclContext)

proc semObjectType(c: var SemContext; n: var Cursor) =
  takeToken c, n
  # inherits from?
  if n.kind == DotToken:
    takeToken c, n
  else:
    semLocalTypeImpl c, n, InLocalDecl
  # object fields:
  withNewScope c:
    while n.substructureKind == FldS:
      semLocal(c, n, FldY)
  wantParRi c, n

proc semTupleType(c: var SemContext; n: var Cursor) =
  takeToken c, n
  # tuple fields:
  withNewScope c:
    while n.substructureKind == FldS:
      semLocal(c, n, FldY)
  wantParRi c, n

proc semEnumType(c: var SemContext; n: var Cursor) =
  takeToken c, n
  while n.substructureKind == EfldS:
    semLocal(c, n, EfldY)
  wantParRi c, n

proc declareConceptSelf(c: var SemContext; info: PackedLineInfo) =
  let name = pool.strings.getOrIncl("Self")
  let result = identToSym(c, name, TypevarY)
  let s = Sym(kind: TypevarY, name: result,
              pos: c.dest.len)
  discard c.currentScope.addNonOverloadable(name, s)
  let declStart = c.dest.len
  buildTree c.dest, TypevarY, info:
    c.dest.add toToken(SymbolDef, result, info) # name
    c.dest.addDotToken() # export marker
    c.dest.addDotToken() # pragmas
    c.dest.addDotToken() # typ
    c.dest.addDotToken() # value
  publish c, result, declStart

proc semConceptType(c: var SemContext; n: var Cursor) =
  takeToken c, n
  wantDot c, n
  wantDot c, n
  declareConceptSelf c, n.info
  skip n # skip dot or previous `Self` declaration
  if n != "stmts":
    error "(stmts) expected, but got: ", n
  takeToken c, n
  withNewScope c:
    while true:
      let k = n.symKind
      if k in RoutineKinds:
        var it = Item(n: n, typ: c.types.voidType)
        semProc(c, it, k)
        n = it.n
      else:
        break
  wantParRi c, n
  wantParRi c, n

proc instGenericType(c: var SemContext; dest: var TokenBuf; info: PackedLineInfo;
                     origin, targetSym: SymId; decl: TypeDecl; args: Cursor) =
  #[
  What we need to do is rather simple: A generic instantiation is
  the typical (type :Name ex generic_params pragmas body) tuple but
  this time the generic_params list the used `Invoke` construct for the
  instantiation.
  ]#
  var inferred = initTable[SymId, Cursor]()
  var err = 0
  dest.buildTree TypeS, info:
    dest.add toToken(SymbolDef, targetSym, info)
    dest.addDotToken() # export
    dest.buildTree InvokeT, info:
      dest.add toToken(Symbol, origin, info)
      var a = args
      var typevars = decl.typevars
      inc typevars
      while a.kind != ParRi and typevars.kind != ParRi:
        var tv = typevars
        assert tv == "typevar"
        inc tv
        assert tv.kind == SymbolDef
        inferred[tv.symId] = a
        takeTree dest, a
        skip typevars
      if a.kind != ParRi:
        err = -1
      elif typevars.kind != ParRi:
        err = 1
    # take the pragmas from the origin:
    dest.copyTree decl.pragmas
    if err == 0:
      var sc = SubsContext(params: addr inferred)
      subs(c, dest, sc, decl.body)
    elif err == 1:
      dest.buildLocalErr info, "too few generic arguments provided"
    else:
      dest.buildLocalErr info, "too many generic arguments provided"

proc semInvoke(c: var SemContext; n: var Cursor) =
  let typeStart = c.dest.len
  let info = n.info
  takeToken c, n # copy `at`
  semLocalTypeImpl c, n, InLocalDecl

  var headId: SymId
  var decl = default TypeDecl
  var ok = false
  if c.dest[typeStart+1].kind == Symbol:
    headId = c.dest[typeStart+1].symId
    decl = getTypeSection(headId)
    if decl.kind != TypeY:
      c.buildErr info, "cannot attempt to instantiate a non-type"
    if decl.typevars != "typevars":
      c.buildErr info, "cannot attempt to instantiate a concrete type"
    else:
      ok = true
  else:
    c.buildErr info, "cannot attempt to instantiate a non-type"

  var genericArgs = 0
  swap c.usedTypevars, genericArgs
  let beforeArgs = c.dest.len
  while n.kind != ParRi:
    semLocalTypeImpl c, n, AllowValues
  swap c.usedTypevars, genericArgs
  wantParRi c, n
  if genericArgs == 0 and ok:
    # we have to be eager in generic type instantiations so that type-checking
    # can do its job properly:
    let key = typeToCanon(c.dest, typeStart)
    if c.instantiatedTypes.hasKey(key):
      c.dest.add toToken(Symbol, c.instantiatedTypes[key], info)
    else:
      let targetSym = newSymId(c, headId)
      var args = cursorAt(c.dest, beforeArgs)
      var instance = createTokenBuf(30)
      instGenericType c, instance, info, headId, targetSym, decl, args
      c.dest.endRead()
      publish targetSym, ensureMove instance
      c.instantiatedTypes[key] = targetSym
      c.dest.shrink typeStart
      c.dest.add toToken(Symbol, targetSym, info)

proc semLocalTypeImpl(c: var SemContext; n: var Cursor; context: TypeDeclContext) =
  let info = n.info
  case n.kind
  of Ident:
    let s = semIdent(c, n)
    semTypeSym c, s, info
  of Symbol:
    let s = fetchSym(c, n.symId)
    inc n
    semTypeSym c, s, info
  of ParLe:
    case typeKind(n)
    of NoType:
      if exprKind(n) == QuotedX:
        let s = semQuoted(c, n)
        semTypeSym c, s, info
      elif context == AllowValues:
        var it = Item(n: n, typ: c.types.autoType)
        semExpr c, it
        n = it.n
      else:
        c.buildErr info, "not a type"
    of IntT, FloatT, CharT, BoolT, UIntT, VoidT, StringT, NilT, AutoT, SymKindT:
      takeTree c, n
    of PtrT, RefT, MutT, OutT, LentT, SinkT, NotT, UncheckedArrayT, SetT, StaticT, TypedescT:
      takeToken c, n
      semLocalTypeImpl c, n, context
      wantParRi c, n
    of OrT, AndT:
      takeToken c, n
      semLocalTypeImpl c, n, context
      semLocalTypeImpl c, n, context
      wantParRi c, n
    of TupleT:
      semTupleType c, n
    of ArrayT:
      takeToken c, n
      semLocalTypeImpl c, n, AllowValues
      semLocalTypeImpl c, n, context
      wantParRi c, n
    of VarargsT:
      takeToken c, n
      semLocalTypeImpl c, n, context
      if n.kind == DotToken:
        takeToken c, n
      else:
        var it = Item(n: n, typ: c.types.autoType)
        semExpr c, it
        # XXX Check the expression is a symchoice or a sym
        n = it.n
      wantParRi c, n
    of ObjectT:
      if context != InTypeSection:
        c.buildErr info, "`object` type must be defined in a `type` section"
        skip n
      else:
        semObjectType c, n
    of EnumT:
      if context != InTypeSection:
        c.buildErr info, "`enum` type must be defined in a `type` section"
        skip n
      else:
        semEnumType c, n
    of ConceptT:
      if context != InTypeSection:
        c.buildErr info, "`concept` type must be defined in a `type` section"
        skip n
      else:
        semConceptType c, n
    of DistinctT:
      if context != InTypeSection:
        c.buildErr info, "`distinct` type must be defined in a `type` section"
        skip n
      else:
        takeToken c, n
        semLocalTypeImpl c, n, context
        wantParRi c, n
    of ProcT, IterT:
      takeToken c, n
      wantDot c, n # name
      semParams c, n
      semLocalTypeImpl c, n, InReturnTypeDecl
      var ignored = default CrucialPragma
      semPragmas c, n, ignored, ProcY
      wantParRi c, n
    of InvokeT:
      semInvoke c, n
  of DotToken:
    if context in {InReturnTypeDecl, InGenericConstraint}:
      takeToken c, n
    else:
      c.buildErr info, "not a type"
  else:
    c.buildErr info, "not a type"

proc semLocalType(c: var SemContext; n: var Cursor; context = InLocalDecl): TypeCursor =
  let insertPos = c.dest.len
  semLocalTypeImpl c, n, context
  result = typeToCursor(c, insertPos)

proc semReturnType(c: var SemContext; n: var Cursor): TypeCursor =
  result = semLocalType(c, n, InReturnTypeDecl)

proc exportMarkerBecomesNifTag(c: var SemContext; insertPos: int; crucial: CrucialPragma) =
  assert crucial.magic.len > 0
  let info = c.dest[insertPos].info
  c.dest[insertPos] = toToken(ParLe, pool.tags.getOrIncl(crucial.magic), info)
  if crucial.bits != 0:
    let arr = [toToken(IntLit, pool.integers.getOrIncl(crucial.bits), info),
               toToken(ParRi, 0'u32, info)]
    c.dest.insert arr, insertPos+1
  else:
    let arr = [toToken(ParRi, 0'u32, info)]
    c.dest.insert arr, insertPos+1

proc semLocal(c: var SemContext; n: var Cursor; kind: SymKind) =
  let declStart = c.dest.len
  takeToken c, n
  let delayed = handleSymDef(c, n, kind) # 0
  let beforeExportMarker = c.dest.len
  wantExportMarker c, n # 1
  var crucial = default CrucialPragma
  semPragmas c, n, crucial, kind # 2
  if crucial.magic.len > 0:
    exportMarkerBecomesNifTag c, beforeExportMarker, crucial
  case kind
  of TypevarY:
    discard semLocalType(c, n, InGenericConstraint)
    wantDot c, n
  of ParamY, LetY, VarY, CursorY, ResultY, FldY, EfldY:
    let beforeType = c.dest.len
    if n.kind == DotToken:
      # no explicit type given:
      inc n # 3
      var it = Item(n: n, typ: c.types.autoType)
      semExpr c, it # 4
      n = it.n
      insertType c, it.typ, beforeType
    else:
      let typ = semLocalType(c, n) # 3
      if n.kind == DotToken:
        # empty value
        takeToken c, n
      else:
        var it = Item(n: n, typ: typ)
        semExpr c, it # 4
        n = it.n
        patchType c, it.typ, beforeType
  else:
    assert false, "bug"
  c.addSym delayed
  wantParRi c, n
  publish c, delayed.s.name, declStart

proc semLocal(c: var SemContext; it: var Item; kind: SymKind) =
  let info = it.n.info
  semLocal c, it.n, kind
  producesVoid c, info, it.typ

proc semGenericParam(c: var SemContext; n: var Cursor) =
  if n == "typevar":
    semLocal c, n, TypevarY
  else:
    buildErr c, n.info, "expected 'typevar'"

proc semGenericParams(c: var SemContext; n: var Cursor) =
  if n.kind == DotToken:
    takeToken c, n
  elif n == "typevars":
    inc c.routine.inGeneric
    takeToken c, n
    while n.kind != ParRi:
      semGenericParam c, n
    wantParRi c, n
  else:
    buildErr c, n.info, "expected '.' or 'typevars'"

proc semParam(c: var SemContext; n: var Cursor) =
  if n == "param":
    semLocal c, n, ParamY
  else:
    buildErr c, n.info, "expected 'param'"

proc semParams(c: var SemContext; n: var Cursor) =
  if n.kind == DotToken:
    takeToken c, n
  elif n == "params":
    inc c.routine.inGeneric
    takeToken c, n
    while n.kind != ParRi:
      semParam c, n
    wantParRi c, n
  else:
    buildErr c, n.info, "expected '.' or 'params'"

proc addReturnResult(c: var SemContext; resId: SymId; info: PackedLineInfo) =
  if resId != SymId(0):
    assert c.dest[c.dest.len-1].kind == ParRi
    c.dest.shrink c.dest.len-1 # remove the ParRi
    # maybe add `return result`:
    buildTree(c.dest, RetS, info):
      c.dest.addSymUse resId, info
    c.dest.addParRi() # add it back

proc semProc(c: var SemContext; it: var Item; kind: SymKind) =
  let info = it.n.info
  let declStart = c.dest.len
  takeToken c, it.n
  let symId = declareOverloadableSym(c, it, kind)

  let beforeExportMarker = c.dest.len
  wantExportMarker c, it.n
  if it.n.kind == DotToken:
    takeToken c, it.n
  else:
    buildErr c, it.n.info, "TR pattern not implemented"
    skip it.n
  c.routine = createSemRoutine(kind, c.routine)
  # 'break' and 'continue' are valid in a template regardless of whether we
  # really have a loop or not:
  if kind == TemplateY:
    inc c.routine.inLoop
    inc c.routine.inGeneric

  try:
    c.openScope() # open parameter scope
    semGenericParams c, it.n
    semParams c, it.n
    c.routine.returnType = semReturnType(c, it.n)
    var crucial = default CrucialPragma
    semPragmas c, it.n, crucial, kind
    if crucial.magic.len > 0:
      exportMarkerBecomesNifTag c, beforeExportMarker, crucial
    if it.n.kind == DotToken:
      takeToken c, it.n
    else:
      buildErr c, it.n.info, "`effects` must be empty"
      skip it.n

    publishSignature c, symId, declStart
    if it.n.kind != DotToken:
      c.openScope() # open body scope
      let resId = declareResult(c, it.n.info)
      semProcBody c, it
      c.closeScope() # close body scope
      c.closeScope() # close parameter scope
      addReturnResult c, resId, it.n.info
    else:
      takeToken c, it.n
      c.closeScope() # close parameter scope
  finally:
    c.routine = c.routine.parent
  wantParRi c, it.n
  producesVoid c, info, it.typ
  publish c, symId, declStart

proc isLastSon(n: Cursor): bool =
  var n = n
  skip n
  result = n.kind == ParRi

proc semStmtsExpr(c: var SemContext; it: var Item) =
  takeToken c, it.n
  while it.n.kind != ParRi:
    if not isLastSon(it.n):
      semStmt c, it.n
    else:
      semExpr c, it
  wantParRi c, it.n

proc semExprSym(c: var SemContext; it: var Item; s: Sym; flags: set[SemFlag]) =
  it.kind = s.kind
  if s.kind == NoSym:
    c.buildErr it.n.info, "undeclared identifier"
    it.typ = c.types.autoType
  elif s.kind == CchoiceY:
    if KeepMagics notin flags:
      c.buildErr it.n.info, "ambiguous identifier"
    it.typ = c.types.autoType
  elif s.kind in {TypeY, TypevarY}:
    let start = c.dest.len
    c.dest.buildTree TypedescT, it.n.info:
      c.dest.add toToken(Symbol, s.name, it.n.info)
      semTypeSym c, s, it.n.info
    it.typ = typeToCursor(c, start)
    c.dest.shrink start
  else:
    let res = declToCursor(c, s)
    if KeepMagics notin flags:
      maybeInlineMagic c, res
    if res.status == LacksNothing:
      var n = res.decl
      if s.kind.isLocal:
        skipToLocalType n
      elif s.kind.isRoutine:
        skipToParams n
      elif s.kind == LabelY:
        discard
      else:
        # XXX enum field?
        assert false, "not implemented"
      it.typ = n
    else:
      c.buildErr it.n.info, "could not load symbol: " & pool.syms[s.name] & "; errorCode: " & $res.status
      it.typ = c.types.autoType

proc semAsgn(c: var SemContext; it: var Item) =
  let info = it.n.info
  takeToken c, it.n
  var a = Item(n: it.n, typ: c.types.autoType)
  semExpr c, a # infers type of `left-hand-side`
  semExpr c, a # ensures type compatibility with `left-hand-side`
  it.n = a.n
  wantParRi c, it.n
  producesVoid c, info, it.typ

proc semEmit(c: var SemContext; it: var Item) =
  let info = it.n.info
  takeToken c, it.n
  while it.n.kind != ParRi:
    var a = Item(n: it.n, typ: c.types.autoType)
    semExpr c, a
    it.n = a.n
  wantParRi c, it.n
  producesVoid c, info, it.typ

proc semDiscard(c: var SemContext; it: var Item) =
  let info = it.n.info
  takeToken c, it.n
  if it.n.kind == DotToken:
    takeToken c, it.n
  else:
    var a = Item(n: it.n, typ: c.types.autoType)
    semExpr c, a
    it.n = a.n
    if classifyType(c, it.typ) == VoidT:
      buildErr c, it.n.info, "expression of type `" & typeToString(it.typ) & "` must not be discarded"
  wantParRi c, it.n
  producesVoid c, info, it.typ

proc semIf(c: var SemContext; it: var Item) =
  let info = it.n.info
  takeToken c, it.n
  if it.n.substructureKind == ElifS:
    while it.n.substructureKind == ElifS:
      takeToken c, it.n
      semBoolExpr c, it.n
      withNewScope c:
        semStmt c, it.n
      wantParRi c, it.n
  else:
    buildErr c, it.n.info, "illformed AST: `elif` inside `if` expected"
  if it.n.substructureKind == ElseS:
    takeToken c, it.n
    withNewScope c:
      semStmt c, it.n
    wantParRi c, it.n
  wantParRi c, it.n
  producesVoid c, info, it.typ

proc semReturn(c: var SemContext; it: var Item) =
  let info = it.n.info
  takeToken c, it.n
  if c.routine.kind == NoSym:
    buildErr c, it.n.info, "`return` only allowed within a routine"
  if it.n.kind == DotToken:
    takeToken c, it.n
  else:
    var a = Item(n: it.n, typ: c.routine.returnType)
    # `return` within a template refers to the caller, so
    # we allow any type here:
    if c.routine.kind == TemplateY:
      a.typ = c.types.autoType
    semExpr c, a
    it.n = a.n
  wantParRi c, it.n
  producesVoid c, info, it.typ

proc semYield(c: var SemContext; it: var Item) =
  let info = it.n.info
  takeToken c, it.n
  if c.routine.kind != IterY:
    buildErr c, it.n.info, "`yield` only allowed within an `iterator`"
  if it.n.kind == DotToken:
    takeToken c, it.n
  else:
    var a = Item(n: it.n, typ: c.routine.returnType)
    semExpr c, a
    it.n = a.n
  wantParRi c, it.n
  producesVoid c, info, it.typ

proc semTypeSection(c: var SemContext; n: var Cursor) =
  let declStart = c.dest.len
  takeToken c, n
  # name, export marker, generic params, pragmas, body
  let delayed = handleSymDef(c, n, TypeY) # 0
  let beforeExportMarker = c.dest.len
  wantExportMarker c, n # 1

  var isGeneric: bool
  if n.kind == DotToken:
    takeToken c, n
    isGeneric = false
  else:
    openScope c
    semGenericParams c, n
    isGeneric = true

  var crucial = default CrucialPragma
  semPragmas c, n, crucial, TypeY # 2
  if crucial.magic.len > 0:
    exportMarkerBecomesNifTag c, beforeExportMarker, crucial

  if n.kind == DotToken:
    takeToken c, n
  else:
    # body
    semLocalTypeImpl c, n, InTypeSection
  if isGeneric:
    closeScope c
  c.addSym delayed
  wantParRi c, n
  publish c, delayed.s.name, declStart

proc semTypedBinaryArithmetic(c: var SemContext; it: var Item) =
  takeToken c, it.n
  semLocalTypeImpl c, it.n, InLocalDecl
  semExpr c, it
  semExpr c, it
  wantParRi c, it.n

<<<<<<< HEAD
proc semCmp(c: var SemContext; it: var Item) =
  let beforeExpr = c.dest.len
  takeToken c, it.n
  semExpr c, it
  semExpr c, it
  wantParRi c, it.n
  commonType c, it, beforeExpr, c.types.boolType

proc literal(c: var SemContext; it: var Item; literalType: TypeCursor) =
  let beforeExpr = c.dest.len
  takeToken c, it.n
  let expected = it.typ
  it.typ = literalType
  commonType c, it, beforeExpr, expected

proc literalB(c: var SemContext; it: var Item; literalType: TypeCursor) =
  let beforeExpr = c.dest.len
  takeToken c, it.n
  wantParRi c, it.n
  let expected = it.typ
  it.typ = literalType
  commonType c, it, beforeExpr, expected
=======
proc semTypedUnaryArithmetic(c: var SemContext; it: var Item) =
  takeToken c, it.n
  semLocalTypeImpl c, it.n, InLocalDecl
  semExpr c, it
  wantParRi c, it.n

proc semArrayConstr(c: var SemContext, it: var Item) =
  takeToken c, it.n
  if it.n.kind == ParRi:
    # empty array
    if it.typ.typeKind in {AutoT, VoidT}:
      buildErr c, it.n.info, "empty array needs a specified type"
    wantParRi c, it.n
    return
  var elem = Item(n: it.n, typ: c.types.autoType)
  case it.typ.typeKind
  of ArrayT: # , SeqT, OpenArrayT
    var arr = it.typ
    inc arr
    skip arr # index
    elem.typ = arr
  of AutoT: discard
  else:
    buildErr c, it.n.info, "invalid expected type for array constructor: " & typeToString(it.typ)
  # XXX index types, `index: value` etc not implemented
  semExpr c, elem
  var count = 1
  while elem.n.kind != ParRi:
    semExpr c, elem
    inc count
  it.n = elem.n
  wantParRi c, it.n
  let start = c.dest.len
  c.dest.buildTree ArrayT, it.n.info:
    c.dest.add toToken(IntLit, count, it.n.info)
    c.dest.addSubtree elem.typ
  combineType c, it.n.info, it.typ, typeToCursor(c, start)
  c.dest.shrink start
>>>>>>> 246d43a8

proc semExpr(c: var SemContext; it: var Item; flags: set[SemFlag] = {}) =
  case it.n.kind
  of IntLit:
    literal c, it, c.types.intType
  of UIntLit:
    literal c, it, c.types.uintType
  of FloatLit:
    literal c, it, c.types.floatType
  of StringLit:
    literal c, it, c.types.stringType
  of CharLit:
    literal c, it, c.types.charType
  of Ident:
    let s = semIdent(c, it.n)
    semExprSym c, it, s, flags
  of Symbol:
    let s = fetchSym(c, it.n.symId)
    inc it.n
    semExprSym c, it, s, flags
  of ParLe:
    case exprKind(it.n)
    of QuotedX:
      let s = semQuoted(c, it.n)
      semExprSym c, it, s, flags
    of NoExpr:
      case stmtKind(it.n)
      of NoStmt:
        buildErr c, it.n.info, "expression expected"
      of ProcS:
        semProc c, it, ProcY
      of FuncS:
        semProc c, it, FuncY
      of IterS:
        semProc c, it, IterY
      of ConverterS:
        semProc c, it, ConverterY
      of MethodS:
        semProc c, it, MethodY
      of TemplateS:
        semProc c, it, TemplateY
      of MacroS:
        semProc c, it, MacroY
      of WhileS: semWhile c, it
      of VarS: semLocal c, it, VarY
      of LetS: semLocal c, it, LetY
      of CursorS: semLocal c, it, CursorY
      of ResultS: semLocal c, it, ResultY
      of ConstS: semLocal c, it, ConstY
      of StmtsS: semStmtsExpr c, it
      of BreakS: semBreak c, it
      of ContinueS: semContinue c, it
      of CallS, CmdS: semCall c, it
      of IncludeS: semInclude c, it
      of ImportS: semImport c, it
      of AsgnS: semAsgn c, it
      of EmitS: semEmit c, it
      of DiscardS: semDiscard c, it
      of IfS: semIf c, it
      of RetS: semReturn c, it
      of YieldS: semYield c, it
      of TypeS:
        let info = it.n.info
        semTypeSection c, it.n
        producesVoid c, info, it.typ
      of BlockS:
        semBlock c, it
      of ForS, CaseS:
        discard "XXX to implement"
    of FalseX, TrueX:
      literalB c, it, c.types.boolType
    of InfX, NegInfX, NanX:
      literalB c, it, c.types.floatType
    of AndX, OrX:
      takeToken c, it.n
      semBoolExpr c, it.n
      semBoolExpr c, it.n
      wantParRi c, it.n
    of NotX:
      c.dest.add it.n
      takeToken c, it.n
      semBoolExpr c, it.n
      wantParRi c, it.n
    of ParX:
      takeToken c, it.n
      semExpr c, it
      wantParRi c, it.n
    of CallX, CmdX, CallStrLitX, InfixX, PrefixX:
      semCall c, it
    of DotX:
      semDot c, it, AlsoTryDotCall
<<<<<<< HEAD
    of AshrX, AddX, SubX, MulX, DivX, ModX, ShrX, ShlX, BitandX, BitorX, BitxorX, BitnotX:
      semTypedArithmetic c, it
    of EqX, NeqX, LeX, LtX:
      semCmp c, it
    of AconstrX, AtX, DerefX, PatX, AddrX, NilX, NegX, SizeofX, OconstrX, KvX,
       CastX, ConvX, SufX, RangeX, RangesX,
=======
    of AshrX, AddX, SubX, MulX, DivX, ModX, ShrX, ShlX, BitandX, BitorX, BitxorX:
      semTypedBinaryArithmetic c, it
    of BitnotX, NegX:
      semTypedUnaryArithmetic c, it
    of AconstrX:
      semArrayConstr c, it
    of AtX, DerefX, PatX, AddrX, NilX, SizeofX, OconstrX, KvX,
       EqX, NeqX, LeX, LtX, CastX, ConvX, SufX, RangeX, RangesX,
>>>>>>> 246d43a8
       HderefX, HaddrX, OconvX, HconvX, OchoiceX, CchoiceX,
       TupleConstrX, SetX,
       CompilesX, DeclaredX, DefinedX, HighX, LowX, TypeofX, UnpackX:
      # XXX To implement
      takeToken c, it.n
      wantParRi c, it.n

  of ParRi, EofToken, SymbolDef, UnknownToken, DotToken:
    buildErr c, it.n.info, "expression expected"

proc reportErrors(c: var SemContext): int =
  let errTag = pool.tags.getOrIncl("err")
  var i = 0
  var r = Reporter(verbosity: 2, noColors: not useColors())
  result = 0
  while i < c.dest.len:
    if c.dest[i].kind == ParLe and c.dest[i].tagId == errTag:
      inc result
      let info = c.dest[i].info
      inc i
      while c.dest[i].kind == UnknownToken:
        r.trace infoToStr(c.dest[i].info), "instantiation from here"
        inc i
      assert c.dest[i].kind == StringLit
      r.error infoToStr(info), pool.strings[c.dest[i].litId]
      inc i
    else:
      inc i

proc writeOutput(c: var SemContext; outfile: string) =
  #var b = nifbuilder.open(outfile)
  #b.addHeader "nimony", "nim-sem"
  #b.addRaw toString(c.dest)
  #b.close()
  writeFile outfile, "(.nif24)\n" & toString(c.dest)
  createIndex outfile

type
  ModuleFlag* = enum
    IsSystem, IsMain, SkipSystem

proc semcheck*(infile, outfile: string; config: sink NifConfig; moduleFlags: set[ModuleFlag]) =
  var n = setupProgram(infile, outfile)
  var c = SemContext(
    dest: createTokenBuf(),
    types: createBuiltinTypes(),
    thisModuleSuffix: prog.main,
    g: ProgramContext(config: config),
    routine: SemRoutine(kind: NoSym))
  c.currentScope = Scope(tab: initTable[StrId, seq[Sym]](), up: nil, kind: ToplevelScope)

  assert n == "stmts"
  takeToken c, n
  while n.kind != ParRi:
    semStmt c, n
  instantiateGenerics c
  for _, val in mpairs(c.instantiatedTypes):
    let s = fetchSym(c, val)
    let res = declToCursor(c, s)
    if res.status == LacksNothing:
      c.dest.copyTree res.decl
  wantParRi c, n
  if reportErrors(c) == 0:
    writeOutput c, outfile
  else:
    quit 1<|MERGE_RESOLUTION|>--- conflicted
+++ resolved
@@ -2247,7 +2247,6 @@
   semExpr c, it
   wantParRi c, it.n
 
-<<<<<<< HEAD
 proc semCmp(c: var SemContext; it: var Item) =
   let beforeExpr = c.dest.len
   takeToken c, it.n
@@ -2270,7 +2269,7 @@
   let expected = it.typ
   it.typ = literalType
   commonType c, it, beforeExpr, expected
-=======
+
 proc semTypedUnaryArithmetic(c: var SemContext; it: var Item) =
   takeToken c, it.n
   semLocalTypeImpl c, it.n, InLocalDecl
@@ -2309,7 +2308,6 @@
     c.dest.addSubtree elem.typ
   combineType c, it.n.info, it.typ, typeToCursor(c, start)
   c.dest.shrink start
->>>>>>> 246d43a8
 
 proc semExpr(c: var SemContext; it: var Item; flags: set[SemFlag] = {}) =
   case it.n.kind
@@ -2401,14 +2399,8 @@
       semCall c, it
     of DotX:
       semDot c, it, AlsoTryDotCall
-<<<<<<< HEAD
-    of AshrX, AddX, SubX, MulX, DivX, ModX, ShrX, ShlX, BitandX, BitorX, BitxorX, BitnotX:
-      semTypedArithmetic c, it
     of EqX, NeqX, LeX, LtX:
       semCmp c, it
-    of AconstrX, AtX, DerefX, PatX, AddrX, NilX, NegX, SizeofX, OconstrX, KvX,
-       CastX, ConvX, SufX, RangeX, RangesX,
-=======
     of AshrX, AddX, SubX, MulX, DivX, ModX, ShrX, ShlX, BitandX, BitorX, BitxorX:
       semTypedBinaryArithmetic c, it
     of BitnotX, NegX:
@@ -2416,8 +2408,7 @@
     of AconstrX:
       semArrayConstr c, it
     of AtX, DerefX, PatX, AddrX, NilX, SizeofX, OconstrX, KvX,
-       EqX, NeqX, LeX, LtX, CastX, ConvX, SufX, RangeX, RangesX,
->>>>>>> 246d43a8
+       CastX, ConvX, SufX, RangeX, RangesX,
        HderefX, HaddrX, OconvX, HconvX, OchoiceX, CchoiceX,
        TupleConstrX, SetX,
        CompilesX, DeclaredX, DefinedX, HighX, LowX, TypeofX, UnpackX:
