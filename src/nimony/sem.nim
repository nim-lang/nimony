--- conflicted
+++ resolved
@@ -2047,7 +2047,6 @@
       var sub = createTokenBuf(30)
       subsGenericTypeFromArgs c, sub, info, headId, targetSym, decl, args
       c.dest.endRead()
-<<<<<<< HEAD
       var phase = SemcheckTopLevelSyms
       var topLevel = createTokenBuf(30)
       swap c.phase, phase
@@ -2059,13 +2058,6 @@
       var instance = createTokenBuf(30)
       swap c.dest, instance
       tn = beginRead(topLevel)
-=======
-      var phase = SemcheckSignatures # maybe SemcheckTopLevelSyms as well
-      var instance = createTokenBuf(30)
-      swap c.phase, phase
-      swap c.dest, instance
-      var tn = beginRead(sub)
->>>>>>> 7036636a
       semTypeSection c, tn
       swap c.dest, instance
       swap c.phase, phase
