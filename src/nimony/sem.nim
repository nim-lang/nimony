--- conflicted
+++ resolved
@@ -2338,12 +2338,8 @@
   wantParRi c, it.n
   let typeStart = c.dest.len
   c.dest.buildTree ArrayT, it.n.info:
-<<<<<<< HEAD
-=======
+    c.dest.addSubtree elem.typ
     c.dest.add toToken(IntLit, pool.integers.getOrIncl(count), it.n.info)
->>>>>>> e75770bb
-    c.dest.addSubtree elem.typ
-    c.dest.add toToken(IntLit, count, it.n.info)
   let expected = it.typ
   it.typ = typeToCursor(c, typeStart)
   c.dest.shrink typeStart
