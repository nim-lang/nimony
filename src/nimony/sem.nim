#       Nimony
# (c) Copyright 2024 Andreas Rumpf
#
# See the file "license.txt", included in this
# distribution, for details about the copyright.

## Semantic checking:
## Most important task is to turn identifiers into symbols and to perform
## type checking.

import std / [tables, sets, syncio, formatfloat, assertions, packedsets]
include nifprelude
import nimony_model, symtabs, builtintypes, decls, symparser, asthelpers,
  programs, sigmatch, magics, reporters, nifconfig, nifindexes,
  intervals, xints, typeprops,
  semdata, sembasics, semos, expreval, semborrow, enumtostr

import ".." / gear2 / modnames

# ------------------ include/import handling ------------------------

proc semStmt(c: var SemContext; n: var Cursor)

proc typeMismatch(c: var SemContext; info: PackedLineInfo; got, expected: TypeCursor) =
  c.buildErr info, "type mismatch: got: " & typeToString(got) & " but wanted: " & typeToString(expected)

proc typecheck(c: var SemContext; info: PackedLineInfo; got, expected: TypeCursor) =
  if sameTrees(expected, got):
    discard "fine"
  else:
    c.typeMismatch info, got, expected

proc combineType(c: var SemContext; info: PackedLineInfo; dest: var Cursor; src: Cursor) =
  if typeKind(dest) == AutoT:
    dest = src
  elif sameTrees(dest, src):
    discard "fine"
  else:
    c.typeMismatch info, src, dest

proc implicitlyDiscardable(n: Cursor, noreturnOnly = false): bool =
  template checkBranch(branch) =
    if not implicitlyDiscardable(branch, noreturnOnly):
      return false

  var it = n
  #const
  #  skipForDiscardable = {nkStmtList, nkStmtListExpr,
  #    nkOfBranch, nkElse, nkFinally, nkExceptBranch,
  #    nkElifBranch, nkElifExpr, nkElseExpr, nkBlockStmt, nkBlockExpr,
  #    nkHiddenStdConv, nkHiddenSubConv, nkHiddenDeref}
  while it.kind == ParLe and stmtKind(it) in {StmtsS, BlockS}:
    inc it
    var last = it
    while true:
      skip it
      if it.kind == ParRi:
        it = last
        break
      else:
        last = it

  if it.kind != ParLe: return false
  case stmtKind(it)
  of IfS:
    inc it
    while it.kind != ParRi:
      case it.substructureKind
      of ElifS:
        inc it
        skip it # condition
        checkBranch(it)
        skip it
        skipParRi it
      of ElseS:
        inc it
        checkBranch(it)
        skip it
        skipParRi it
      else:
        error "illformed AST: `elif` or `else` inside `if` expected, got ", it
    # all branches are discardable
    result = true
  of CaseS:
    inc it
    while it.kind != ParRi:
      case it.substructureKind
      of OfS:
        inc it
        skip it # ranges
        checkBranch(it)
        skip it
        skipParRi it
      of ElifS:
        inc it
        skip it # condition
        checkBranch(it)
        skip it
        skipParRi it
      of ElseS:
        inc it
        checkBranch(it)
        skip it
        skipParRi it
      else:
        error "illformed AST: `of`, `elif` or `else` inside `case` expected, got ", it
    # all branches are discardable
    result = true
  #of TryS:
  #  checkBranch(it[0])
  #  for i in 1 ..< it.len:
  #    let branch = it[i]
  #    if branch.kind != nkFinally:
  #      checkBranch(branch[^1])
  #  # all branches are discardable
  #  result = true
  of CallS, CmdS:
    inc it
    if it.kind == Symbol:
      let sym = tryLoadSym(it.symId)
      if sym.status == LacksNothing:
        var decl = sym.decl
        if isRoutine(symKind(decl)):
          inc decl
          skip decl # name
          skip decl # exported
          skip decl # pattern
          skip decl # typevars
          skip decl # params
          skip decl # retType
          # decl should now be pragmas:
          inc decl
          let accepted =
            if noreturnOnly: {NoReturn}
            else: {Discardable, NoReturn}
          while decl.kind != ParRi:
            if pragmaKind(decl) in accepted:
              return true
            skip decl
    result = false
  of RetS, BreakS, ContinueS: # XXX also `raise`
    result = true
  else:
    result = false

proc isNoReturn(n: Cursor): bool {.inline.} =
  result = implicitlyDiscardable(n, noreturnOnly = true)

proc commonType(c: var SemContext; it: var Item; argBegin: int; expected: TypeCursor) =
  if typeKind(expected) == AutoT:
    return
  elif typeKind(it.typ) == AutoT:
    it.typ = expected
    return

  let info = it.n.info
  var m = createMatch(addr c)
  var arg = Item(n: cursorAt(c.dest, argBegin), typ: it.typ)
  if typeKind(arg.typ) == VoidT and isNoReturn(arg.n):
    # noreturn allowed in expression context
    # maybe use sem flags to restrict this to statement branches
    discard
  else:
    typematch m, expected, arg
  endRead(c.dest)
  if m.err:
    c.typeMismatch info, it.typ, expected
  else:
    shrink c.dest, argBegin
    c.dest.add m.args
    it.typ = expected

proc producesVoid(c: var SemContext; info: PackedLineInfo; dest: var Cursor) =
  if typeKind(dest) in {AutoT, VoidT}:
    combineType c, info, dest, c.types.voidType
  else:
    c.typeMismatch info, c.types.voidType, dest

proc producesNoReturn(c: var SemContext; info: PackedLineInfo; dest: var Cursor) =
  if typeKind(dest) in {AutoT, VoidT}:
    combineType c, info, dest, c.types.voidType
  else:
    # allowed in expression context
    discard

proc semInclude(c: var SemContext; it: var Item) =
  var files: seq[ImportedFilename] = @[]
  var hasError = false
  let info = it.n.info
  var x = it.n
  skip it.n
  inc x # skip the `include`
  while x.kind != ParRi:
    filenameVal(x, files, hasError, allowAs = false)

  if hasError:
    c.buildErr info, "wrong `include` statement"
  else:
    for f1 in items(files):
      let f2 = resolveFile(c.g.config.paths, getFile(info), f1.path)
      c.meta.includedFiles.add f2
      # check for recursive include files:
      var isRecursive = false
      for a in c.includeStack:
        if a == f2:
          isRecursive = true
          break

      if not isRecursive:
        var buf = parseFile(f2, c.g.config.paths)
        c.includeStack.add f2
        #c.m.includes.add f2
        var n = cursorAt(buf, 0)
        semStmt(c, n)
        c.includeStack.setLen c.includeStack.len - 1
      else:
        var m = ""
        for i in 0..<c.includeStack.len:
          m.add shortenDir c.includeStack[i]
          m.add " -> "
        m.add shortenDir f2
        c.buildErr info, "recursive include: " & m

  producesVoid c, info, it.typ

type
  ImportModeKind = enum
    ImportAll, FromImport, ImportExcept, ImportSystem

  ImportMode = object
    kind: ImportModeKind
    list: PackedSet[StrId] # `from import` or `import except` symbol list

proc importSingleFile(c: var SemContext; f1: ImportedFilename; origin: string; mode: ImportMode; info: PackedLineInfo) =
  let f2 = resolveFile(c.g.config.paths, origin, f1.path)
  let suffix = moduleSuffix(f2, c.g.config.paths)
  if not c.processedModules.containsOrIncl(suffix):
    c.meta.importedFiles.add f2
    if c.canSelfExec and needsRecompile(f2, suffix):
      selfExec c, f2, (if mode.kind == ImportSystem: " --isSystem" else: "")

    let moduleName = pool.strings.getOrIncl(f1.name)
    let moduleSym = identToSym(c, moduleName, ModuleY)
    let s = Sym(kind: ModuleY, name: moduleSym, pos: ImportedPos)
    c.currentScope.addOverloadable(moduleName, s)
    var moduleDecl = createTokenBuf(2)
    moduleDecl.addParLe(ModuleY, info)
    moduleDecl.addParRi()
    publish moduleSym, moduleDecl
    var module = ImportedModule()
    var marker = mode.list
    loadInterface suffix, module.iface, moduleSym, c.importTab,
      marker, negateMarker = mode.kind == FromImport
    c.importedModules[moduleSym] = module

proc cyclicImport(c: var SemContext; x: var Cursor) =
  c.buildErr x.info, "cyclic module imports are not implemented"

proc doImportMode(c: var SemContext; files: seq[ImportedFilename]; mode: ImportMode; info: PackedLineInfo) =
  let origin = getFile(info)
  for f in files:
    importSingleFile c, f, origin, mode, info

proc semImport(c: var SemContext; it: var Item) =
  let info = it.n.info
  var x = it.n
  skip it.n
  inc x # skip the `import`

  if x.kind == ParLe and x == "pragmax":
    inc x
    var y = x
    skip y
    if y.substructureKind == PragmasS:
      inc y
      if y.kind == Ident and pool.strings[y.litId] == "cyclic":
        cyclicImport(c, x)
        return

  var files: seq[ImportedFilename] = @[]
  var hasError = false
  while x.kind != ParRi:
    filenameVal(x, files, hasError, allowAs = true)
  if hasError:
    c.buildErr info, "wrong `import` statement"
  else:
    doImportMode c, files, ImportMode(kind: ImportAll, list: initPackedSet[StrId]()), info

  producesVoid c, info, it.typ

proc semImportExcept(c: var SemContext; it: var Item) =
  let info = it.n.info
  var x = it.n
  skip it.n
  inc x # skip the `importexcept`

  if x.kind == ParLe and x == "pragmax":
    inc x
    var y = x
    skip y
    if y.substructureKind == PragmasS:
      inc y
      if y.kind == Ident and pool.strings[y.litId] == "cyclic":
        cyclicImport(c, x)
        return

  var files: seq[ImportedFilename] = @[]
  var hasError = false
  filenameVal(x, files, hasError, allowAs = true)
  if hasError:
    c.buildErr info, "wrong `import except` statement"
  else:
    var excluded = initPackedSet[StrId]()
    while x.kind != ParRi:
      excluded.incl getIdent(x)
    doImportMode c, files, ImportMode(kind: ImportExcept, list: excluded), info

  producesVoid c, info, it.typ

proc semFromImport(c: var SemContext; it: var Item) =
  let info = it.n.info
  var x = it.n
  skip it.n
  inc x # skip the `from`

  if x.kind == ParLe and x == "pragmax":
    inc x
    var y = x
    skip y
    if y.substructureKind == PragmasS:
      inc y
      if y.kind == Ident and pool.strings[y.litId] == "cyclic":
        cyclicImport(c, x)
        return

  var files: seq[ImportedFilename] = @[]
  var hasError = false
  filenameVal(x, files, hasError, allowAs = true)
  if hasError:
    c.buildErr info, "wrong `from import` statement"
  else:
    var included = initPackedSet[StrId]()
    while x.kind != ParRi:
      if x.kind == ParLe and x == $NilX:
        # from a import nil
        discard
      else:
        included.incl getIdent(x)
    doImportMode c, files, ImportMode(kind: FromImport, list: included), info

  producesVoid c, info, it.typ

# -------------------- declare `result` -------------------------

proc classifyType(c: var SemContext; n: Cursor): TypeKind =
  result = typeKind(n)

proc declareResult(c: var SemContext; info: PackedLineInfo): SymId =
  if c.routine.kind in {ProcY, FuncY, ConverterY, MethodY, MacroY} and
      classifyType(c, c.routine.returnType) != VoidT:
    let name = pool.strings.getOrIncl("result")
    result = identToSym(c, name, ResultY)
    let s = Sym(kind: ResultY, name: result,
                pos: c.dest.len)
    discard c.currentScope.addNonOverloadable(name, s)
    c.routine.resId = result

    let declStart = c.dest.len
    buildTree c.dest, ResultS, info:
      c.dest.add symdefToken(result, info) # name
      c.dest.addDotToken() # export marker
      c.dest.addDotToken() # pragmas
      # XXX ^ pragma should be `.noinit` if the proc decl has it
      c.dest.copyTree(c.routine.returnType) # type
      c.dest.addDotToken() # value
    publish c, result, declStart
  else:
    result = SymId(0)

# -------------------- generics ---------------------------------

proc newSymId(c: var SemContext; s: SymId): SymId =
  var isGlobal = false
  var name = extractBasename(pool.syms[s], isGlobal)
  if isGlobal:
    c.makeGlobalSym(name)
  else:
    c.makeLocalSym(name)
  result = pool.syms.getOrIncl(name)

type
  SubsContext = object
    newVars: Table[SymId, SymId]
    params: ptr Table[SymId, Cursor]

proc subs(c: var SemContext; dest: var TokenBuf; sc: var SubsContext; body: Cursor) =
  var nested = 0
  var n = body
  while true:
    case n.kind
    of UnknownToken, EofToken, DotToken, Ident, StringLit, CharLit, IntLit, UIntLit, FloatLit:
      dest.add n
    of Symbol:
      let s = n.symId
      let arg = sc.params[].getOrDefault(s)
      if arg != default(Cursor):
        dest.addSubtree arg
      else:
        let nv = sc.newVars.getOrDefault(s)
        if nv != SymId(0):
          dest.add symToken(nv, n.info)
        else:
          dest.add n # keep Symbol as it was
    of SymbolDef:
      let s = n.symId
      let newDef = newSymId(c, s)
      sc.newVars[s] = newDef
      dest.add symdefToken(newDef, n.info)
    of ParLe:
      dest.add n
      inc nested
    of ParRi:
      dest.add n
      dec nested
    if nested == 0: break
    inc n

include templates

proc produceInvoke(c: var SemContext; dest: var TokenBuf; req: InstRequest;
                   typeVars: Cursor; info: PackedLineInfo) =
  dest.buildTree InvokeT, info:
    dest.add symToken(req.origin, info)
    var typeVars = typeVars
    if typeVars.substructureKind == TypevarsS:
      inc typeVars
      while typeVars.kind != ParRi:
        if typeVars.symKind == TypeVarY:
          var tv = typeVars
          inc tv
          dest.copyTree req.inferred[tv.symId]
        skip typeVars

proc subsGenericType(c: var SemContext; dest: var TokenBuf; req: InstRequest) =
  #[
  What we need to do is rather simple: A generic instantiation is
  the typical (type :Name ex generic_params pragmas body) tuple but
  this time the generic_params list the used `Invoke` construct for the
  instantiation.
  ]#
  let info = req.requestFrom[^1]
  let decl = getTypeSection(req.origin)
  dest.buildTree TypeS, info:
    dest.add symdefToken(req.targetSym, info)
    dest.addDotToken() # export
    produceInvoke c, dest, req, decl.typevars, info
    # take the pragmas from the origin:
    dest.copyTree decl.pragmas
    var sc = SubsContext(params: addr req.inferred)
    subs(c, dest, sc, decl.body)

proc subsGenericProc(c: var SemContext; dest: var TokenBuf; req: InstRequest) =
  let info = req.requestFrom[^1]
  let decl = getProcDecl(req.origin)
  dest.buildTree decl.kind, info:
    dest.add symdefToken(req.targetSym, info)
    if decl.exported.kind == ParLe:
      # magic?
      dest.copyTree decl.exported
    else:
      dest.addDotToken()
    dest.copyTree decl.pattern
    produceInvoke c, dest, req, decl.typevars, info

    var sc = SubsContext(params: addr req.inferred)
    subs(c, dest, sc, decl.params)
    subs(c, dest, sc, decl.retType)
    subs(c, dest, sc, decl.effects)
    subs(c, dest, sc, decl.pragmas)
    subs(c, dest, sc, decl.body)

template withFromInfo(req: InstRequest; body: untyped) =
  let oldLen = c.instantiatedFrom.len
  for jnfo in items(req.requestFrom):
    pushErrorContext c, jnfo
  body
  shrink c.instantiatedFrom, oldLen

type
  TypeDeclContext = enum
    InLocalDecl, InTypeSection, InObjectDecl, InParamDecl, InInheritanceDecl, InReturnTypeDecl, AllowValues,
    InGenericConstraint

proc semLocalTypeImpl(c: var SemContext; n: var Cursor; context: TypeDeclContext)

proc semLocalType(c: var SemContext; n: var Cursor; context = InLocalDecl): TypeCursor =
  let insertPos = c.dest.len
  semLocalTypeImpl c, n, context
  assert c.dest.len > insertPos
  result = typeToCursor(c, insertPos)

proc semTypeSection(c: var SemContext; n: var Cursor)
proc instantiateGenericType(c: var SemContext; req: InstRequest) =
  var dest = createTokenBuf(30)
  withFromInfo req:
    subsGenericType c, dest, req
    var n = beginRead(dest)
    semTypeSection c, n

type
  PassKind = enum checkSignatures, checkBody, checkGenericInst, checkConceptProc

proc semProc(c: var SemContext; it: var Item; kind: SymKind; pass: PassKind)
proc instantiateGenericProc(c: var SemContext; req: InstRequest) =
  var dest = createTokenBuf(40)
  withFromInfo req:
    subsGenericProc c, dest, req
    var it = Item(n: beginRead(dest), typ: c.types.autoType)
    #echo "now in generic proc: ", toString(it.n)
    semProc c, it, it.n.symKind, checkGenericInst

proc instantiateGenerics(c: var SemContext) =
  while c.typeRequests.len + c.procRequests.len > 0:
    # This way with `move` ensures it is safe even though
    # the semchecking of generics can add to `c.typeRequests`
    # or to `c.procRequests`. This is subtle!
    let typeReqs = move(c.typeRequests)
    for t in typeReqs: instantiateGenericType c, t
    let procReqs = move(c.procRequests)
    for p in procReqs: instantiateGenericProc c, p

# -------------------- sem checking -----------------------------

type
  SemFlag = enum
    KeepMagics
    PreferIterators
    AllowUndeclared
    AllowModuleSym

proc semExpr(c: var SemContext; it: var Item; flags: set[SemFlag] = {})

proc fetchSym(c: var SemContext; s: SymId): Sym =
  # yyy find a better solution
  var name = pool.syms[s]
  extractBasename name
  let identifier = pool.strings.getOrIncl(name)
  var it {.cursor.} = c.currentScope
  while it != nil:
    for sym in it.tab.getOrDefault(identifier):
      if sym.name == s:
        return sym
    it = it.up

  let res = tryLoadSym(s)
  if res.status == LacksNothing:
    result = Sym(kind: symKind(res.decl), name: s, pos: ImportedPos)
  else:
    result = Sym(kind: NoSym, name: s, pos: InvalidPos)

proc semBoolExpr(c: var SemContext; n: var Cursor) =
  var it = Item(n: n, typ: c.types.autoType)
  semExpr c, it
  n = it.n
  if classifyType(c, it.typ) != BoolT:
    buildErr c, it.n.info, "expected `bool` but got: " & typeToString(it.typ)

proc semConstBoolExpr(c: var SemContext; n: var Cursor) =
  let start = c.dest.len
  var it = Item(n: n, typ: c.types.autoType)
  semExpr c, it
  n = it.n
  if classifyType(c, it.typ) != BoolT:
    buildErr c, it.n.info, "expected `bool` but got: " & typeToString(it.typ)
  var e = cursorAt(c.dest, start)
  var valueBuf = evalExpr(c, e)
  endRead(c.dest)
  let value = cursorAt(valueBuf, 0)
  if not isConstBoolValue(value):
    if value.kind == ParLe and value.tagId == ErrT:
      c.dest.add valueBuf
    else:
      buildErr c, it.n.info, "expected constant bool value but got: " & toString(value, false)
  else:
    c.dest.shrink start
    c.dest.add valueBuf

proc semConstStrExpr(c: var SemContext; n: var Cursor) =
  let start = c.dest.len
  var it = Item(n: n, typ: c.types.autoType)
  semExpr c, it
  n = it.n
  if classifyType(c, it.typ) != StringT:
    buildErr c, it.n.info, "expected `string` but got: " & typeToString(it.typ)
  var e = cursorAt(c.dest, start)
  var valueBuf = evalExpr(c, e)
  endRead(c.dest)
  let value = cursorAt(valueBuf, 0)
  if not isConstStringValue(value):
    if value.kind == ParLe and value.tagId == ErrT:
      c.dest.add valueBuf
    else:
      buildErr c, it.n.info, "expected constant string value but got: " & toString(value, false)
  else:
    c.dest.shrink start
    c.dest.add valueBuf

proc semConstIntExpr(c: var SemContext; n: var Cursor) =
  let start = c.dest.len
  var it = Item(n: n, typ: c.types.autoType)
  semExpr c, it
  n = it.n
  if classifyType(c, it.typ) != IntT:
    buildErr c, it.n.info, "expected `int` but got: " & typeToString(it.typ)
  var e = cursorAt(c.dest, start)
  var valueBuf = evalExpr(c, e)
  endRead(c.dest)
  let value = cursorAt(valueBuf, 0)
  if not isConstIntValue(value):
    if value.kind == ParLe and value.tagId == ErrT:
      c.dest.add valueBuf
    else:
      buildErr c, it.n.info, "expected constant integer value but got: " & toString(value, false)
  else:
    c.dest.shrink start
    c.dest.add valueBuf

proc semConstExpr(c: var SemContext; it: var Item) =
  let start = c.dest.len
  semExpr c, it
  var e = cursorAt(c.dest, start)
  var valueBuf = evalExpr(c, e)
  endRead(c.dest)
  c.dest.shrink start
  c.dest.add valueBuf

proc semStmtsExprImpl(c: var SemContext; it: var Item) =
  while it.n.kind != ParRi:
    if not isLastSon(it.n):
      semStmt c, it.n
    else:
      semExpr c, it
  wantParRi c, it.n

proc semStmtsExpr(c: var SemContext; it: var Item) =
  let before = c.dest.len
  takeToken c, it.n
  semStmtsExprImpl c, it
  let kind = if classifyType(c, it.typ) == VoidT: $StmtsS else: $ExprX
  c.dest[before] = parLeToken(pool.tags.getOrIncl(kind), c.dest[before].info)

proc semProcBody(c: var SemContext; itB: var Item) =
  let beforeBodyPos = c.dest.len
  let info = itB.n.info
  var it = Item(n: itB.n, typ: c.types.autoType)
  semStmtsExprImpl c, it
  if c.routine.kind == TemplateY:
    if c.routine.returnType.typeKind == UntypedT:
      discard "ok"
    else:
      typecheck(c, info, it.typ, c.routine.returnType)
  elif classifyType(c, it.typ) == VoidT:
    discard "ok"
  else:
    typecheck(c, info, it.typ, c.routine.returnType)
    # transform `expr` to `result = expr`:
    if c.routine.resId != SymId(0):
      var prefix = [
        parLeToken(pool.tags.getOrIncl($AsgnS), info),
        symToken(c.routine.resId, info)]
      c.dest.insert prefix, beforeBodyPos
      c.dest.addParRi()
  itB.n = it.n

proc semStmt(c: var SemContext; n: var Cursor) =
  let info = n.info
  var it = Item(n: n, typ: c.types.autoType)
  let exPos = c.dest.len
  semExpr c, it
  if classifyType(c, it.typ) in {NoType, VoidT, AutoT, UntypedT}:
    discard "ok"
  else:
    # analyze the expression that was just produced:
    let ex = cursorAt(c.dest, exPos)
    let discardable = implicitlyDiscardable(ex)
    endRead(c.dest)
    if not discardable:
      buildErr c, info, "expression of type `" & typeToString(it.typ) & "` must be discarded"
  n = it.n

template emptyNode(): Cursor =
  # XXX find a better solution for this
  c.types.voidType

template skipToLocalType(n) =
  inc n # skip ParLe
  inc n # skip name
  skip n # skip export marker
  skip n # skip pragmas

template skipToParams(n) =
  inc n # skip ParLe
  skip n # skip name
  skip n # skip export marker
  skip n # skip pattern
  skip n # skip generics

proc fetchType(c: var SemContext; n: Cursor; s: Sym): TypeCursor =
  if s.kind == NoSym:
    c.buildErr n.info, "undeclared identifier"
    result = c.types.autoType
  else:
    let res = declToCursor(c, s)
    if res.status == LacksNothing:
      var d = res.decl
      if s.kind.isLocal:
        skipToLocalType d
      elif s.kind.isRoutine:
        skipToParams d
      else:
        # XXX enum field, object field?
        assert false, "not implemented"
      result = d
    else:
      c.buildErr n.info, "could not load symbol: " & pool.syms[s.name] & "; errorCode: " & $res.status
      result = c.types.autoType

proc pickBestMatch(c: var SemContext; m: openArray[Match]): int =
  result = -1
  var other = -1
  for i in 0..<m.len:
    if not m[i].err:
      if result < 0:
        result = i
      else:
        case cmpMatches(m[result], m[i])
        of NobodyWins:
          other = i
          #echo "ambiguous ", pool.syms[m[result].fn.sym], " vs ", pool.syms[m[i].fn.sym]
        of FirstWins:
          discard "result remains the same"
        of SecondWins:
          result = i
          other = -1
  if other >= 0: result = -2 # ambiguous

const
  ConceptProcY = CchoiceY

type MagicCallKind = enum
  NonMagicCall, MagicCall, MagicCallNeedsSemcheck

proc addFn(c: var SemContext; fn: FnCandidate; fnOrig: Cursor; args: openArray[Item]): MagicCallKind =
  result = NonMagicCall
  if fn.kind in RoutineKinds:
    assert fn.sym != SymId(0)
    let res = tryLoadSym(fn.sym)
    if res.status == LacksNothing:
      var n = res.decl
      inc n # skip the symbol kind
      if n.kind == SymbolDef:
        inc n # skip the SymbolDef
        if n.kind == ParLe:
          if n.exprKind in {DefinedX, DeclaredX, CompilesX, TypeofX,
              SizeofX, LowX, HighX, AddrX, EnumToStrX, DefaultObjX, DefaultTupX}:
            # magic needs semchecking after overloading
            result = MagicCallNeedsSemcheck
          else:
            result = MagicCall
          # ^ export marker position has a `(`? If so, it is a magic!
          copyKeepLineInfo c.dest[c.dest.len-1], n.load # overwrite the `(call` node with the magic itself
          inc n
          if n.kind == IntLit:
            if pool.integers[n.intId] == TypedMagic:
              c.dest.addSubtree args[0].typ
            else:
              c.dest.add n
            inc n
          if n.kind != ParRi:
            error "broken `magic`: expected ')', but got: ", n
    if result == NonMagicCall:
      c.dest.add symToken(fn.sym, fnOrig.info)
  elif fn.kind == ConceptProcY and fn.sym != SymId(0):
    c.dest.add identToken(symToIdent(fn.sym), fnOrig.info)
  else:
    c.dest.addSubtree fnOrig

proc semTemplateCall(c: var SemContext; it: var Item; fnId: SymId; beforeCall: int;
                     m: Match) =
  var expandedInto = createTokenBuf(30)

  let s = fetchSym(c, fnId)
  let res = declToCursor(c, s)
  if res.status == LacksNothing:
    let args = cursorAt(c.dest, beforeCall + 2)
    let firstVarargMatch = cursorAt(c.dest, beforeCall + 2 + m.firstVarargPosition)
    expandTemplate(c, expandedInto, res.decl, args, firstVarargMatch, addr m.inferred)
    # We took 2 cursors, so we have to do the `endRead` twice too:
    endRead(c.dest)
    endRead(c.dest)
    shrink c.dest, beforeCall
    var a = Item(n: cursorAt(expandedInto, 0), typ: c.types.autoType)
    semExpr c, a
    it.typ = a.typ
    it.kind = a.kind
  else:
    c.buildErr it.n.info, "could not load symbol: " & pool.syms[fnId] & "; errorCode: " & $res.status

proc sameIdent(sym: SymId; str: StrId): bool =
  # XXX speed this up by using the `fieldCache` idea
  var name = pool.syms[sym]
  extractBasename(name)
  result = pool.strings.getOrIncl(name) == str

proc sameIdent(a, b: SymId): bool =
  # XXX speed this up by using the `fieldCache` idea
  var x = pool.syms[a]
  extractBasename(x)
  var y = pool.syms[b]
  extractBasename(y)
  result = x == y

type
  FnCandidates = object
    a: seq[FnCandidate]
    s: HashSet[SymId]

proc addUnique(c: var FnCandidates; x: FnCandidate) =
  if not containsOrIncl(c.s, x.sym):
    c.a.add x

proc maybeAddConceptMethods(c: var SemContext; fn: StrId; typevar: SymId; cands: var FnCandidates) =
  let res = tryLoadSym(typevar)
  assert res.status == LacksNothing
  let local = asLocal(res.decl)
  if local.kind == TypevarY and local.typ.kind == Symbol:
    let concpt = local.typ.symId
    let section = getTypeSection concpt

    var ops = section.body
    inc ops  # (concept
    skip ops # .
    skip ops # .
    skip ops #   (typevar Self ...)
    if ops == "stmts":
      inc ops
      while ops.kind != ParRi:
        let sk = ops.symKind
        if sk in RoutineKinds:
          var prc = ops
          inc prc # (proc
          if prc.kind == SymbolDef and sameIdent(prc.symId, fn):
            var d = ops
            skipToParams d
            cands.addUnique FnCandidate(kind: ConceptProcY, sym: prc.symId, typ: d)
        skip ops

proc considerTypeboundOps(c: var SemContext; m: var seq[Match]; candidates: FnCandidates; args: openArray[Item], genericArgs: Cursor) =
  for candidate in candidates.a:
    m.add createMatch(addr c)
    sigmatch(m[^1], candidate, args, genericArgs)

proc requestRoutineInstance(c: var SemContext; origin: SymId; m: var Match;
                            info: PackedLineInfo): ProcInstance =
  let key = typeToCanon(m.typeArgs, 0)
  var targetSym = c.instantiatedProcs.getOrDefault((origin, key))
  if targetSym == SymId(0):
    let targetSym = newSymId(c, origin)
    var signature = createTokenBuf(30)
    let decl = getProcDecl(origin)
    assert decl.typevars == "typevars", pool.syms[origin]
    buildTree signature, decl.kind, info:
      signature.add symdefToken(targetSym, info)
      signature.addDotToken() # a generic instance is not exported
      signature.copyTree decl.pattern
      # InvokeT for the generic params:
      signature.buildTree InvokeT, info:
        signature.add symToken(origin, info)
        signature.add m.typeArgs
      var sc = SubsContext(params: addr m.inferred)
      subs(c, signature, sc, decl.params)
      let beforeRetType = signature.len
      subs(c, signature, sc, decl.retType)
      subs(c, signature, sc, decl.pragmas)
      subs(c, signature, sc, decl.effects)
      signature.addDotToken() # no body

    result = ProcInstance(targetSym: targetSym, procType: cursorAt(signature, 0),
      returnType: cursorAt(signature, beforeRetType))
    publish targetSym, ensureMove signature

    c.instantiatedProcs[(origin, key)] = targetSym
    var req = InstRequest(
      origin: origin,
      targetSym: targetSym,
      inferred: move(m.inferred)
    )
    for ins in c.instantiatedFrom: req.requestFrom.add ins
    req.requestFrom.add info

    c.procRequests.add ensureMove req
  else:
    let res = tryLoadSym(targetSym)
    assert res.status == LacksNothing
    var n = res.decl
    skipToParams n
    skip n
    result = ProcInstance(targetSym: targetSym, procType: res.decl,
      returnType: n)
  assert result.returnType.kind != UnknownToken

proc typeofCallIs(c: var SemContext; it: var Item; beforeCall: int; returnType: TypeCursor) {.inline.} =
  let expected = it.typ
  it.typ = returnType
  commonType c, it, beforeCall, expected

proc getFnIdent(c: var SemContext): StrId =
  var n = beginRead(c.dest)
  result = getIdent(n)
  endRead(c.dest)

proc containsGenericParams(n: TypeCursor): bool =
  var n = n
  var nested = 0
  while true:
    case n.kind
    of Symbol:
      let res = tryLoadSym(n.symId)
      if res.status == LacksNothing and res.decl == $TypevarY:
        return true
    of ParLe:
      inc nested
    of ParRi:
      dec nested
    else: discard
    if nested == 0: break
    inc n
  return false

type
  DotExprState = enum
    MatchedDotField ## matched a dot field, i.e. result is a dot expression
    MatchedDotSym ## matched a qualified identifier
    FailedDot
    InvalidDot

proc tryBuiltinDot(c: var SemContext; it: var Item; lhs: Item; fieldName: StrId; info: PackedLineInfo; flags: set[SemFlag]): DotExprState

proc tryBuiltinSubscript(c: var SemContext; it: var Item; lhs: Item): bool
proc semBuiltinSubscript(c: var SemContext; it: var Item; lhs: Item)

type
  TransformedCallSource = enum
    RegularCall, MethodCall,
    DotCall, SubscriptCall,
    DotAsgnCall, SubscriptAsgnCall

  CallState = object
    beforeCall: int
    fn: Item
    fnKind: SymKind
    callNode: PackedToken
    dest, genericDest: TokenBuf
    args: seq[Item]
    hasGenericArgs: bool
    candidates: FnCandidates
    source: TransformedCallSource
      ## type of expression the call was transformed from

proc untypedCall(c: var SemContext; it: var Item; cs: CallState) =
  c.dest.add cs.callNode
  c.dest.addSubtree cs.fn.n
  for a in cs.args:
    c.dest.addSubtree a.n
  # untyped propagates to the result type:
  typeofCallIs c, it, cs.beforeCall, c.types.untypedType
  wantParRi c, it.n

proc semConvArg(c: var SemContext; destType: Cursor; arg: Item; info: PackedLineInfo) =
  const
    IntegralTypes = {FloatT, CharT, IntT, UIntT, BoolT, EnumT, HoleyEnumT}
    StringTypes = {StringT, CstringT}

  var srcType = skipModifier(arg.typ)

  # distinct type conversion?
  var isDistinct = false
  # also skips to type body for symbols:
  let destBase = skipDistinct(destType, isDistinct)
  let srcBase = skipDistinct(srcType, isDistinct)

  if (destBase.typeKind in IntegralTypes and srcBase.typeKind in IntegralTypes) or
     (destBase.typeKind in StringTypes and srcBase.typeKind in StringTypes) or
     (destBase.containsGenericParams or srcBase.containsGenericParams):
    discard "ok"
    # XXX Add hderef here somehow
    c.dest.addSubtree arg.n
  elif isDistinct:
    var matchArg = Item(n: arg.n, typ: srcBase)
    var m = createMatch(addr c)
    typematch m, destBase, matchArg
    if m.err:
      c.typeMismatch info, arg.typ, destType
    else:
      # distinct type conversions can also involve conversions
      # between different integer sizes or object types and then
      # `m.args` contains these so use them here:
      c.dest.add m.args
  else:
    # maybe object types with an inheritance relation?
    var matchArg = arg
    var m = createMatch(addr c)
    typematch m, destType, matchArg
    if not m.err:
      c.dest.add m.args
    else:
      # also try the other direction:
      var m = createMatch(addr c)
      m.flipped = true
      matchArg.typ = destType
      typematch m, srcType, matchArg
      if not m.err:
        c.dest.add m.args
      else:
        c.typeMismatch info, arg.typ, destType

proc semConvFromCall(c: var SemContext; it: var Item; cs: CallState) =
  let beforeExpr = c.dest.len
  let info = cs.callNode.info
  var destType = cs.fn.typ
  if destType.typeKind == TypedescT: inc destType
  c.dest.add parLeToken(ConvX, info)
  c.dest.copyTree destType
  semConvArg(c, destType, cs.args[0], info)
  wantParRi c, it.n
  let expected = it.typ
  it.typ = destType
  commonType c, it, beforeExpr, expected

proc semObjConstr(c: var SemContext, it: var Item)

proc semObjConstrFromCall(c: var SemContext; it: var Item; cs: CallState) =
  skipParRi it.n
  var objBuf = createTokenBuf()
  objBuf.add parLeToken(OconstrX, cs.callNode.info)
  objBuf.add cs.fn.n
  objBuf.addParRi()
  var objConstr = Item(n: cursorAt(objBuf, 0), typ: it.typ)
  semObjConstr c, objConstr
<<<<<<< HEAD
=======
  it.typ = objConstr.typ
>>>>>>> c21102b9

proc isCastableType(t: TypeCursor): bool =
  const IntegralTypes = {FloatT, CharT, IntT, UIntT, BoolT, PointerT, CstringT, RefT, PtrT, NilT, EnumT, HoleyEnumT}
  result = t.typeKind in IntegralTypes or isEnumType(t)

proc semCast(c: var SemContext; it: var Item) =
  let beforeExpr = c.dest.len
  let info = it.n.info
  takeToken c, it.n
  let destType = semLocalType(c, it.n)
  var x = Item(n: it.n, typ: c.types.autoType)
  # XXX Add hderef here somehow
  semExpr c, x
  it.n = x.n
  wantParRi c, it.n

  var srcType = skipModifier(x.typ)

  # distinct type conversion?
  var isDistinct = false
  # also skips to type body for symbols:
  let destBase = skipDistinct(destType, isDistinct)
  let srcBase = skipDistinct(srcType, isDistinct)
  if destBase.isCastableType and srcBase.isCastableType:
    commonType c, it, beforeExpr, destType
  elif containsGenericParams(srcType) or containsGenericParams(destType):
    commonType c, it, beforeExpr, destType
  else:
    c.dest.shrink beforeExpr
    c.buildErr info, "cannot `cast` between types " & typeToString(srcType) & " and " & typeToString(destType)

proc buildCallSource(buf: var TokenBuf; cs: CallState) =
  case cs.source
  of RegularCall:
    buf.add cs.callNode
    buf.addSubtree cs.fn.n
    for a in cs.args:
      buf.addSubtree a.n
  of MethodCall:
    assert cs.args.len >= 1
    buf.add cs.callNode
    buf.addParLe(DotX, cs.callNode.info)
    buf.addSubtree cs.args[0].n
    buf.addParRi()
    buf.addSubtree cs.fn.n
    for i in 1 ..< cs.args.len:
      buf.addSubtree cs.args[i].n
  of DotCall:
    assert cs.args.len == 1
    buf.addParLe(DotX, cs.callNode.info)
    buf.addSubtree cs.args[0].n
    buf.addSubtree cs.fn.n
  of SubscriptCall:
    buf.addParLe(AtX, cs.callNode.info)
    for a in cs.args:
      buf.addSubtree a.n
  of DotAsgnCall:
    assert cs.args.len == 2
    buf.addParLe(AsgnS, cs.callNode.info)
    buf.addParLe(DotX, cs.callNode.info)
    buf.addSubtree cs.args[0].n
    var callee = cs.fn.n
    let nameId = getIdent(callee)
    assert nameId != StrId(0)
    var name = pool.strings[nameId]
    assert name[^1] == '='
    name.setLen name.len - 1
    buf.add identToken(pool.strings.getOrIncl(name), cs.callNode.info)
    buf.addParRi()
    buf.addSubtree cs.args[1].n
  of SubscriptAsgnCall:
    buf.addParLe(AsgnS, cs.callNode.info)
    buf.addParLe(AtX, cs.callNode.info)
    let valueIndex = cs.args.len - 1
    for i in 0 ..< valueIndex:
      buf.addSubtree cs.args[i].n
    buf.addParRi()
    buf.addSubtree cs.args[valueIndex].n
  buf.addParRi()

proc resolveOverloads(c: var SemContext; it: var Item; cs: var CallState) =
  let genericArgs =
    if cs.hasGenericArgs: cursorAt(cs.genericDest, 0)
    else: emptyNode()

  var m: seq[Match] = @[]
  if cs.fn.n.exprKind in {OchoiceX, CchoiceX}:
    var f = cs.fn.n
    inc f
    while f.kind != ParRi:
      if f.kind == Symbol:
        let sym = f.symId
        let s = fetchSym(c, sym)
        let candidate = FnCandidate(kind: s.kind, sym: sym, typ: fetchType(c, f, s))
        m.add createMatch(addr c)
        sigmatch(m[^1], candidate, cs.args, genericArgs)
      else:
        buildErr c, cs.fn.n.info, "`choice` node does not contain `symbol`"
      inc f
    considerTypeboundOps(c, m, cs.candidates, cs.args, genericArgs)
  elif cs.fn.n.kind == Ident:
    # error should have been given above already:
    # buildErr c, fn.n.info, "attempt to call undeclared routine"
    discard
  elif cs.fn.typ.typeKind == TypedescT and cs.args.len == 1:
    semConvFromCall c, it, cs
    return
  elif cs.fn.kind == TypeY and cs.args.len == 0:
    semObjConstrFromCall c, it, cs
    return
  else:
    # Keep in mind that proc vars are a thing:
    let sym = if cs.fn.n.kind == Symbol: cs.fn.n.symId else: SymId(0)
    let candidate = FnCandidate(kind: cs.fnKind, sym: sym, typ: cs.fn.typ)
    m.add createMatch(addr c)
    sigmatch(m[^1], candidate, cs.args, genericArgs)
    considerTypeboundOps(c, m, cs.candidates, cs.args, genericArgs)
  let idx = pickBestMatch(c, m)

  if idx >= 0:
    c.dest.add cs.callNode
    let finalFn = m[idx].fn
    let isMagic = c.addFn(finalFn, cs.fn.n, cs.args)
    c.dest.add m[idx].args
    wantParRi c, it.n

    if finalFn.kind == TemplateY:
      typeofCallIs c, it, cs.beforeCall, m[idx].returnType
      if c.templateInstCounter <= MaxNestedTemplates:
        inc c.templateInstCounter
        withErrorContext c, cs.callNode.info:
          semTemplateCall c, it, finalFn.sym, cs.beforeCall, m[idx]
        dec c.templateInstCounter
      else:
        buildErr c, cs.callNode.info, "recursion limit exceeded for template expansions"
    elif isMagic == MagicCallNeedsSemcheck:
      # semcheck produced magic expression
      var magicExprBuf = createTokenBuf(c.dest.len - cs.beforeCall)
      magicExprBuf.addUnstructured cursorAt(c.dest, cs.beforeCall)
      endRead(c.dest)
      c.dest.shrink cs.beforeCall
      var magicExpr = Item(n: cursorAt(magicExprBuf, 0), typ: it.typ)
      semExpr c, magicExpr
      it.typ = magicExpr.typ
    elif c.routine.inGeneric == 0 and m[idx].inferred.len > 0 and isMagic == NonMagicCall:
      let inst = c.requestRoutineInstance(finalFn.sym, m[idx], cs.callNode.info)
      c.dest[cs.beforeCall+1].setSymId inst.targetSym
      typeofCallIs c, it, cs.beforeCall, inst.returnType
    else:
      typeofCallIs c, it, cs.beforeCall, m[idx].returnType

  else:
    skipParRi it.n
    var errorMsg: string
    if idx == -2:
      errorMsg = "ambiguous call"
    elif m.len > 0:
      errorMsg = "Type mismatch at [position]"
      for i in 0..<m.len:
        errorMsg.add "\n"
        addErrorMsg errorMsg, m[i]
    else:
      errorMsg = "undeclared identifier"
    var errored = createTokenBuf(4)
    buildCallSource errored, cs
    buildErr c, cs.callNode.info, errorMsg, cursorAt(errored, 0)

proc semCall(c: var SemContext; it: var Item; source: TransformedCallSource = RegularCall) =
  var cs = CallState(
    beforeCall: c.dest.len,
    callNode: it.n.load(),
    dest: createTokenBuf(16),
    source: source
  )
  inc it.n
  swap c.dest, cs.dest
  cs.fn = Item(n: it.n, typ: c.types.autoType)
  var fnName = StrId(0)
  var argIndexes: seq[int] = @[]
  if cs.fn.n.exprKind == AtX:
    inc cs.fn.n # skip tag
    var lhsBuf = createTokenBuf(4)
    var lhs = Item(n: cs.fn.n, typ: c.types.autoType)
    swap c.dest, lhsBuf
    semExpr c, lhs, {KeepMagics, AllowUndeclared}
    swap c.dest, lhsBuf
    cs.fn.n = lhs.n
    lhs.n = cursorAt(lhsBuf, 0)
    if lhs.n.kind == Symbol and isRoutine(lhs.kind):
      let res = tryLoadSym(lhs.n.symId)
      assert res.status == LacksNothing
      if isGeneric(asRoutine(res.decl)):
        cs.hasGenericArgs = true
        cs.genericDest = createTokenBuf(16)
        swap c.dest, cs.genericDest
        while cs.fn.n.kind != ParRi:
          # XXX semLocalType should build `static` types for values
          discard semLocalType(c, cs.fn.n)
        swap c.dest, cs.genericDest
        skipParRi cs.fn.n
        it.n = cs.fn.n
        c.dest.addSubtree lhs.n
        cs.fn.typ = lhs.typ
        cs.fn.kind = lhs.kind
        fnName = getFnIdent(c)
    if not cs.hasGenericArgs:
      semBuiltinSubscript(c, cs.fn, lhs)
      fnName = getFnIdent(c)
      it.n = cs.fn.n
  elif cs.fn.n.exprKind == DotX:
    let dotStart = c.dest.len
    let dotInfo = cs.fn.n.info
    # read through the dot expression first:
    inc cs.fn.n # skip tag
    var lhsBuf = createTokenBuf(4)
    var lhs = Item(n: cs.fn.n, typ: c.types.autoType)
    swap c.dest, lhsBuf
    semExpr c, lhs, {AllowModuleSym}
    swap c.dest, lhsBuf
    cs.fn.n = lhs.n
    lhs.n = cursorAt(lhsBuf, 0)
    let fieldNameCursor = cs.fn.n
    let fieldName = getIdent(cs.fn.n)
    # skip optional inheritance depth:
    if cs.fn.n.kind == IntLit:
      inc cs.fn.n
    skipParRi cs.fn.n
    it.n = cs.fn.n
    # now interpret the dot expression:
    let dotState = tryBuiltinDot(c, cs.fn, lhs, fieldName, dotInfo, {KeepMagics, AllowUndeclared})
    if dotState == FailedDot or
        # also ignore non-proc fields:
        (dotState == MatchedDotField and cs.fn.typ.typeKind != ProcT):
      cs.source = MethodCall
      # turn a.b(...) into b(a, ...)
      # first, delete the output of `tryBuiltinDot`:
      c.dest.shrink dotStart
      # sem b:
      cs.fn = Item(n: fieldNameCursor, typ: c.types.autoType)
      semExpr c, cs.fn, {KeepMagics, AllowUndeclared}
      fnName = getFnIdent(c)
      # add a as argument:
      let lhsIndex = c.dest.len
      c.dest.addSubtree lhs.n
      argIndexes.add lhsIndex
      # scope extension: If the type is Typevar and it has attached
      # a concept, use the concepts symbols too:
      if fnName != StrId(0) and lhs.typ.kind == Symbol:
        maybeAddConceptMethods c, fnName, lhs.typ.symId, cs.candidates
      # lhs.n escapes here, but is not read and will be set by argIndexes:
      cs.args.add lhs
  else:
    semExpr(c, cs.fn, {KeepMagics, AllowUndeclared})
    fnName = getFnIdent(c)
    it.n = cs.fn.n
  cs.fnKind = cs.fn.kind
  var skipSemCheck = false
  while it.n.kind != ParRi:
    var arg = Item(n: it.n, typ: c.types.autoType)
    argIndexes.add c.dest.len
    semExpr c, arg
    if arg.typ.typeKind == UntypedT:
      skipSemCheck = true
    # scope extension: If the type is Typevar and it has attached
    # a concept, use the concepts symbols too:
    if fnName != StrId(0) and arg.typ.kind == Symbol:
      maybeAddConceptMethods c, fnName, arg.typ.symId, cs.candidates
    it.n = arg.n
    cs.args.add arg
  assert cs.args.len == argIndexes.len
  swap c.dest, cs.dest
  cs.fn.n = beginRead(cs.dest)
  for i in 0 ..< cs.args.len:
    cs.args[i].n = cursorAt(cs.dest, argIndexes[i])
  if skipSemCheck:
    untypedCall c, it, cs
  else:
    resolveOverloads c, it, cs

proc findObjField(t: Cursor; name: StrId; level = 0): ObjField =
  assert t == "object"
  var n = t
  inc n # skip `(object` token
  let baseType = n
  skip n # skip basetype
  while n.kind == ParLe and n.substructureKind == FldS:
    inc n # skip FldS
    if n.kind == SymbolDef and sameIdent(n.symId, name):
      let symId = n.symId
      inc n # skip name
      skip n # export marker
      skip n # pragmas
      return ObjField(sym: symId, level: level, typ: n)
    skip n # skip name
    skip n # export marker
    skip n # pragmas
    skip n # type
    skip n # value
    skipParRi n
  if baseType.kind == Symbol:
    result = findObjField(objtypeImpl(baseType.symId), name, level+1)
  else:
    result = ObjField(level: -1)

proc findModuleSymbol(n: Cursor): SymId =
  result = SymId(0)
  if n.kind == Symbol:
    let res = tryLoadSym(n.symId)
    if res.status == LacksNothing and symKind(res.decl) == ModuleY:
      result = n.symId
  elif n.kind == ParLe and exprKind(n) in {OchoiceX, CchoiceX}:
    # if any sym in choice is module sym, count it as a module reference
    # this emulates behavior that was caused by sym order shenanigans before, could be removed
    var n = n
    inc n
    while n.kind != ParRi:
      result = findModuleSymbol(n)
      if result != SymId(0): break
      inc n

proc semQualifiedIdent(c: var SemContext; module: SymId; ident: StrId; info: PackedLineInfo): Sym =
  # mirrors semIdent
  let insertPos = c.dest.len
  # XXX does not handle the case where `module` is the current module
  let count = buildSymChoiceForForeignModule(c, c.importedModules[module], ident, info)
  if count == 1:
    let sym = c.dest[insertPos+1].symId
    c.dest.shrink insertPos
    c.dest.add symToken(sym, info)
    result = fetchSym(c, sym)
  else:
    result = Sym(kind: if count == 0: NoSym else: CchoiceY)

proc semExprSym(c: var SemContext; it: var Item; s: Sym; start: int; flags: set[SemFlag])

proc tryBuiltinDot(c: var SemContext; it: var Item; lhs: Item; fieldName: StrId;
                   info: PackedLineInfo; flags: set[SemFlag]): DotExprState =
  let exprStart = c.dest.len
  let expected = it.typ
  c.dest.addParLe(DotX, info)
  c.dest.addSubtree lhs.n
  result = FailedDot
  if fieldName == StrId(0):
    # fatal error
    c.buildErr info, "identifier after `.` expected"
    result = InvalidDot
  else:
    let t = skipModifier(lhs.typ)
    if t.kind == Symbol:
      let objType = objtypeImpl(t.symId)
      if objType.typeKind == ObjectT:
        let field = findObjField(objType, fieldName)
        if field.level >= 0:
          c.dest.add symToken(field.sym, info)
          c.dest.add intToken(pool.integers.getOrIncl(field.level), info)
          it.typ = field.typ # will be fit later with commonType
          it.kind = FldY
          result = MatchedDotField
        else:
          c.dest.add identToken(fieldName, info)
          c.buildErr info, "undeclared field: " & pool.strings[fieldName]
      else:
        c.dest.add identToken(fieldName, info)
        c.buildErr info, "object type expected"
    elif lhs.kind == ModuleY:
      # this is a qualified identifier, i.e. module.name
      # consider matched even if undeclared
      result = MatchedDotSym
      c.dest.shrink exprStart
      let module = findModuleSymbol(lhs.n)
      let s = semQualifiedIdent(c, module, fieldName, info)
      semExprSym c, it, s, exprStart, flags
      return
    elif t.typeKind == TupleT:
      var tup = t
      inc tup
      while tup.kind != ParRi:
        let field = asLocal(tup)
        if field.name.kind == SymbolDef and sameIdent(field.name.symId, fieldName):
          c.dest.add symToken(field.name.symId, info)
          it.typ = field.typ # will be fit later with commonType
          it.kind = FldY
          result = MatchedDotField
          break
        skip tup
      if result != MatchedDotField:
        c.dest.add identToken(fieldName, info)
        c.buildErr info, "undeclared field: " & pool.strings[fieldName]
      c.dest.add intToken(pool.integers.getOrIncl(0), info)
    else:
      c.dest.add identToken(fieldName, info)
      c.buildErr info, "object type expected"
  c.dest.addParRi()
  if result == MatchedDotField:
    commonType c, it, exprStart, expected

proc semDot(c: var SemContext, it: var Item; flags: set[SemFlag]) =
  let exprStart = c.dest.len
  let info = it.n.info
  let expected = it.typ
  # read through the dot expression first:
  inc it.n # skip tag
  var lhsBuf = createTokenBuf(4)
  var lhs = Item(n: it.n, typ: c.types.autoType)
  swap c.dest, lhsBuf
  semExpr c, lhs, {AllowModuleSym}
  swap c.dest, lhsBuf
  it.n = lhs.n
  lhs.n = cursorAt(lhsBuf, 0)
  let fieldNameCursor = it.n
  let fieldName = getIdent(it.n)
  # skip optional inheritance depth:
  if it.n.kind == IntLit:
    inc it.n
  skipParRi it.n
  # now interpret the dot expression:
  let state = tryBuiltinDot(c, it, lhs, fieldName, info, flags)
  if state == FailedDot:
    # attempt a dot call, i.e. build b(a) from a.b
    c.dest.shrink exprStart
    var callBuf = createTokenBuf(16)
    callBuf.addParLe(CallX, info)
    callBuf.add fieldNameCursor
    callBuf.addSubtree lhs.n # add lhs as first argument
    callBuf.addParRi()
    var call = Item(n: cursorAt(callBuf, 0), typ: expected)
    semCall c, call, DotCall
    it.typ = call.typ

proc semWhile(c: var SemContext; it: var Item) =
  let info = it.n.info
  takeToken c, it.n
  semBoolExpr c, it.n
  inc c.routine.inLoop
  withNewScope c:
    semStmt c, it.n
  dec c.routine.inLoop
  wantParRi c, it.n
  producesVoid c, info, it.typ

proc semBlock(c: var SemContext; it: var Item) =
  let info = it.n.info
  takeToken c, it.n

  inc c.routine.inBlock
  withNewScope c:
    if it.n.kind == DotToken:
      takeToken c, it.n
    else:
      let declStart = c.dest.len
      let delayed = handleSymDef(c, it.n, LabelY)
      c.addSym delayed
      publish c, delayed.s.name, declStart

    semStmt c, it.n
  dec c.routine.inBlock

  wantParRi c, it.n
  producesVoid c, info, it.typ

proc semBreak(c: var SemContext; it: var Item) =
  let info = it.n.info
  takeToken c, it.n
  if c.routine.inLoop+c.routine.inBlock == 0:
    buildErr c, it.n.info, "`break` only possible within a `while` or `block` statement"
  else:
    if it.n.kind == DotToken:
      wantDot c, it.n
    else:
      var a = Item(n: it.n, typ: c.types.autoType)
      semExpr(c, a)
      if a.kind != LabelY:
        buildErr c, it.n.info, "`break` needs a block label"
      it.n = a.n
  wantParRi c, it.n
  producesNoReturn c, info, it.typ

proc semContinue(c: var SemContext; it: var Item) =
  let info = it.n.info
  takeToken c, it.n
  if c.routine.inLoop == 0:
    buildErr c, it.n.info, "`continue` only possible within a `while` statement"
  else:
    wantDot c, it.n
  wantParRi c, it.n
  producesNoReturn c, info, it.typ

proc wantExportMarker(c: var SemContext; n: var Cursor) =
  if n.kind == DotToken:
    c.dest.add n
    inc n
  elif n.kind == Ident and pool.strings[n.litId] == "x":
    if c.currentScope.kind != ToplevelScope:
      buildErr c, n.info, "only toplevel declarations can be exported"
    else:
      c.dest.add n
    inc n
  elif n.kind == ParLe:
    # export marker could have been turned into a NIF tag
    takeTree c, n
  else:
    buildErr c, n.info, "expected '.' or 'x' for an export marker"

proc insertType(c: var SemContext; typ: TypeCursor; patchPosition: int) =
  let t = skipModifier(typ)
  c.dest.insert t, patchPosition

proc patchType(c: var SemContext; typ: TypeCursor; patchPosition: int) =
  let t = skipModifier(typ)
  c.dest.replace t, patchPosition

type
  CrucialPragma* = object
    magic: string
    bits: int
    hasVarargs: PackedLineInfo
    flags: set[PragmaKind]

proc semPragma(c: var SemContext; n: var Cursor; crucial: var CrucialPragma; kind: SymKind) =
  let pk = pragmaKind(n)
  case pk
  of NoPragma:
    if kind.isRoutine and (let cc = callConvKind(n); cc != NoCallConv):
      c.dest.add parLeToken(pool.tags.getOrIncl($cc), n.info)
      inc n
      c.dest.addParRi()
    else:
      buildErr c, n.info, "expected pragma"
      inc n
      c.dest.addParRi()
      #skip n
  of Magic:
    c.dest.add parLeToken(pool.tags.getOrIncl($pk), n.info)
    inc n
    if n.kind in {StringLit, Ident}:
      let m = parseMagic(pool.strings[n.litId])
      if m == mNone:
        buildErr c, n.info, "unknown `magic`"
      else:
        let (magicWord, bits) = magicToTag(m)
        crucial.magic = magicWord
        crucial.bits = bits
      takeToken c, n
    else:
      buildErr c, n.info, "`magic` pragma takes a string literal"
    c.dest.addParRi()
  of ImportC, ImportCpp, ExportC, Header:
    c.dest.add parLeToken(pool.tags.getOrIncl($pk), n.info)
    inc n
    if n.kind != ParRi:
      semConstStrExpr c, n
    c.dest.addParRi()
  of Align, Bits:
    c.dest.add parLeToken(pool.tags.getOrIncl($pk), n.info)
    inc n
    semConstIntExpr(c, n)
    c.dest.addParRi()
  of Nodecl, Selectany, Threadvar, Globalvar, Discardable, Noreturn, Borrow, NoSideEffect:
    crucial.flags.incl pk
    c.dest.add parLeToken(pool.tags.getOrIncl($pk), n.info)
    c.dest.addParRi()
    inc n
  of Varargs:
    crucial.hasVarargs = n.info
    c.dest.add parLeToken(pool.tags.getOrIncl($pk), n.info)
    c.dest.addParRi()
    inc n

proc semPragmas(c: var SemContext; n: var Cursor; crucial: var CrucialPragma; kind: SymKind) =
  if n.kind == DotToken:
    takeToken c, n
  elif n == "pragmas":
    takeToken c, n
    while n.kind != ParRi:
      let hasParRi = n.kind == ParLe
      if n == "kv":
        inc n
      semPragma c, n, crucial, kind
      if hasParRi:
        skipParRi n
    wantParRi c, n
  else:
    buildErr c, n.info, "expected '.' or 'pragmas'"

proc semIdentImpl(c: var SemContext; n: var Cursor; ident: StrId): Sym =
  let insertPos = c.dest.len
  let info = n.info
  let count = buildSymChoice(c, ident, info, InnerMost)
  if count == 1:
    let sym = c.dest[insertPos+1].symId
    c.dest.shrink insertPos
    c.dest.add symToken(sym, info)
    result = fetchSym(c, sym)
  else:
    result = Sym(kind: if count == 0: NoSym else: CchoiceY)

proc semIdent(c: var SemContext; n: var Cursor): Sym =
  result = semIdentImpl(c, n, n.litId)
  inc n

proc semQuoted(c: var SemContext; n: var Cursor): Sym =
  let nameId = unquote(n)
  result = semIdentImpl(c, n, nameId)

proc maybeInlineMagic(c: var SemContext; res: LoadResult) =
  if res.status == LacksNothing:
    var n = res.decl
    inc n # skip the symbol kind
    if n.kind == SymbolDef:
      inc n # skip the SymbolDef
      if n.kind == ParLe:
        # ^ export marker position has a `(`? If so, it is a magic!
        c.dest[c.dest.len-1] = n.load
        inc n
        while true:
          c.dest.add n
          if n.kind == ParRi: break
          inc n

proc semTypeSym(c: var SemContext; s: Sym; info: PackedLineInfo; start: int; context: TypeDeclContext) =
  if s.kind in {TypeY, TypevarY}:
    let res = tryLoadSym(s.name)
    let beforeMagic = c.dest.len
    maybeInlineMagic c, res
    let afterMagic = c.dest.len
    if s.kind == TypevarY:
      # likely was not magic
      # maybe substitution performed here?
      inc c.usedTypevars
    elif beforeMagic != afterMagic:
      # was magic symbol, may be typeclass, otherwise nothing to do
      if context == InGenericConstraint:
        let magic = cursorAt(c.dest, start).typeKind
        endRead(c.dest)
        # magic types that are just symbols and not in the syntax:
        if magic in {ArrayT, SetT, RangeT}:
          var typeclassBuf = createTokenBuf(4)
          typeclassBuf.addParLe(TypeKindT, info)
          typeclassBuf.addParLe(magic, info)
          typeclassBuf.addParRi()
          typeclassBuf.addParRi()
          replace(c.dest, cursorAt(typeclassBuf, 0), start)
    else:
      let typ = asTypeDecl(res.decl)
      if typ.body.typeKind in {ObjectT, EnumT, HoleyEnumT, DistinctT, ConceptT}:
        # types that should stay as symbols, see sigmatch.matchSymbol
        discard
      else:
        # remove symbol, inline type:
        c.dest.shrink c.dest.len-1
        var t = typ.body
        semLocalTypeImpl c, t, context
  elif context == AllowValues:
    # non type symbol, treat as expression
    # XXX should skip TypedescT and become StaticT/UnresolvedT otherwise
    var dummyBuf = createTokenBuf(1)
    dummyBuf.add dotToken(info)
    var it = Item(n: cursorAt(dummyBuf, 0), typ: c.types.autoType)
    semExprSym c, it, s, start, {}
  elif s.kind != NoSym:
    var orig = createTokenBuf(1)
    orig.add c.dest[c.dest.len-1]
    c.dest.shrink c.dest.len-1
    c.buildErr info, "type name expected, but got: " & pool.syms[s.name], cursorAt(orig, 0)
  else:
    var orig = createTokenBuf(1)
    orig.add c.dest[c.dest.len-1]
    c.dest.shrink c.dest.len-1
    c.buildErr info, "unknown type name", cursorAt(orig, 0)

proc semParams(c: var SemContext; n: var Cursor)
proc semLocal(c: var SemContext; n: var Cursor; kind: SymKind)

proc semObjectType(c: var SemContext; n: var Cursor) =
  takeToken c, n
  # inherits from?
  if n.kind == DotToken:
    takeToken c, n
  else:
    semLocalTypeImpl c, n, InLocalDecl
  if n.kind == DotToken:
    takeToken c, n
  else:
    # object fields:
    withNewScope c:
      while n.substructureKind == FldS:
        semLocal(c, n, FldY)
  wantParRi c, n

proc semTupleType(c: var SemContext; n: var Cursor) =
  takeToken c, n
  # tuple fields:
  withNewScope c:
    while n.substructureKind == FldS:
      semLocal(c, n, FldY)
  wantParRi c, n

type
  EnumTypeState = object
    isBoolType: bool # `bool` is a magic enum and needs special handling
    enumType: SymId
    thisValue: xint
    hasHole: bool

proc semEnumField(c: var SemContext; n: var Cursor; state: var EnumTypeState)

proc semEnumType(c: var SemContext; n: var Cursor; enumType: SymId; beforeExportMarker: int) =
  let start = c.dest.len
  takeToken c, n
  let baseTypeStart = c.dest.len
  if n.kind == DotToken:
    wantDot c, n
  else:
    takeTree c, n
  let magicToken = c.dest[beforeExportMarker]
  var state = EnumTypeState(enumType: enumType, thisValue: createXint(0'i64), hasHole: false,
    isBoolType: magicToken.kind == ParLe and pool.tags[magicToken.tagId] == $BoolT)
  var signed = false
  var lastValue = state.thisValue
  while n.substructureKind == EfldS:
    semEnumField(c, n, state)
    if state.thisValue.isNegative:
      signed = true
    lastValue = state.thisValue
    inc state.thisValue
  if state.hasHole:
    c.dest[start] = parLeToken(HoleyEnumT, c.dest[start].info)
  var baseType: Cursor
  if signed:
    baseType = c.types.int32Type
  else:
    var err = false
    let max = asUnsigned(lastValue, err)
    # according to old size align computation:
    if max <= high(uint8).uint64:
      baseType = c.types.uint8Type
    elif max <= high(uint16).uint64:
      baseType = c.types.uint16Type
    elif max <= high(uint32).uint64:
      baseType = c.types.int32Type # according to old codegen
    else:
      baseType = c.types.int64Type # according to old codegen
  c.dest.replace baseType, baseTypeStart
  wantParRi c, n

proc declareConceptSelf(c: var SemContext; info: PackedLineInfo) =
  let name = pool.strings.getOrIncl("Self")
  let result = identToSym(c, name, TypevarY)
  let s = Sym(kind: TypevarY, name: result,
              pos: c.dest.len)
  discard c.currentScope.addNonOverloadable(name, s)
  let declStart = c.dest.len
  buildTree c.dest, TypevarY, info:
    c.dest.add symdefToken(result, info) # name
    c.dest.addDotToken() # export marker
    c.dest.addDotToken() # pragmas
    c.dest.addDotToken() # typ
    c.dest.addDotToken() # value
  publish c, result, declStart

proc semConceptType(c: var SemContext; n: var Cursor) =
  takeToken c, n
  wantDot c, n
  wantDot c, n
  declareConceptSelf c, n.info
  skip n # skip dot or previous `Self` declaration
  if n != "stmts":
    error "(stmts) expected, but got: ", n
  takeToken c, n
  withNewScope c:
    while true:
      let k = n.symKind
      if k in RoutineKinds:
        var it = Item(n: n, typ: c.types.voidType)
        semProc(c, it, k, checkConceptProc)
        n = it.n
      else:
        break
  wantParRi c, n
  wantParRi c, n

proc instGenericType(c: var SemContext; dest: var TokenBuf; info: PackedLineInfo;
                     origin, targetSym: SymId; decl: TypeDecl; args: Cursor) =
  #[
  What we need to do is rather simple: A generic instantiation is
  the typical (type :Name ex generic_params pragmas body) tuple but
  this time the generic_params list the used `Invoke` construct for the
  instantiation.
  ]#
  var inferred = initTable[SymId, Cursor]()
  var err = 0
  dest.buildTree TypeS, info:
    dest.add symdefToken(targetSym, info)
    dest.addDotToken() # export
    dest.buildTree InvokeT, info:
      dest.add symToken(origin, info)
      var a = args
      var typevars = decl.typevars
      inc typevars
      while a.kind != ParRi and typevars.kind != ParRi:
        var tv = typevars
        assert tv == "typevar"
        inc tv
        assert tv.kind == SymbolDef
        inferred[tv.symId] = a
        takeTree dest, a
        skip typevars
      if a.kind != ParRi:
        err = -1
      elif typevars.kind != ParRi:
        err = 1
    # take the pragmas from the origin:
    dest.copyTree decl.pragmas
    if err == 0:
      var sc = SubsContext(params: addr inferred)
      subs(c, dest, sc, decl.body)
    elif err == 1:
      dest.buildLocalErr info, "too few generic arguments provided"
    else:
      dest.buildLocalErr info, "too many generic arguments provided"

proc isRangeExpr(n: Cursor): bool =
  var n = n
  if n.exprKind notin {CallX, InfixX}:
    return false
  inc n
  let name = getIdent(n)
  result = name != StrId(0) and pool.strings[name] == ".."

proc addRangeValues(c: var SemContext; n: var Cursor) =
  # XXX AllowValues refactor would need this to handle StaticT/UnresolvedT
  var err: bool = false
  let first = asSigned(evalOrdinal(c, n), err)
  if err:
    c.buildErr n.info, "could not evaluate as ordinal", n
    err = false
  else:
    c.dest.addIntLit(first, n.info)
  skip n
  let last = asSigned(evalOrdinal(c, n), err)
  if err:
    c.buildErr n.info, "could not evaluate as ordinal", n
    err = false
  else:
    c.dest.addIntLit(last, n.info)

proc semRangeTypeFromExpr(c: var SemContext; n: var Cursor; info: PackedLineInfo) =
  inc n # call tag
  skip n # `..`
  c.dest.addParLe(RangeT, info)
  var it = Item(n: n, typ: c.types.autoType)
  var valuesBuf = createTokenBuf(4)
  swap c.dest, valuesBuf
  semExpr c, it
  semExpr c, it
  swap c.dest, valuesBuf
  n = it.n
  # insert base type:
  c.dest.addSubtree it.typ
  var values = cursorAt(valuesBuf, 0)
  addRangeValues c, values
  wantParRi c, n

proc semInvoke(c: var SemContext; n: var Cursor) =
  let typeStart = c.dest.len
  let info = n.info
  takeToken c, n # copy `at`
  semLocalTypeImpl c, n, InLocalDecl

  var headId: SymId = SymId(0)
  var decl = default TypeDecl
  var magicKind = NoType
  var ok = false
  if c.dest[typeStart+1].kind == Symbol:
    headId = c.dest[typeStart+1].symId
    decl = getTypeSection(headId)
    if decl.kind != TypeY:
      c.buildErr info, "cannot attempt to instantiate a non-type"
    if decl.typevars != "typevars":
      c.buildErr info, "cannot attempt to instantiate a concrete type"
    else:
      ok = true
  else:
    # symbol may have inlined into a magic
    let head = cursorAt(c.dest, typeStart+1)
    let kind = head.typeKind
    endRead(c.dest)
    if kind in {ArrayT, RangeT, VarargsT,
      PtrT, RefT, UncheckedArrayT, SetT, StaticT, TypedescT}:
      # magics that can be invoked
      magicKind = kind
      ok = true
    else:
      c.buildErr info, "cannot attempt to instantiate a non-type"

  var genericArgs = 0
  swap c.usedTypevars, genericArgs
  let beforeArgs = c.dest.len
  while n.kind != ParRi:
    semLocalTypeImpl c, n, AllowValues
  swap c.usedTypevars, genericArgs
  wantParRi c, n
  if (genericArgs == 0 or magicKind != NoType) and ok:
    # we have to be eager in generic type instantiations so that type-checking
    # can do its job properly:
    let key = typeToCanon(c.dest, typeStart)
    if c.instantiatedTypes.hasKey(key):
      c.dest.shrink typeStart
      c.dest.add symToken(c.instantiatedTypes[key], info)
    else:
      var args = cursorAt(c.dest, beforeArgs)
      if magicKind != NoType:
        var magicExpr = createTokenBuf(8)
        magicExpr.addParLe(magicKind, info)
        # reorder invocation according to type specifications:
        case magicKind
        of ArrayT:
          # invoked as array[len, elem], but needs to become (array elem len)
          let indexPart = args
          skip args
          magicExpr.takeTree args # element type
          magicExpr.addSubtree indexPart
          skipParRi args
        of RangeT:
          # range types are invoked as `range[a..b]`
          if isRangeExpr(args):
            # don't bother calling semLocalTypeImpl, fully build type here
            magicExpr.shrink 0
            swap c.dest, magicExpr
            semRangeTypeFromExpr c, args, info
            swap c.dest, magicExpr
            c.dest.endRead()
            c.dest.shrink typeStart
            c.dest.add magicExpr
            return
          else:
            # error?
            discard
        of PtrT, RefT, UncheckedArrayT, SetT, StaticT, TypedescT:
          # unary invocations
          magicExpr.takeTree args
          skipParRi args
        of VarargsT:
          magicExpr.takeTree args
          if args.kind != ParRi:
            # optional varargs call
            magicExpr.takeTree args
          skipParRi args
        else:
          raiseAssert "unreachable" # see type kind check for magicKind
        magicExpr.addParRi()
        c.dest.endRead()
        c.dest.shrink typeStart
        var m = cursorAt(magicExpr, 0)
        semLocalTypeImpl c, m, InLocalDecl
        return
      let targetSym = newSymId(c, headId)
      var instance = createTokenBuf(30)
      instGenericType c, instance, info, headId, targetSym, decl, args
      c.dest.endRead()
      publish targetSym, ensureMove instance
      c.instantiatedTypes[key] = targetSym
      c.dest.shrink typeStart
      c.dest.add symToken(targetSym, info)

proc addVarargsParameter(c: var SemContext; paramsAt: int; info: PackedLineInfo) =
  const vanon = "vanon"
  var varargsParam = @[
    parLeToken(ParamS, info),
    identToken(pool.strings.getOrIncl(vanon), info),
    dotToken(info), # export marker
    dotToken(info), # pragmas
    parLeToken(VarargsT, info),
    parRiToken(info),
    dotToken(info), # value
    parRiToken(info)
  ]
  if c.dest[paramsAt].kind == DotToken:
    c.dest[paramsAt] = parLeToken(ParamsS, info)
    varargsParam.add parRiToken(info)
    c.dest.insert fromBuffer(varargsParam), paramsAt+1
  else:
    var n = cursorAt(c.dest, paramsAt)
    if n.substructureKind == ParamsS:
      inc n
      while n.kind != ParRi:
        if n.substructureKind == ParamS:
          inc n
          let lit = getIdent(n)
          if lit != StrId(0) and pool.strings[lit] == vanon:
            # already added:
            endRead(c.dest)
            return
          skipToEnd n
        else:
          break
      let insertPos = cursorToPosition(c.dest, n)
      endRead(c.dest)
      c.dest.insert fromBuffer(varargsParam), insertPos

proc semArrayType(c: var SemContext; n: var Cursor; context: TypeDeclContext) =
  let info = n.info
  takeToken c, n
  semLocalTypeImpl c, n, context
  # index type, possibilities are:
  # 1. length as integer
  # 2. range expression i.e. `a..b`
  # 3. full ordinal type i.e. `uint8`, `Enum`, `range[a..b]`
  # 4. standalone unresolved expression/type variable, could resolve to 1 or 3
  if isRangeExpr(n):
    semRangeTypeFromExpr c, n, info
  else:
    var indexBuf = createTokenBuf(4)
    swap c.dest, indexBuf
    semLocalTypeImpl c, n, AllowValues
    swap c.dest, indexBuf
    var index = cursorAt(indexBuf, 0)
    if index.typeKind == RangeT:
      # direct range type
      c.dest.addSubtree index
    elif isOrdinalType(index):
      # ordinal type, turn it into a range type
      c.dest.addParLe(RangeT, index.info)
      c.dest.addSubtree index # base type
      var err = false
      let first = asSigned(firstOrd(c, index), err)
      if err:
        c.buildErr index.info, "could not get first index of ordinal type: " & typeToString(index)
      else:
        c.dest.addIntLit(first, index.info)
      err = false
      let last = asSigned(lastOrd(c, index), err)
      if err:
        c.buildErr index.info, "could not get last index of ordinal type: " & typeToString(index)
      else:
        c.dest.addIntLit(last, index.info)
      c.dest.addParRi()
    elif containsGenericParams(index):
      # unresolved types are left alone
      c.dest.addSubtree index
    elif index.typeKind != NoType:
      c.buildErr index.info, "invalid array index type: " & typeToString(index)
    else:
      # length expression
      var err = false
      let length = asSigned(evalOrdinal(c, index), err)
      if err:
        c.buildErr index.info, "invalid array index type: " & typeToString(index)
      else:
        c.dest.addParLe(RangeT, info)
        c.dest.addSubtree c.types.intType
        c.dest.addIntLit 0, info
        c.dest.addIntLit length - 1, info
        c.dest.addParRi()
  wantParRi c, n

proc semRangeType(c: var SemContext; n: var Cursor; context: TypeDeclContext) =
  takeToken c, n
  semLocalTypeImpl c, n, context
  var valuesBuf = createTokenBuf(4)
  swap c.dest, valuesBuf
  semLocalTypeImpl c, n, AllowValues
  semLocalTypeImpl c, n, AllowValues
  swap c.dest, valuesBuf
  var values = cursorAt(valuesBuf, 0)
  addRangeValues c, values
  wantParRi c, n

proc tryTypeClass(c: var SemContext; n: var Cursor): bool =
  # if the type tree has no children, interpret it as a type kind typeclass
  var op = n
  inc op
  if op.kind == ParRi:
    c.dest.addParLe(TypeKindT, n.info)
    takeTree c, n
    c.dest.addParRi()
    result = true
  else:
    result = false

proc isOrExpr(n: Cursor): bool =
  # old nim special cases `|` infixes in type contexts
  result = n.exprKind == InfixX
  if result:
    var n = n
    inc n
    let name = getIdent(n)
    result = name != StrId(0) and pool.strings[name] == "|"

proc semLocalTypeImpl(c: var SemContext; n: var Cursor; context: TypeDeclContext) =
  let info = n.info
  case n.kind
  of Ident:
    let start = c.dest.len
    let s = semIdent(c, n)
    semTypeSym c, s, info, start, context
  of Symbol:
    let start = c.dest.len
    let s = fetchSym(c, n.symId)
    c.dest.add n
    inc n
    semTypeSym c, s, info, start, context
  of ParLe:
    case typeKind(n)
    of NoType:
      if exprKind(n) == QuotedX:
        let start = c.dest.len
        let s = semQuoted(c, n)
        semTypeSym c, s, info, start, context
      elif isOrExpr(n):
        c.dest.addParLe(OrT, info)
        inc n # tag
        inc n # `|`
        var nested = 1
        while nested != 0:
          if isOrExpr(n):
            inc n # tag
            inc n # `|`
            inc nested
          elif n.kind == ParRi:
            inc n
            dec nested
          else:
            semLocalTypeImpl c, n, context
        c.dest.addParRi()
      elif context == AllowValues:
        # XXX should skip TypedescT and become StaticT/UnresolvedT otherwise
        var it = Item(n: n, typ: c.types.autoType)
        semExpr c, it
        n = it.n
      elif false and isRangeExpr(n):
        # a..b, interpret as range type but only without AllowValues
        # to prevent conflict with HSlice
        # disabled for now, array types special case range expressions
        semRangeTypeFromExpr c, n, info
      else:
        c.buildErr info, "not a type", n
        skip n
    of IntT, FloatT, CharT, BoolT, UIntT, VoidT, StringT, NilT, AutoT,
        SymKindT, UntypedT, TypedT, CstringT, PointerT, TypeKindT, OrdinalT:
      takeTree c, n
    of PtrT, RefT, MutT, OutT, LentT, SinkT, NotT, UncheckedArrayT, StaticT, TypedescT:
      if tryTypeClass(c, n):
        return
      takeToken c, n
      semLocalTypeImpl c, n, context
      wantParRi c, n
    of SetT:
      if tryTypeClass(c, n):
        return
      takeToken c, n
      let elemTypeStart = c.dest.len
      semLocalTypeImpl c, n, context
      wantParRi c, n
      let elemType = cursorAt(c.dest, elemTypeStart)
      # XXX allow unresolved types
      if not isOrdinalType(elemType, allowEnumWithHoles = true):
        c.dest.endRead()
        c.buildErr info, "set element type must be ordinal"
      else:
        let length = lengthOrd(c, elemType)
        c.dest.endRead()
        if length.isNaN or length > MaxSetElements:
          c.buildErr info, "type " & typeToString(elemType) & " is too large to be a set element type"
    of OrT, AndT:
      takeToken c, n
      while n.kind != ParRi:
        semLocalTypeImpl c, n, context
      wantParRi c, n
    of TupleT:
      if tryTypeClass(c, n):
        return
      semTupleType c, n
    of ArrayT:
      if tryTypeClass(c, n):
        return
      semArrayType c, n, context
    of RangeT:
      if tryTypeClass(c, n):
        return
      semRangeType c, n, context
    of VarargsT:
      takeToken c, n
      if n.kind != ParRi:
        semLocalTypeImpl c, n, context
        if n.kind == DotToken:
          takeToken c, n
        else:
          var it = Item(n: n, typ: c.types.autoType)
          semExpr c, it
          # XXX Check the expression is a symchoice or a sym
          n = it.n
      wantParRi c, n
    of ObjectT:
      if tryTypeClass(c, n):
        discard
      elif context != InTypeSection:
        c.buildErr info, "`object` type must be defined in a `type` section"
        skip n
      else:
        semObjectType c, n
    of EnumT, HoleyEnumT:
      if tryTypeClass(c, n):
        discard
      else:
        c.buildErr info, "`enum` type must be defined in a `type` section"
        skip n
    of ConceptT:
      if context != InTypeSection:
        c.buildErr info, "`concept` type must be defined in a `type` section"
        skip n
      else:
        semConceptType c, n
    of DistinctT:
      if context != InTypeSection:
        c.buildErr info, "`distinct` type must be defined in a `type` section"
        skip n
      else:
        takeToken c, n
        semLocalTypeImpl c, n, context
        wantParRi c, n
    of ProcT, IterT:
      if tryTypeClass(c, n):
        return
      takeToken c, n
      wantDot c, n # name
      let beforeParams = c.dest.len
      semParams c, n
      semLocalTypeImpl c, n, InReturnTypeDecl
      var crucial = default CrucialPragma
      semPragmas c, n, crucial, ProcY
      wantParRi c, n
      if crucial.hasVarargs.isValid:
        addVarargsParameter c, beforeParams, crucial.hasVarargs
    of InvokeT:
      semInvoke c, n
  of DotToken:
    if context in {InReturnTypeDecl, InGenericConstraint}:
      takeToken c, n
    else:
      c.buildErr info, "not a type", n
      inc n
  else:
    if context == AllowValues:
      # XXX should skip TypedescT and become StaticT/UnresolvedT otherwise
      var it = Item(n: n, typ: c.types.autoType)
      semExpr c, it
      n = it.n
    else:
      c.buildErr info, "not a type", n
      inc n

proc semReturnType(c: var SemContext; n: var Cursor): TypeCursor =
  result = semLocalType(c, n, InReturnTypeDecl)

proc exportMarkerBecomesNifTag(c: var SemContext; insertPos: int; crucial: CrucialPragma) =
  assert crucial.magic.len > 0
  let info = c.dest[insertPos].info

  if crucial.bits != 0:
    let nifTag = [
      parLeToken(pool.tags.getOrIncl(crucial.magic), info),
      intToken(pool.integers.getOrIncl(crucial.bits), info),
      parRiToken(info)
    ]
    c.dest.replace fromBuffer(nifTag), insertPos
  else:
    let nifTag = [
      parLeToken(pool.tags.getOrIncl(crucial.magic), info),
      parRiToken(info)
    ]
    c.dest.replace fromBuffer(nifTag), insertPos

proc semLocal(c: var SemContext; n: var Cursor; kind: SymKind) =
  let declStart = c.dest.len
  takeToken c, n
  let delayed = handleSymDef(c, n, kind) # 0
  let beforeExportMarker = c.dest.len
  wantExportMarker c, n # 1
  var crucial = default CrucialPragma
  semPragmas c, n, crucial, kind # 2
  if crucial.magic.len > 0:
    exportMarkerBecomesNifTag c, beforeExportMarker, crucial
  case kind
  of TypevarY:
    discard semLocalType(c, n, InGenericConstraint)
    wantDot c, n
  of ParamY, LetY, VarY, ConstY, CursorY, ResultY, FldY:
    let beforeType = c.dest.len
    if n.kind == DotToken:
      # no explicit type given:
      inc n # 3
      var it = Item(n: n, typ: c.types.autoType)
      if false and kind == ConstY:
        withNewScope c:
          semConstExpr c, it # 4
      else:
        semExpr c, it # 4
      n = it.n
      insertType c, it.typ, beforeType
    else:
      let typ = semLocalType(c, n) # 3
      if n.kind == DotToken:
        # empty value
        takeToken c, n
      else:
        var it = Item(n: n, typ: typ)
        if false and kind == ConstY:
          withNewScope c:
            semConstExpr c, it # 4
        else:
          semExpr c, it # 4
        n = it.n
        patchType c, it.typ, beforeType
  else:
    assert false, "bug"
  c.addSym delayed
  wantParRi c, n
  publish c, delayed.s.name, declStart

proc semLocal(c: var SemContext; it: var Item; kind: SymKind) =
  let info = it.n.info
  semLocal c, it.n, kind
  producesVoid c, info, it.typ

proc addXint(c: var SemContext; x: xint; info: PackedLineInfo) =
  var err = false
  let val = asSigned(x, err)
  if not err:
    c.dest.add intToken(pool.integers.getOrIncl(val), info)
  else:
    let val = asUnsigned(x, err)
    if not err:
      c.dest.add uintToken(pool.uintegers.getOrIncl(val), info)
    else:
      c.buildErr info, "enum value not a constant expression"

proc evalConstIntExpr(c: var SemContext; n: var Cursor; expected: TypeCursor): xint =
  let beforeExpr = c.dest.len
  var x = Item(n: n, typ: expected)
  semExpr c, x
  n = x.n
  result = evalOrdinal(c, cursorAt(c.dest, beforeExpr))
  endRead c.dest

proc semEnumField(c: var SemContext; n: var Cursor; state: var EnumTypeState) =
  let declStart = c.dest.len
  takeToken c, n
  let delayed = handleSymDef(c, n, EfldY) # 0
  let beforeExportMarker = c.dest.len
  wantExportMarker c, n # 1
  var crucial = default CrucialPragma
  semPragmas c, n, crucial, EfldY # 2
  if state.isBoolType and crucial.magic.len == 0:
    # bool type, set magic to fields if unset
    if state.thisValue == zero():
      crucial.magic = "false"
    else:
      crucial.magic = "true"
  if crucial.magic.len > 0:
    exportMarkerBecomesNifTag c, beforeExportMarker, crucial
  if n.kind == DotToken or n.kind == Symbol:
    if state.isBoolType:
      c.dest.addParLe(BoolT, n.info)
      c.dest.addParRi()
    else:
      c.dest.add symToken(state.enumType, n.info)
    inc n # 3
  else:
    c.buildErr n.info, "enum field's type must be empty"

  if n.kind == DotToken:
    # empty value
    let info = c.dest[declStart].info
    c.dest.add parLeToken(pool.tags.getOrIncl($TupleConstrX), info)
    c.addXint state.thisValue, info
    c.dest.add strToken(delayed.lit, info)
    c.dest.addParRi()
    inc n
  else:
    if n.kind == ParLe and n.exprKind == TupleConstrX:
      c.dest.add n
      inc n
      let explicitValue = evalConstIntExpr(c, n, c.types.autoType) # 4
      if explicitValue != state.thisValue:
        state.hasHole = true
        state.thisValue = explicitValue
      c.dest.add evalExpr(c, n)
      wantParRi c, n
    else:
      var ec = initEvalContext(addr c)
      var valueCursor = n
      let fieldValue = eval(ec, valueCursor)
      if fieldValue.kind == StringLit:
        c.dest.add parLeToken(pool.tags.getOrIncl($TupleConstrX), n.info)
        c.addXint state.thisValue, n.info
        c.dest.add fieldValue
        c.dest.addParRi()
        n = valueCursor
      else:
        c.dest.add parLeToken(pool.tags.getOrIncl($TupleConstrX), n.info)
        let explicitValue = evalConstIntExpr(c, n, c.types.autoType) # 4
        if explicitValue != state.thisValue:
          state.hasHole = true
          state.thisValue = explicitValue
        c.dest.add strToken(delayed.lit, n.info)
        c.dest.addParRi()
  c.addSym delayed
  wantParRi c, n
  publish c, delayed.s.name, declStart

proc semGenericParam(c: var SemContext; n: var Cursor) =
  if n == "typevar":
    semLocal c, n, TypevarY
  else:
    buildErr c, n.info, "expected 'typevar'"

proc semGenericParams(c: var SemContext; n: var Cursor) =
  if n.kind == DotToken:
    takeToken c, n
  elif n == "typevars":
    inc c.routine.inGeneric
    takeToken c, n
    while n.kind != ParRi:
      semGenericParam c, n
    wantParRi c, n
  elif n == $InvokeT:
    takeTree c, n
  else:
    buildErr c, n.info, "expected '.' or 'typevars'"

proc semParam(c: var SemContext; n: var Cursor) =
  if n == "param":
    semLocal c, n, ParamY
  else:
    buildErr c, n.info, "expected 'param'"

proc semParams(c: var SemContext; n: var Cursor) =
  if n.kind == DotToken:
    takeToken c, n
  elif n == "params":
    takeToken c, n
    while n.kind != ParRi:
      semParam c, n
    wantParRi c, n
  else:
    buildErr c, n.info, "expected '.' or 'params'"

proc addReturnResult(c: var SemContext; resId: SymId; info: PackedLineInfo) =
  if resId != SymId(0):
    assert c.dest[c.dest.len-1].kind == ParRi
    c.dest.shrink c.dest.len-1 # remove the ParRi
    # maybe add `return result`:
    buildTree(c.dest, RetS, info):
      c.dest.addSymUse resId, info
    c.dest.addParRi() # add it back

proc semBorrow(c: var SemContext; fn: StrId; beforeParams: int) =
  let signature = cursorAt(c.dest, beforeParams)
  var procBody = genBorrowedProcBody(c, fn, signature, signature.info)
  endRead(c.dest)
  var n = cursorAt(procBody, 0)
  takeToken c, n # `(stmts`
  var it = Item(n: n, typ: c.types.autoType)
  semProcBody c, it

proc semProc(c: var SemContext; it: var Item; kind: SymKind; pass: PassKind) =
  let info = it.n.info
  let declStart = c.dest.len
  takeToken c, it.n
  let symId = declareOverloadableSym(c, it, kind)

  let beforeExportMarker = c.dest.len
  wantExportMarker c, it.n
  if it.n.kind == DotToken:
    takeToken c, it.n
  else:
    buildErr c, it.n.info, "TR pattern not implemented"
    skip it.n
  c.routine = createSemRoutine(kind, c.routine)
  # 'break' and 'continue' are valid in a template regardless of whether we
  # really have a loop or not:
  if kind == TemplateY:
    inc c.routine.inLoop
    inc c.routine.inGeneric

  try:
    c.openScope() # open parameter scope
    semGenericParams c, it.n
    let beforeParams = c.dest.len
    semParams c, it.n
    c.routine.returnType = semReturnType(c, it.n)
    var crucial = default CrucialPragma
    semPragmas c, it.n, crucial, kind
    if crucial.hasVarargs.isValid:
      addVarargsParameter c, beforeParams, crucial.hasVarargs
    if crucial.magic.len > 0:
      exportMarkerBecomesNifTag c, beforeExportMarker, crucial
    if it.n.kind == DotToken:
      takeToken c, it.n
    else:
      buildErr c, it.n.info, "`effects` must be empty"
      skip it.n

    publishSignature c, symId, declStart
    if it.n.kind != DotToken:
      case pass
      of checkGenericInst:
        if it.n != "stmts":
          error "(stmts) expected, but got ", it.n
        c.openScope() # open body scope
        takeToken c, it.n
        semProcBody c, it
        c.closeScope() # close body scope
        c.closeScope() # close parameter scope
      of checkBody:
        if it.n != "stmts":
          error "(stmts) expected, but got ", it.n
        c.openScope() # open body scope
        takeToken c, it.n
        let resId = declareResult(c, it.n.info)
        semProcBody c, it
        c.closeScope() # close body scope
        c.closeScope() # close parameter scope
        addReturnResult c, resId, it.n.info
      of checkSignatures:
        c.takeTree it.n
        c.closeScope() # close parameter scope
      of checkConceptProc:
        c.closeScope() # close parameter scope
        if it.n.kind == DotToken:
          inc it.n
        else:
          c.buildErr it.n.info, "inside a `concept` a routine cannot have a body"
          skip it.n
    else:
      if Borrow in crucial.flags and pass in {checkGenericInst, checkBody}:
        if kind notin {ProcY, FuncY, ConverterY, TemplateY, MethodY}:
          c.buildErr it.n.info, ".borrow only valid for proc, func, converter, template or method"
        else:
          semBorrow(c, symToIdent(symId), beforeParams)
        inc it.n # skip DotToken
      else:
        takeToken c, it.n
      c.closeScope() # close parameter scope
  finally:
    c.routine = c.routine.parent
  wantParRi c, it.n
  producesVoid c, info, it.typ
  publish c, symId, declStart

proc semExprSym(c: var SemContext; it: var Item; s: Sym; start: int; flags: set[SemFlag]) =
  it.kind = s.kind
  let expected = it.typ
  if s.kind == NoSym:
    if AllowUndeclared notin flags:
      var orig = createTokenBuf(1)
      orig.add c.dest[c.dest.len-1]
      c.dest.shrink c.dest.len-1
      if pool.syms.hasId(s.name):
        c.buildErr it.n.info, "undeclared identifier: " & pool.syms[s.name], cursorAt(orig, 0)
      else:
        c.buildErr it.n.info, "undeclared identifier", cursorAt(orig, 0)
    it.typ = c.types.autoType
  elif s.kind == CchoiceY:
    if KeepMagics notin flags and c.routine.kind != TemplateY:
      c.buildErr it.n.info, "ambiguous identifier"
    it.typ = c.types.autoType
  elif s.kind in {TypeY, TypevarY}:
    let typeStart = c.dest.len
    c.dest.buildTree TypedescT, it.n.info:
      let symStart = c.dest.len
      c.dest.add symToken(s.name, it.n.info)
      semTypeSym c, s, it.n.info, symStart, InLocalDecl
    it.typ = typeToCursor(c, typeStart)
    c.dest.shrink typeStart
    commonType c, it, start, expected
  else:
    let res = declToCursor(c, s)
    if KeepMagics notin flags:
      maybeInlineMagic c, res
    if res.status == LacksNothing:
      var n = res.decl
      if s.kind.isLocal or s.kind == EfldY:
        skipToLocalType n
      elif s.kind.isRoutine:
        skipToParams n
      elif s.kind == LabelY:
        discard
      elif s.kind == ModuleY:
        if AllowModuleSym notin flags:
          c.buildErr it.n.info, "module symbol '" & pool.syms[s.name] & "' not allowed in this context"
      else:
        # XXX enum field?
        assert false, "not implemented"
      it.typ = n
      commonType c, it, start, expected
    else:
      c.buildErr it.n.info, "could not load symbol: " & pool.syms[s.name] & "; errorCode: " & $res.status
      it.typ = c.types.autoType

proc semLocalTypeExpr(c: var SemContext, it: var Item) =
  let val = semLocalType(c, it.n)
  let start = c.dest.len
  c.dest.buildTree TypedescT, it.n.info:
    c.dest.addSubtree val
  it.typ = typeToCursor(c, start)
  c.dest.shrink start

proc semSubscriptAsgn(c: var SemContext; it: var Item; info: PackedLineInfo) =
  # check if LHS is builtin subscript:
  var subscript = Item(n: it.n, typ: c.types.autoType)
  inc subscript.n # tag
  var subscriptLhsBuf = createTokenBuf(4)
  swap c.dest, subscriptLhsBuf
  var subscriptLhs = Item(n: subscript.n, typ: c.types.autoType)
  semExpr c, subscriptLhs, {KeepMagics}
  swap c.dest, subscriptLhsBuf
  let afterSubscriptLhs = subscriptLhs.n
  subscript.n = afterSubscriptLhs
  subscriptLhs.n = cursorAt(subscriptLhsBuf, 0)
  var subscriptBuf = createTokenBuf(8)
  swap c.dest, subscriptBuf
  let builtin = tryBuiltinSubscript(c, subscript, subscriptLhs)
  swap c.dest, subscriptBuf
  if builtin:
    # build regular assignment:
    c.dest.addParLe(AsgnS, info)
    c.dest.add subscriptBuf
    semExpr c, subscript # use the type and position from the subscript
    it.n = subscript.n
    wantParRi c, it.n
    producesVoid c, info, it.typ
  else:
    # generate call to `[]=`:
    var callBuf = createTokenBuf(16)
    callBuf.addParLe(CallX, subscriptLhs.n.info)
    callBuf.add identToken(pool.strings.getOrIncl("[]="), subscriptLhs.n.info)
    callBuf.addSubtree subscriptLhs.n
    it.n = afterSubscriptLhs
    while it.n.kind != ParRi:
      # arguments of the subscript
      callBuf.takeTree it.n
    skipParRi it.n # end subscript expression
    callBuf.takeTree it.n # assignment value
    callBuf.addParRi()
    skipParRi it.n # end assignment
    var call = Item(n: cursorAt(callBuf, 0), typ: it.typ)
    semCall c, call, SubscriptAsgnCall
    it.typ = call.typ

proc semDotAsgn(c: var SemContext; it: var Item; info: PackedLineInfo) =
  # check if LHS is builtin subscript:
  let dotInfo = it.n.info
  var dot = Item(n: it.n, typ: c.types.autoType)
  inc dot.n # tag
  var dotLhsBuf = createTokenBuf(4)
  swap c.dest, dotLhsBuf
  var dotLhs = Item(n: dot.n, typ: c.types.autoType)
  semExpr c, dotLhs, {KeepMagics}
  swap c.dest, dotLhsBuf
  dot.n = dotLhs.n
  dotLhs.n = cursorAt(dotLhsBuf, 0)
  let fieldName = getIdent(dot.n)
  # skip optional inheritance depth:
  if dot.n.kind == IntLit:
    inc dot.n
  skipParRi dot.n
  var dotBuf = createTokenBuf(8)
  swap c.dest, dotBuf
  let builtin = tryBuiltinDot(c, dot, dotLhs, fieldName, dotInfo, {}) != FailedDot
  swap c.dest, dotBuf
  if builtin:
    # build regular assignment:
    c.dest.addParLe(AsgnS, info)
    c.dest.add dotBuf
    semExpr c, dot # use the type and position from the dot expression
    it.n = dot.n
    wantParRi c, it.n
    producesVoid c, info, it.typ
  else:
    # generate call to `field=`:
    var callBuf = createTokenBuf(16)
    callBuf.addParLe(CallX, dotLhs.n.info)
    callBuf.add identToken(pool.strings.getOrIncl(pool.strings[fieldName] & "="), dotLhs.n.info)
    callBuf.addSubtree dotLhs.n
    it.n = dot.n
    callBuf.takeTree it.n # assignment value
    callBuf.addParRi()
    skipParRi it.n
    var call = Item(n: cursorAt(callBuf, 0), typ: it.typ)
    semCall c, call, DotAsgnCall
    # XXX original compiler also checks if the call fails and tries a dotcall for the LHS
    it.typ = call.typ

proc semAsgn(c: var SemContext; it: var Item) =
  let info = it.n.info
  inc it.n
  case it.n.exprKind
  of AtX:
    semSubscriptAsgn c, it, info
  of DotX:
    semDotAsgn c, it, info
  else:
    c.dest.addParLe(AsgnS, info)
    var a = Item(n: it.n, typ: c.types.autoType)
    semExpr c, a # infers type of `left-hand-side`
    semExpr c, a # ensures type compatibility with `left-hand-side`
    it.n = a.n
    wantParRi c, it.n
    producesVoid c, info, it.typ

proc semEmit(c: var SemContext; it: var Item) =
  let info = it.n.info
  takeToken c, it.n
  while it.n.kind != ParRi:
    var a = Item(n: it.n, typ: c.types.autoType)
    semExpr c, a
    it.n = a.n
  wantParRi c, it.n
  producesVoid c, info, it.typ

proc semDiscard(c: var SemContext; it: var Item) =
  let info = it.n.info
  takeToken c, it.n
  if it.n.kind == DotToken:
    takeToken c, it.n
  else:
    var a = Item(n: it.n, typ: c.types.autoType)
    semExpr c, a
    it.n = a.n
    if classifyType(c, it.typ) == VoidT:
      buildErr c, it.n.info, "expression of type `" & typeToString(it.typ) & "` must not be discarded"
  wantParRi c, it.n
  producesVoid c, info, it.typ

proc semStmtBranch(c: var SemContext; it: var Item) =
  # handle statements that could be expressions
  case classifyType(c, it.typ)
  of AutoT:
    semExpr c, it
  of VoidT:
    # performs discard check:
    semStmt c, it.n
  else:
    var ex = Item(n: it.n, typ: it.typ)
    let start = c.dest.len
    semExpr c, ex
    # this is handled by commonType, since it has to be done deeply:
    #if classifyType(c, ex.typ) == VoidT:
    #  # allow statement in expression context if it is noreturn
    #  let ignore = isNoReturn(cursorAt(c.dest, start))
    #  endRead(c.dest)
    #  if not ignore:
    #    typeMismatch(c, it.n.info, ex.typ, it.typ)
    commonType(c, ex, start, it.typ)
    it.n = ex.n

proc semIf(c: var SemContext; it: var Item) =
  let info = it.n.info
  takeToken c, it.n
  if it.n.substructureKind == ElifS:
    while it.n.substructureKind == ElifS:
      takeToken c, it.n
      semBoolExpr c, it.n
      withNewScope c:
        semStmtBranch c, it
      wantParRi c, it.n
  else:
    buildErr c, it.n.info, "illformed AST: `elif` inside `if` expected"
  if it.n.substructureKind == ElseS:
    takeToken c, it.n
    withNewScope c:
      semStmtBranch c, it
    wantParRi c, it.n
  wantParRi c, it.n
  if typeKind(it.typ) == AutoT:
    producesVoid c, info, it.typ

proc semWhen(c: var SemContext; it: var Item) =
  let start = c.dest.len
  let info = it.n.info
  takeToken c, it.n
  var leaveUnresolved = false
  if it.n.substructureKind == ElifS:
    while it.n.substructureKind == ElifS:
      takeToken c, it.n
      let condStart = c.dest.len
      semConstBoolExpr c, it.n
      let condValue = cursorAt(c.dest, condStart).exprKind
      endRead(c.dest)
      if not leaveUnresolved:
        if condValue == TrueX:
          c.dest.shrink start
          semExpr c, it
          skipParRi it.n # finish elif
          skipToEnd it.n
          return
        elif condValue != FalseX:
          # erroring/unresolved condition, leave entire statement as unresolved
          leaveUnresolved = true
      takeTree c, it.n
      wantParRi c, it.n
  else:
    buildErr c, it.n.info, "illformed AST: `elif` inside `if` expected"
  if it.n.substructureKind == ElseS:
    takeToken c, it.n
    if not leaveUnresolved:
      c.dest.shrink start
      semExpr c, it
      skipParRi it.n # finish else
      skipToEnd it.n
      return
    else:
      takeTree c, it.n
    wantParRi c, it.n
  wantParRi c, it.n
  if not leaveUnresolved:
    # none of the branches evaluated, output nothing
    c.dest.shrink start

proc semCaseOfValue(c: var SemContext; it: var Item; selectorType: TypeCursor;
                    seen: var seq[(xint, xint)]) =
  if it.n == "set":
    takeToken c, it.n
    while it.n.kind != ParRi:
      let info = it.n.info
      if isRangeExpr(it.n):
        inc it.n # call tag
        skip it.n # `..`
        c.dest.buildTree RangeX, it.n.info:
          let a = evalConstIntExpr(c, it.n, selectorType)
          let b = evalConstIntExpr(c, it.n, selectorType)
          if seen.doesOverlapOrIncl(a, b):
            buildErr c, info, "overlapping values"
        inc it.n # right paren of call
      elif it.n.exprKind == RangeX:
        takeToken c, it.n
        let a = evalConstIntExpr(c, it.n, selectorType)
        let b = evalConstIntExpr(c, it.n, selectorType)
        if seen.doesOverlapOrIncl(a, b):
          buildErr c, info, "overlapping values"
        wantParRi c, it.n
      else:
        let a = evalConstIntExpr(c, it.n, selectorType)
        if seen.containsOrIncl(a):
          buildErr c, info, "value already handled"
    wantParRi c, it.n
  else:
    buildErr c, it.n.info, "`set` within `of` expected"
    skip it.n

proc semCase(c: var SemContext; it: var Item) =
  let info = it.n.info
  takeToken c, it.n
  var selector = Item(n: it.n, typ: c.types.autoType)
  semExpr c, selector
  it.n = selector.n
  var seen: seq[(xint, xint)] = @[]
  if it.n.substructureKind == OfS:
    while it.n.substructureKind == OfS:
      takeToken c, it.n
      semCaseOfValue c, it, selector.typ, seen
      withNewScope c:
        semStmtBranch c, it
      wantParRi c, it.n
  else:
    buildErr c, it.n.info, "illformed AST: `of` inside `case` expected"
  if it.n.substructureKind == ElseS:
    takeToken c, it.n
    withNewScope c:
      semStmtBranch c, it
    wantParRi c, it.n
  wantParRi c, it.n
  if typeKind(it.typ) == AutoT:
    producesVoid c, info, it.typ

proc semForLoopVar(c: var SemContext; it: var Item; loopvarType: TypeCursor) =
  if stmtKind(it.n) == LetS:
    let declStart = c.dest.len
    takeToken c, it.n
    let delayed = handleSymDef(c, it.n, LetY)
    c.addSym delayed
    wantDot c, it.n # export marker must be empty
    wantDot c, it.n # pragmas
    copyTree c.dest, loopvarType
    skip it.n # skip over the type which might have been set already as we tend to re-sem stuff
    wantDot c, it.n # value
    wantParRi c, it.n
    publish c, delayed.s.name, declStart
  else:
    buildErr c, it.n.info, "illformed AST: `let` inside `unpackflat` expected"
    skip it.n

proc isIterator(c: var SemContext; s: SymId): bool =
  let sym = fetchSym(c, s)
  let res = declToCursor(c, sym)
  result = res.status == LacksNothing and res.decl == $IterY

proc semFor(c: var SemContext; it: var Item) =
  let info = it.n.info
  takeToken c, it.n
  var iterCall = Item(n: it.n, typ: c.types.autoType)
  let beforeCall = c.dest.len
  semExpr c, iterCall, {PreferIterators, KeepMagics}
  var isMacroLike = false
  if c.dest[beforeCall+1].kind == Symbol and c.isIterator(c.dest[beforeCall+1].symId):
    discard "fine"
  elif iterCall.typ.typeKind == UntypedT:
    isMacroLike = true
  else:
    buildErr c, it.n.info, "iterator expected"
  it.n = iterCall.n
  withNewScope c:
    case substructureKind(it.n)
    of UnpackFlatS:
      takeToken c, it.n
      if iterCall.typ.typeKind == TupleT:
        var tup = iterCall.typ
        inc tup
        while it.n.kind != ParRi and tup.kind != ParRi:
          semForLoopVar c, it, tup
          skip tup
        if it.n.kind == ParRi:
          inc it.n
          if tup.kind == ParRi:
            discard "all fine"
          else:
            buildErr c, it.n.info, "too few for loop variables"
        else:
          buildErr c, it.n.info, "too many for loop variables"
          skipToEnd it.n
      else:
        semForLoopVar c, it, iterCall.typ

      wantParRi c, it.n
    of UnpackTupS:
      # XXX To implement
      buildErr c, it.n.info, "`unpacktup` inside `for` not implemented"
      skip it.n
    else:
      buildErr c, it.n.info, "illformed AST: `unpackflat` inside `for` expected"
      skip it.n

    if isMacroLike and false:
      takeTree c.dest, it.n # don't touch the body
    else:
      inc c.routine.inLoop
      semStmt c, it.n
      dec c.routine.inLoop

  wantParRi c, it.n
  producesNoReturn c, info, it.typ

proc semReturn(c: var SemContext; it: var Item) =
  let info = it.n.info
  takeToken c, it.n
  if c.routine.kind == NoSym:
    buildErr c, it.n.info, "`return` only allowed within a routine"
  if it.n.kind == DotToken:
    takeToken c, it.n
  else:
    var a = Item(n: it.n, typ: c.routine.returnType)
    # `return` within a template refers to the caller, so
    # we allow any type here:
    if c.routine.kind == TemplateY:
      a.typ = c.types.autoType
    semExpr c, a
    it.n = a.n
  wantParRi c, it.n
  producesNoReturn c, info, it.typ

proc semYield(c: var SemContext; it: var Item) =
  let info = it.n.info
  takeToken c, it.n
  if c.routine.kind != IterY:
    buildErr c, it.n.info, "`yield` only allowed within an `iterator`"
  if it.n.kind == DotToken:
    takeToken c, it.n
  else:
    var a = Item(n: it.n, typ: c.routine.returnType)
    semExpr c, a
    it.n = a.n
  wantParRi c, it.n
  producesVoid c, info, it.typ

proc semTypePragmas(c: var SemContext; n: var Cursor; beforeExportMarker: int) =
  var crucial = default CrucialPragma
  semPragmas c, n, crucial, TypeY # 2
  if crucial.magic.len > 0:
    exportMarkerBecomesNifTag c, beforeExportMarker, crucial

proc semTypeSection(c: var SemContext; n: var Cursor) =
  let declStart = c.dest.len
  takeToken c, n
  # name, export marker, generic params, pragmas, body
  let delayed = handleSymDef(c, n, TypeY) # 0
  let beforeExportMarker = c.dest.len
  wantExportMarker c, n # 1

  var isEnumTypeDecl = false

  if c.phase == SemcheckSignatures or (delayed.status == OkNew and c.phase != SemcheckTopLevelSyms):
    var isGeneric: bool
    let prevGeneric = c.routine.inGeneric
    if n.kind == DotToken:
      takeToken c, n
      isGeneric = false
    else:
      openScope c
      semGenericParams c, n
      isGeneric = true

    semTypePragmas c, n, beforeExportMarker

    # body:
    if n.kind == DotToken:
      takeToken c, n
    else:
      if n.typeKind in {EnumT, HoleyEnumT}:
        semEnumType(c, n, delayed.s.name, beforeExportMarker)
        isEnumTypeDecl = true
      else:
        semLocalTypeImpl c, n, InTypeSection
    if isGeneric:
      closeScope c
      c.routine.inGeneric = prevGeneric # revert increase by semGenericParams
  else:
    c.takeTree n # generics
    semTypePragmas c, n, beforeExportMarker
    c.takeTree n # body

  c.addSym delayed
  wantParRi c, n


  publish c, delayed.s.name, declStart

  if isEnumTypeDecl:
    var enumTypeDecl = tryLoadSym(delayed.s.name)
    assert enumTypeDecl.status == LacksNothing
    genEnumToStrProc(c, enumTypeDecl.decl)

proc semTypedBinaryArithmetic(c: var SemContext; it: var Item) =
  let beforeExpr = c.dest.len
  takeToken c, it.n
  let typeStart = c.dest.len
  semLocalTypeImpl c, it.n, InLocalDecl
  let typ = typeToCursor(c, typeStart)
  semExpr c, it
  semExpr c, it
  wantParRi c, it.n
  commonType c, it, beforeExpr, typ

proc semCmp(c: var SemContext; it: var Item) =
  let beforeExpr = c.dest.len
  takeToken c, it.n
  let typeStart = c.dest.len
  semLocalTypeImpl c, it.n, InLocalDecl
  let typ = typeToCursor(c, typeStart)
  var operand = Item(n: it.n, typ: typ)
  semExpr c, operand
  semExpr c, operand
  it.n = operand.n
  wantParRi c, it.n
  commonType c, it, beforeExpr, c.types.boolType

proc literal(c: var SemContext; it: var Item; literalType: TypeCursor) =
  let beforeExpr = c.dest.len
  takeToken c, it.n
  let expected = it.typ
  it.typ = literalType
  commonType c, it, beforeExpr, expected

proc literalB(c: var SemContext; it: var Item; literalType: TypeCursor) =
  let beforeExpr = c.dest.len
  takeToken c, it.n
  wantParRi c, it.n
  let expected = it.typ
  it.typ = literalType
  commonType c, it, beforeExpr, expected

proc semNil(c: var SemContext; it: var Item) =
  literalB c, it, c.types.nilType

proc semTypedUnaryArithmetic(c: var SemContext; it: var Item) =
  let beforeExpr = c.dest.len
  takeToken c, it.n
  let typeStart = c.dest.len
  semLocalTypeImpl c, it.n, InLocalDecl
  let typ = typeToCursor(c, typeStart)
  semExpr c, it
  wantParRi c, it.n
  commonType c, it, beforeExpr, typ

proc semArrayConstr(c: var SemContext, it: var Item) =
  let exprStart = c.dest.len
  takeToken c, it.n
  if it.n.kind == ParRi:
    # empty array
    if it.typ.typeKind in {AutoT, VoidT}:
      buildErr c, it.n.info, "empty array needs a specified type"
    wantParRi c, it.n
    return
  var elem = Item(n: it.n, typ: c.types.autoType)
  case it.typ.typeKind
  of ArrayT: # , SeqT, OpenArrayT
    var arr = it.typ
    inc arr
    elem.typ = arr
  of AutoT: discard
  else:
    buildErr c, it.n.info, "invalid expected type for array constructor: " & typeToString(it.typ)
  # XXX index types, `index: value` etc not implemented
  semExpr c, elem
  var count = 1
  while elem.n.kind != ParRi:
    semExpr c, elem
    inc count
  it.n = elem.n
  wantParRi c, it.n
  let typeStart = c.dest.len
  c.dest.buildTree ArrayT, it.n.info:
    c.dest.addSubtree elem.typ
    c.dest.addParLe(RangeT, it.n.info)
    c.dest.addSubtree c.types.intType
    c.dest.addIntLit(0, it.n.info)
    c.dest.addIntLit(count - 1, it.n.info)
    c.dest.addParRi()
  let expected = it.typ
  it.typ = typeToCursor(c, typeStart)
  c.dest.shrink typeStart
  commonType c, it, exprStart, expected

proc semSetConstr(c: var SemContext, it: var Item) =
  let exprStart = c.dest.len
  takeToken c, it.n
  if it.n.kind == ParRi:
    # empty set
    if it.typ.typeKind in {AutoT, VoidT}:
      buildErr c, it.n.info, "empty set needs a specified type"
    wantParRi c, it.n
    return
  var elem = Item(n: it.n, typ: c.types.autoType)
  case it.typ.typeKind
  of SetT:
    var t = it.typ
    inc t
    elem.typ = t
  of AutoT: discard
  else:
    buildErr c, it.n.info, "invalid expected type for set constructor: " & typeToString(it.typ)
  var elemStart = c.dest.len
  var elemInfo = elem.n.info
  while elem.n.kind != ParRi:
    if isRangeExpr(elem.n):
      inc elem.n # call tag
      skip elem.n # `..`
      c.dest.buildTree RangeX, elem.n.info:
        elemStart = c.dest.len
        elemInfo = elem.n.info
        semExpr c, elem
        semExpr c, elem
      inc elem.n # right paren of call
    elif elem.n.exprKind == RangeX:
      skip elem.n # resem elements?
    else:
      semExpr c, elem
  # XXX allow unresolved types
  if not isOrdinalType(elem.typ, allowEnumWithHoles = true):
    c.buildErr elemInfo, "set element type must be ordinal"
  #elif elem.typ.typeKind == IntT and c.dest[elemStart].kind == IntLit:
  #  set to range of 0..<DefaultSetElements
  else:
    let length = lengthOrd(c, elem.typ)
    if length.isNaN or length > MaxSetElements:
      c.buildErr elemInfo, "type " & typeToString(elem.typ) & " is too large to be a set element type"
  it.n = elem.n
  wantParRi c, it.n
  let typeStart = c.dest.len
  c.dest.buildTree SetT, it.n.info:
    c.dest.addSubtree elem.typ
  let expected = it.typ
  it.typ = typeToCursor(c, typeStart)
  c.dest.shrink typeStart
  commonType c, it, exprStart, expected

proc semSuf(c: var SemContext, it: var Item) =
  let exprStart = c.dest.len
  takeToken c, it.n
  var num = Item(n: it.n, typ: c.types.autoType)
  semExpr c, num
  it.n = num.n
  if it.n.kind != StringLit:
    c.buildErr it.n.info, "string literal expected for suf"
    skip it.n
    return
  let expected = it.typ
  case pool.strings[it.n.litId]
  of "i": it.typ = c.types.intType
  of "i8": it.typ = c.types.int8Type
  of "i16": it.typ = c.types.int16Type
  of "i32": it.typ = c.types.int32Type
  of "i64": it.typ = c.types.int64Type
  of "u": it.typ = c.types.uintType
  of "u8": it.typ = c.types.uint8Type
  of "u16": it.typ = c.types.uint16Type
  of "u32": it.typ = c.types.uint32Type
  of "u64": it.typ = c.types.uint64Type
  of "f": it.typ = c.types.floatType
  of "f32": it.typ = c.types.float32Type
  of "f64": it.typ = c.types.float64Type
  of "R": it.typ = c.types.stringType
  else:
    c.buildErr it.n.info, "unknown suffix: " & pool.strings[it.n.litId]
  takeToken c, it.n # suffix
  wantParRi c, it.n # right paren
  commonType c, it, exprStart, expected

proc semTupleConstr(c: var SemContext, it: var Item) =
  let exprStart = c.dest.len
  let origExpected = it.typ
  takeToken c, it.n
  if it.n.kind == ParRi:
    wantParRi c, it.n
    it.typ = c.types.emptyTupletype
    commonType c, it, exprStart, origExpected
    return
  var expected = origExpected
  var doExpected = expected.typeKind == TupleT
  if doExpected:
    inc expected # skip tag, now at fields
  let named = it.n.exprKind == KvX
  var typ = createTokenBuf(32)
  typ.add parLeToken(pool.tags.getOrIncl($TupleT), it.n.info)
  var i = 0
  while it.n.kind != ParRi:
    typ.add parLeToken(pool.tags.getOrIncl($FldS), it.n.info) # start field
    if named:
      if it.n.exprKind != KvX:
        c.buildErr it.n.info, "expected field name for named tuple constructor"
      else:
        takeToken c, it.n
        typ.add it.n # add name
        takeToken c, it.n
    else:
      typ.add identToken(pool.strings.getOrIncl("Field" & $i), it.n.info)
      inc i
    typ.addDotToken() # export marker
    typ.addDotToken() # pragmas
    var elem = Item(n: it.n, typ: c.types.autoType)
    if doExpected:
      let fld = asLocal(expected)
      elem.typ = fld.typ
      skip expected
      if expected.kind == ParRi:
        # happens if expected tuple type has less fields than constructor
        doExpected = false
    semExpr c, elem
    it.n = elem.n
    if named:
      # should be KvX
      wantParRi c, it.n
    typ.addSubtree elem.typ # type
    typ.addDotToken() # value
    typ.addParRi() # end field
  wantParRi c, it.n
  typ.addParRi()
  let typeStart = c.dest.len
  var t = typ.cursorAt(0)
  semTupleType(c, t)
  it.typ = typeToCursor(c, typeStart)
  c.dest.shrink typeStart
  commonType c, it, exprStart, origExpected

proc callDefault(c: var SemContext; typ: Cursor; info: PackedLineInfo) =
  var callBuf = createTokenBuf(16)
  callBuf.addParLe(CallX, info)
  swap c.dest, callBuf
  discard buildSymChoice(c, pool.strings.getOrIncl("default"), info, FindAll)
  swap c.dest, callBuf
  callBuf.addSubtree typ
  callBuf.addParRi()
  var it = Item(n: cursorAt(callBuf, 0), typ: c.types.autoType)
  semCall c, it

proc buildObjConstrField(c: var SemContext; field: Local; setFields: Table[SymId, Cursor]; info: PackedLineInfo) =
  let fieldSym = field.name.symId
  if fieldSym in setFields:
    c.dest.addSubtree setFields[fieldSym]
  else:
    c.dest.addParLe(KvX, info)
    c.dest.add symToken(fieldSym, info)
    callDefault c, field.typ, info
    c.dest.addParRi()

proc buildDefaultObjConstr(c: var SemContext; typ: Cursor; setFields: Table[SymId, Cursor]; info: PackedLineInfo) =
  c.dest.addParLe(OconstrX, info)
  c.dest.addSubtree typ
  var objImpl = typ
  if objImpl.kind == Symbol:
    objImpl = objtypeImpl(objImpl.symId)
  var obj = asObjectDecl(objImpl)
  # same field order as old nim VM: starting with most shallow base type
  while obj.parentType.kind != DotToken:
    var parentImpl = obj.parentType
    if parentImpl.kind == Symbol:
      parentImpl = objtypeImpl(parentImpl.symId)
    elif parentImpl.typeKind == InvokeT:
      inc parentImpl # get to symbol
      parentImpl = objtypeImpl(parentImpl.symId)
    else:
      # should not be possible
      discard
    let parent = asObjectDecl(parentImpl)
    obj.parentType = parent.parentType
    var currentField = parent.firstField
    while currentField.kind != ParRi:
      let field = asLocal(currentField)
      buildObjConstrField(c, field, setFields, info)
      skip currentField
  var currentField = obj.firstField
  while currentField.kind != ParRi:
    let field = asLocal(currentField)
    buildObjConstrField(c, field, setFields, info)
    skip currentField
  c.dest.addParRi()

proc semObjConstr(c: var SemContext, it: var Item) =
  let exprStart = c.dest.len
  let expected = it.typ
  let info = it.n.info
  inc it.n
  it.typ = semLocalType(c, it.n)
  c.dest.shrink exprStart
  var objType = it.typ
  if objType.kind == Symbol:
    objType = objtypeImpl(objType.symId)
    if objType.typeKind != ObjectT:
      c.buildErr info, "expected object type for object constructor"
      return
  var fieldBuf = createTokenBuf(16)
  var setFieldPositions = initTable[SymId, int]()
  while it.n.kind != ParRi:
    if it.n.exprKind != KvX:
      c.buildErr it.n.info, "expected key/value pair in object constructor"
    else:
      let fieldStart = fieldBuf.len
      fieldBuf.add it.n
      inc it.n
      let fieldInfo = it.n.info
      let fieldNameCursor = it.n
      let fieldName = getIdent(it.n)
      if fieldName == StrId(0):
        c.buildErr fieldInfo, "identifier expected for object field"
        skip it.n
      else:
        var field = ObjField(level: -1)
        if fieldNameCursor.kind == Symbol:
          let sym = fieldNameCursor.symId
          let res = tryLoadSym(sym)
          if res.status == LacksNothing and res.decl == $FldY:
            # trust that it belongs to this object for now
            # level is not known but not used either, set it to 0:
            field = ObjField(sym: sym, typ: asLocal(res.decl).typ, level: 0)
          else:
            field = findObjField(objType, fieldName)
        else:
          field = findObjField(objType, fieldName)
        if field.level >= 0:
          if field.sym in setFieldPositions:
            c.buildErr fieldInfo, "field already set: " & pool.strings[fieldName]
            skip it.n
          else:
            setFieldPositions[field.sym] = fieldStart
            fieldBuf.add symToken(field.sym, info)
            # maybe add inheritance depth too somehow?
            var val = Item(n: it.n, typ: field.typ)
            swap c.dest, fieldBuf
            semExpr c, val
            swap c.dest, fieldBuf
            it.n = val.n
        else:
          c.buildErr fieldInfo, "undeclared field: " & pool.strings[fieldName]
          skip it.n
      fieldBuf.addParRi()
      skipParRi it.n
  skipParRi it.n
  var setFields = initTable[SymId, Cursor]()
  for field, pos in setFieldPositions:
    setFields[field] = cursorAt(fieldBuf, pos)
  buildDefaultObjConstr(c, it.typ, setFields, info)
  commonType c, it, exprStart, expected

proc semObjDefault(c: var SemContext; it: var Item) =
  let exprStart = c.dest.len
  let expected = it.typ
  let info = it.n.info
  inc it.n
  it.typ = semLocalType(c, it.n)
  c.dest.shrink exprStart
  skipParRi it.n
  buildDefaultObjConstr(c, it.typ, initTable[SymId, Cursor](), info)
  commonType c, it, exprStart, expected

proc buildDefaultTuple(c: var SemContext; typ: Cursor; info: PackedLineInfo) =
  c.dest.addParLe(TupleConstrX, info)
  var currentField = typ
  inc currentField # skip tuple tag
  while currentField.kind != ParRi:
    let field = asLocal(currentField)
    callDefault c, field.typ, info
    skip currentField
  c.dest.addParRi()

proc semTupleDefault(c: var SemContext; it: var Item) =
  let exprStart = c.dest.len
  let expected = it.typ
  let info = it.n.info
  inc it.n
  it.typ = semLocalType(c, it.n)
  c.dest.shrink exprStart
  skipParRi it.n
  buildDefaultTuple(c, it.typ, info)
  commonType c, it, exprStart, expected

proc getDottedIdent(n: var Cursor): string =
  let isError = n.kind == ParLe and n.tagId == ErrT
  if isError:
    inc n
  if n.kind == ParLe and n == $DotX:
    inc n
    result = getDottedIdent(n)
    let s = getIdent(n)
    if s == StrId(0) or result == "":
      result = ""
    else:
      result.add(pool.strings[s])
    skipParRi n
  else:
    # treat as atom
    let s = getIdent(n)
    if s == StrId(0):
      result = ""
    else:
      result = pool.strings[s]
  if isError:
    skipToEnd n

proc semDefined(c: var SemContext; it: var Item) =
  inc it.n
  let info = it.n.info
  let orig = it.n
  let name = getDottedIdent(it.n)
  skipParRi it.n
  if name == "":
    c.buildErr info, "invalid expression for defined: " & toString(orig, false), orig
  else:
    let isDefined = name in c.g.config.defines
    let beforeExpr = c.dest.len
    c.dest.addParLe(if isDefined: TrueX else: FalseX, it.n.info)
    c.dest.addParRi()
    let expected = it.typ
    it.typ = c.types.boolType
    commonType c, it, beforeExpr, expected

proc isDeclared(c: var SemContext; name: StrId): bool =
  var scope = c.currentScope
  while scope != nil:
    if name in scope.tab:
      return true
    scope = scope.up
  result = name in c.importTab

proc semDeclared(c: var SemContext; it: var Item) =
  inc it.n
  let info = it.n.info
  let orig = it.n
  # XXX maybe always type the argument and check for Symbol/errored Ident instead
  let isError = it.n.kind == ParLe and it.n.tagId == ErrT
  if isError:
    inc it.n
  # does not consider module quoted symbols for now
  let nameId = getIdent(it.n)
  if isError:
    skipToEnd it.n
  skipParRi it.n
  if nameId == StrId(0):
    c.buildErr info, "invalid expression for declared: " & toString(orig, false), orig
  else:
    let isDeclared = isDeclared(c, nameId)
    let beforeExpr = c.dest.len
    c.dest.addParLe(if isDeclared: TrueX else: FalseX, it.n.info)
    c.dest.addParRi()
    let expected = it.typ
    it.typ = c.types.boolType
    commonType c, it, beforeExpr, expected

proc semIsMainModule(c: var SemContext; it: var Item) =
  let info = it.n.info
  inc it.n
  skipParRi it.n
  let isMainModule = IsMain in c.moduleFlags
  let beforeExpr = c.dest.len
  c.dest.addParLe(if isMainModule: TrueX else: FalseX, info)
  c.dest.addParRi()
  let expected = it.typ
  it.typ = c.types.boolType
  commonType c, it, beforeExpr, expected

proc tryBuiltinSubscript(c: var SemContext; it: var Item; lhs: Item): bool =
  # it.n is after lhs, at args
  result = false
  if lhs.n.kind == Symbol and lhs.kind == TypeY and
      getTypeSection(lhs.n.symId).typevars == "typevars":
    # lhs is a generic type symbol, this is a generic invocation
    # treat it as a type expression to call semInvoke
    semLocalTypeExpr c, it
    return true
  # XXX also check for proc generic instantiation, including symchoice

proc semBuiltinSubscript(c: var SemContext; it: var Item; lhs: Item) =
  # it.n is after lhs, at args
  if tryBuiltinSubscript(c, it, lhs):
    return

  # build call:
  var callBuf = createTokenBuf(16)
  callBuf.addParLe(CallX, lhs.n.info)
  callBuf.add identToken(pool.strings.getOrIncl("[]"), lhs.n.info)
  callBuf.addSubtree lhs.n
  while it.n.kind != ParRi:
    callBuf.takeTree it.n
  callBuf.addParRi()
  skipParRi it.n
  var call = Item(n: cursorAt(callBuf, 0), typ: it.typ)
  semCall c, call, SubscriptCall
  it.typ = call.typ

proc semSubscript(c: var SemContext; it: var Item) =
  var n = it.n
  inc n # tag
  var lhsBuf = createTokenBuf(4)
  swap c.dest, lhsBuf
  var lhs = Item(n: n, typ: c.types.autoType)
  semExpr c, lhs, {KeepMagics}
  swap c.dest, lhsBuf
  it.n = lhs.n
  lhs.n = cursorAt(lhsBuf, 0)
  semBuiltinSubscript(c, it, lhs)

proc semConv(c: var SemContext; it: var Item) =
  let beforeExpr = c.dest.len
  let info = it.n.info
  takeToken c, it.n
  var destType = semLocalType(c, it.n)
  var arg = Item(n: it.n, typ: c.types.autoType)
  var argBuf = createTokenBuf(16)
  swap c.dest, argBuf
  semExpr c, arg
  swap c.dest, argBuf
  it.n = arg.n
  arg.n = cursorAt(argBuf, 0)
  semConvArg(c, destType, arg, info)
  wantParRi c, it.n
  let expected = it.typ
  it.typ = destType
  commonType c, it, beforeExpr, expected

proc semDconv(c: var SemContext; it: var Item) =
  let beforeExpr = c.dest.len
  let info = it.n.info
  takeToken c, it.n
  var destType = semLocalType(c, it.n)
  var x = Item(n: it.n, typ: c.types.autoType)
  let beforeArg = c.dest.len
  semExpr c, x
  it.n = x.n

  var isDistinct = false
  let destBase = skipDistinct(destType, isDistinct)
  let srcBase = skipDistinct(x.typ, isDistinct)
  if not isDistinct:
    shrink c.dest, beforeExpr
    c.buildErr info, "`dconv` operation only valid for type conversions involving `distinct` types"
  else:
    var arg = Item(n: cursorAt(c.dest, beforeArg), typ: srcBase)
    var m = createMatch(addr c)
    typematch m, destBase, arg
    endRead c.dest
    if m.err:
      when defined(debug):
        shrink c.dest, beforeExpr
        c.dest.addErrorMsg m
      else:
        c.typeMismatch info, x.typ, destType
    else:
      # distinct type conversions can also involve conversions
      # between different integer sizes or object types and then
      # `m.args` contains these so use them here:
      shrink c.dest, beforeArg
      c.dest.add m.args
  it.n = x.n
  wantParRi c, it.n
  let expected = it.typ
  it.typ = destType
  commonType c, it, beforeExpr, expected

proc semEnumToStr(c: var SemContext; it: var Item) =
  let beforeExpr = c.dest.len
  let info = it.n.info
  takeToken c, it.n
  var x = Item(n: it.n, typ: c.types.autoType)

  var exprTokenBuf = createTokenBuf()
  swap c.dest, exprTokenBuf
  semExpr c, x
  swap c.dest, exprTokenBuf
  it.n = x.n
  let typeSymId = x.typ.symId
  let typeName = pool.syms[typeSymId]
  let dollorName = "dollar`." & typeName
  let dollorSymId = pool.syms.getOrIncl(dollorName)
  shrink c.dest, beforeExpr
  c.dest.add parLeToken(pool.tags.getOrIncl($CallX), info)
  c.dest.add symToken(dollorSymId, info)
  c.dest.add exprTokenBuf
  c.dest.addParRi()

  it.typ = c.types.stringType

proc buildLowValue(c: var SemContext; typ: Cursor; info: PackedLineInfo) =
  case typ.kind
  of Symbol:
    let s = tryLoadSym(typ.symId)
    assert s.status == LacksNothing
    if s.decl.symKind != TypeY:
      c.buildErr typ.info, "cannot get low value of non-type"
      return
    let decl = asTypeDecl(s.decl)
    case decl.body.typeKind
    of EnumT, HoleyEnumT:
      # first field
      var field = asEnumDecl(decl.body).firstField
      let first = asLocal(field)
      c.dest.add symToken(first.name.symId, info)
    else:
      c.buildErr info, "invalid type for low: " & typeToString(typ)
  of ParLe:
    case typ.typeKind
    of IntT:
      var bitsCursor = typ
      inc bitsCursor # skip int tag
      let rawBits = typebits(bitsCursor.load)
      var bits = rawBits
      if rawBits != -1:
        c.dest.addParLe(SufX, info)
      else:
        bits = c.g.config.bits
      let value =
        case bits
        of 8: low(int8).int64
        of 16: low(int16).int64
        of 32: low(int32).int64
        else: low(int64)
      c.dest.add intToken(pool.integers.getOrIncl(value), info)
      if rawBits != -1:
        c.dest.add strToken(pool.strings.getOrIncl("i" & $rawBits), info)
        c.dest.addParRi()
    of UIntT:
      var bitsCursor = typ
      inc bitsCursor # skip uint tag
      let rawBits = typebits(bitsCursor.load)
      var bits = rawBits
      if rawBits != -1:
        c.dest.addParLe(SufX, info)
      else:
        bits = c.g.config.bits
      let value = 0'u64
      c.dest.add uintToken(pool.uintegers.getOrIncl(value), info)
      if rawBits != -1:
        c.dest.add strToken(pool.strings.getOrIncl("u" & $rawBits), info)
        c.dest.addParRi()
    of CharT:
      c.dest.add charToken('\0', info)
    of RangeT:
      var first = typ
      inc first
      let base = first
      skip first
      c.dest.addParLe(ConvX, info)
      c.dest.addSubtree base
      c.dest.addSubtree first
      c.dest.addParRi()
    of ArrayT:
      var index = typ
      inc index # tag
      skip index # element
      buildLowValue(c, index, info)
    of BoolT:
      c.dest.addParLe(FalseX, info)
      c.dest.addParRi()
    of FloatT:
      c.dest.addParLe(NegInfX, info)
      c.dest.addParRi()
    else:
      c.buildErr info, "invalid type for low: " & typeToString(typ)
  else:
    c.buildErr info, "invalid type for low: " & typeToString(typ)

proc buildHighValue(c: var SemContext; typ: Cursor; info: PackedLineInfo) =
  case typ.kind
  of Symbol:
    let s = tryLoadSym(typ.symId)
    assert s.status == LacksNothing
    if s.decl.symKind != TypeY:
      c.buildErr typ.info, "cannot get high value of non-type"
      return
    let decl = asTypeDecl(s.decl)
    case decl.body.typeKind
    of EnumT, HoleyEnumT:
      # last field
      var field = asEnumDecl(decl.body).firstField
      var lastField = field
      while field.kind != ParRi:
        lastField = field
        skip field
      let last = asLocal(lastField)
      c.dest.add symToken(last.name.symId, info)
    else:
      c.buildErr info, "invalid type for high: " & typeToString(typ)
  of ParLe:
    case typ.typeKind
    of IntT:
      var bitsCursor = typ
      inc bitsCursor # skip int tag
      let rawBits = typebits(bitsCursor.load)
      var bits = rawBits
      if rawBits != -1:
        c.dest.addParLe(SufX, info)
      else:
        bits = c.g.config.bits
      let value =
        case bits
        of 8: high(int8).int64
        of 16: high(int16).int64
        of 32: high(int32).int64
        else: high(int64)
      c.dest.add intToken(pool.integers.getOrIncl(value), info)
      if rawBits != -1:
        c.dest.add strToken(pool.strings.getOrIncl("i" & $rawBits), info)
        c.dest.addParRi()
    of UIntT:
      var bitsCursor = typ
      inc bitsCursor # skip uint tag
      let rawBits = typebits(bitsCursor.load)
      var bits = rawBits
      if rawBits != -1:
        c.dest.addParLe(SufX, info)
      else:
        bits = c.g.config.bits
      let value =
        case bits
        of 8: high(uint8).uint64
        of 16: high(uint16).uint64
        of 32: high(uint32).uint64
        else: high(uint64)
      c.dest.add uintToken(pool.uintegers.getOrIncl(value), info)
      if rawBits != -1:
        c.dest.add strToken(pool.strings.getOrIncl("u" & $rawBits), info)
        c.dest.addParRi()
    of CharT:
      c.dest.add charToken(high(char), info)
    of RangeT:
      var last = typ
      inc last
      let base = last
      skip last
      skip last
      c.dest.addParLe(ConvX, info)
      c.dest.addSubtree base
      c.dest.addSubtree last
      c.dest.addParRi()
    of ArrayT:
      var index = typ
      inc index # tag
      skip index # element
      buildHighValue(c, index, info)
    of BoolT:
      c.dest.addParLe(TrueX, info)
      c.dest.addParRi()
    of FloatT:
      c.dest.addParLe(InfX, info)
      c.dest.addParRi()
    else:
      c.buildErr info, "invalid type for high: " & typeToString(typ)
  else:
    c.buildErr info, "invalid type for high: " & typeToString(typ)

proc semLow(c: var SemContext; it: var Item) =
  let beforeExpr = c.dest.len
  let info = it.n.info
  takeToken c, it.n
  let typ = semLocalType(c, it.n)
  wantParRi c, it.n
  if containsGenericParams(typ):
    discard
  else:
    c.dest.shrink beforeExpr
    buildLowValue(c, typ, info)
  let expected = it.typ
  it.typ = typ
  commonType c, it, beforeExpr, expected

proc semHigh(c: var SemContext; it: var Item) =
  let beforeExpr = c.dest.len
  let info = it.n.info
  takeToken c, it.n
  let typ = semLocalType(c, it.n)
  wantParRi c, it.n
  if containsGenericParams(typ):
    discard
  else:
    c.dest.shrink beforeExpr
    buildHighValue(c, typ, info)
  let expected = it.typ
  it.typ = typ
  commonType c, it, beforeExpr, expected

proc whichPass(c: SemContext): PassKind =
  result = if c.phase == SemcheckSignatures: checkSignatures else: checkBody

template toplevelGuard(c: var SemContext; body: untyped) =
  if c.phase == SemcheckBodies:
    body
  else:
    c.takeTree it.n

template procGuard(c: var SemContext; body: untyped) =
  if c.phase in {SemcheckSignatures, SemcheckBodies}:
    body
  else:
    c.takeTree it.n

proc semExpr(c: var SemContext; it: var Item; flags: set[SemFlag] = {}) =
  case it.n.kind
  of IntLit:
    literal c, it, c.types.intType
  of UIntLit:
    literal c, it, c.types.uintType
  of FloatLit:
    literal c, it, c.types.floatType
  of StringLit:
    literal c, it, c.types.stringType
  of CharLit:
    literal c, it, c.types.charType
  of Ident:
    let start = c.dest.len
    let s = semIdent(c, it.n)
    semExprSym c, it, s, start, flags
  of Symbol:
    let start = c.dest.len
    let s = fetchSym(c, it.n.symId)
    takeToken c, it.n
    semExprSym c, it, s, start, flags
  of ParLe:
    case exprKind(it.n)
    of QuotedX:
      let start = c.dest.len
      let s = semQuoted(c, it.n)
      semExprSym c, it, s, start, flags
    of NoExpr:
      case stmtKind(it.n)
      of NoStmt:
        case typeKind(it.n)
        of NoType:
          if pool.tags[it.n.tag] == "err":
            c.takeTree it.n
          else:
            buildErr c, it.n.info, "expression expected; tag: " & pool.tags[it.n.tag]
            skip it.n
        of ObjectT, EnumT, HoleyEnumT, DistinctT, ConceptT:
          buildErr c, it.n.info, "expression expected"
          skip it.n
        of IntT, FloatT, CharT, BoolT, UIntT, VoidT, StringT, NilT, AutoT, SymKindT,
            PtrT, RefT, MutT, OutT, LentT, SinkT, UncheckedArrayT, SetT, StaticT, TypedescT,
            TupleT, ArrayT, RangeT, VarargsT, ProcT, IterT, UntypedT, TypedT,
            CstringT, PointerT, TypeKindT, OrdinalT:
          # every valid local type expression
          semLocalTypeExpr c, it
        of OrT, AndT, NotT, InvokeT:
          # should be handled in respective expression kinds
          discard
      of ProcS:
        procGuard c:
          semProc c, it, ProcY, whichPass(c)
      of FuncS:
        procGuard c:
          semProc c, it, FuncY, whichPass(c)
      of IterS:
        procGuard c:
          semProc c, it, IterY, whichPass(c)
      of ConverterS:
        procGuard c:
          semProc c, it, ConverterY, whichPass(c)
      of MethodS:
        procGuard c:
          semProc c, it, MethodY, whichPass(c)
      of TemplateS:
        procGuard c:
          semProc c, it, TemplateY, whichPass(c)
      of MacroS:
        procGuard c:
          semProc c, it, MacroY, whichPass(c)
      of WhileS:
        toplevelGuard c:
          semWhile c, it
      of VarS:
        toplevelGuard c:
          semLocal c, it, VarY
      of LetS:
        toplevelGuard c:
          semLocal c, it, LetY
      of CursorS:
        toplevelGuard c:
          semLocal c, it, CursorY
      of ResultS:
        toplevelGuard c:
          semLocal c, it, ResultY
      of ConstS:
        toplevelGuard c:
          semLocal c, it, ConstY
      of StmtsS: semStmtsExpr c, it
      of BreakS:
        toplevelGuard c:
          semBreak c, it
      of ContinueS:
        toplevelGuard c:
          semContinue c, it
      of CallS, CmdS:
        toplevelGuard c:
          semCall c, it
      of IncludeS: semInclude c, it
      of ImportS: semImport c, it
      of ImportExceptS: semImportExcept c, it
      of FromImportS: semFromImport c, it
      of AsgnS:
        toplevelGuard c:
          semAsgn c, it
      of EmitS:
        toplevelGuard c:
          semEmit c, it
      of DiscardS:
        toplevelGuard c:
          semDiscard c, it
      of IfS:
        toplevelGuard c:
          semIf c, it
      of WhenS:
        toplevelGuard c:
          semWhen c, it
      of RetS:
        toplevelGuard c:
          semReturn c, it
      of YieldS:
        toplevelGuard c:
          semYield c, it
      of TypeS:
        let info = it.n.info
        semTypeSection c, it.n
        producesVoid c, info, it.typ
      of BlockS:
        toplevelGuard c:
          semBlock c, it
      of CaseS:
        toplevelGuard c:
          semCase c, it
      of ForS:
        toplevelGuard c:
          semFor c, it
      of ExportS, CommentS:
        # XXX ignored for now
        skip it.n
    of FalseX, TrueX:
      literalB c, it, c.types.boolType
    of InfX, NegInfX, NanX:
      literalB c, it, c.types.floatType
    of AndX, OrX:
      takeToken c, it.n
      semBoolExpr c, it.n
      semBoolExpr c, it.n
      wantParRi c, it.n
    of NotX:
      takeToken c, it.n
      semBoolExpr c, it.n
      wantParRi c, it.n
    of ParX:
      takeToken c, it.n
      semExpr c, it
      wantParRi c, it.n
    of CallX, CmdX, CallStrLitX, InfixX, PrefixX:
      toplevelGuard c:
        semCall c, it
    of DotX:
      toplevelGuard c:
        semDot c, it, flags
    of DconvX:
      toplevelGuard c:
        semDconv c, it
    of EqX, NeqX, LeX, LtX:
      semCmp c, it
    of AshrX, AddX, SubX, MulX, DivX, ModX, ShrX, ShlX, BitandX, BitorX, BitxorX:
      semTypedBinaryArithmetic c, it
    of BitnotX, NegX:
      semTypedUnaryArithmetic c, it
    of AconstrX:
      semArrayConstr c, it
    of SetX:
      semSetConstr c, it
    of SufX:
      semSuf c, it
    of TupleConstrX:
      semTupleConstr c, it
    of OconstrX:
      semObjConstr c, it
    of DefinedX:
      semDefined c, it
    of DeclaredX:
      semDeclared c, it
    of IsMainModuleX:
      semIsMainModule c, it
    of AtX:
      semSubscript c, it
    of UnpackX:
      takeToken c, it.n
      wantParRi c, it.n
    of OchoiceX, CchoiceX:
      takeTree c, it.n
    of HaddrX, HderefX:
      takeToken c, it.n
      # this is exactly what we need here as these operators have the same
      # type as the operand:
      semExpr c, it
      wantParRi c, it.n
    of CastX:
      semCast c, it
    of NilX:
      semNil c, it
    of ConvX:
      semConv c, it
    of EnumToStrX:
      semEnumToStr c, it
    of DefaultObjX:
      semObjDefault c, it
    of DefaultTupX:
      semTupleDefault c, it
    of LowX:
      semLow c, it
    of HighX:
      semHigh c, it
    of ExprX:
      semStmtsExpr c, it
    of DerefX, PatX, AddrX, SizeofX, KvX,
       RangeX, RangesX,
       OconvX, HconvX,
       CompilesX, TypeofX:
      # XXX To implement
      buildErr c, it.n.info, "to implement: " & $exprKind(it.n)
      takeToken c, it.n
      wantParRi c, it.n

  of ParRi, EofToken, SymbolDef, UnknownToken, DotToken:
    buildErr c, it.n.info, "expression expected"

proc reportErrors(c: var SemContext): int =
  let errTag = pool.tags.getOrIncl("err")
  var i = 0
  var r = Reporter(verbosity: 2, noColors: not useColors())
  result = 0
  while i < c.dest.len:
    if c.dest[i].kind == ParLe and c.dest[i].tagId == errTag:
      inc result
      let info = c.dest[i].info
      inc i
      # original expression, optional:
      if c.dest[i].kind == DotToken:
        inc i
      else:
        let x = cursorAt(c.dest, i)
        inc i, span(x)
        endRead(c.dest)
      # instantiation contexts:
      while c.dest[i].kind == DotToken:
        r.trace infoToStr(c.dest[i].info), "instantiation from here"
        inc i
      # error message:
      assert c.dest[i].kind == StringLit
      r.error infoToStr(info), pool.strings[c.dest[i].litId]
      inc i
    else:
      inc i

proc writeOutput(c: var SemContext; outfile: string) =
  #var b = nifbuilder.open(outfile)
  #b.addHeader "nimony", "nim-sem"
  #b.addRaw toString(c.dest)
  #b.close()
  writeFile outfile, "(.nif24)\n" & toString(c.dest)
  createIndex outfile, true

proc phaseX(c: var SemContext; n: Cursor; x: SemPhase): TokenBuf =
  assert n == "stmts"
  c.phase = x
  var n = n
  takeToken c, n
  while n.kind != ParRi:
    semStmt c, n
  wantParRi c, n
  result = move c.dest

proc semcheck*(infile, outfile: string; config: sink NifConfig; moduleFlags: set[ModuleFlag];
               commandLineArgs: sink string; canSelfExec: bool) =
  var n0 = setupProgram(infile, outfile)
  var c = SemContext(
    dest: createTokenBuf(),
    types: createBuiltinTypes(),
    thisModuleSuffix: prog.main,
    moduleFlags: moduleFlags,
    g: ProgramContext(config: config),
    phase: SemcheckTopLevelSyms,
    routine: SemRoutine(kind: NoSym),
    commandLineArgs: commandLineArgs,
    canSelfExec: canSelfExec)
  c.currentScope = Scope(tab: initTable[StrId, seq[Sym]](), up: nil, kind: ToplevelScope)
  # XXX could add self module symbol here

  assert n0 == "stmts"

  if {SkipSystem, IsSystem} * moduleFlags == {}:
    importSingleFile(c, ImportedFilename(path: stdlibFile("std/system"), name: "system"),
       "", ImportMode(kind: ImportSystem, list: initPackedSet[StrId]()), n0.info)

  #echo "PHASE 1"
  var n1 = phaseX(c, n0, SemcheckTopLevelSyms)
  #echo "PHASE 2: ", toString(n1)
  var n2 = phaseX(c, beginRead(n1), SemcheckSignatures)

  #echo "PHASE 3: ", toString(n2)
  var n = beginRead(n2)
  c.phase = SemcheckBodies
  takeToken c, n
  while n.kind != ParRi:
    semStmt c, n
  instantiateGenerics c
  for _, val in mpairs(c.instantiatedTypes):
    let s = fetchSym(c, val)
    let res = declToCursor(c, s)
    if res.status == LacksNothing:
      c.dest.copyTree res.decl
  wantParRi c, n
  if reportErrors(c) == 0:
    writeOutput c, outfile
  else:
    quit 1<|MERGE_RESOLUTION|>--- conflicted
+++ resolved
@@ -1047,10 +1047,7 @@
   objBuf.addParRi()
   var objConstr = Item(n: cursorAt(objBuf, 0), typ: it.typ)
   semObjConstr c, objConstr
-<<<<<<< HEAD
-=======
   it.typ = objConstr.typ
->>>>>>> c21102b9
 
 proc isCastableType(t: TypeCursor): bool =
   const IntegralTypes = {FloatT, CharT, IntT, UIntT, BoolT, PointerT, CstringT, RefT, PtrT, NilT, EnumT, HoleyEnumT}
