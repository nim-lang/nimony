#       Nimony
# (c) Copyright 2024 Andreas Rumpf
#
# See the file "license.txt", included in this
# distribution, for details about the copyright.

## Semantic checking:
## Most important task is to turn identifiers into symbols and to perform
## type checking.

import std / [tables, sets, syncio, formatfloat, assertions, packedsets, strutils]
include nifprelude
import nimony_model, symtabs, builtintypes, decls, symparser, asthelpers,
  programs, sigmatch, magics, reporters, nifconfig, nifindexes,
  intervals, xints, typeprops,
  semdata, sembasics, semos, expreval, semborrow, enumtostr, derefs, sizeof, renderer

import ".." / gear2 / modnames
import ".." / models / tags

# ------------------ include/import handling ------------------------

proc semStmt(c: var SemContext; n: var Cursor; isNewScope: bool)

proc typeMismatch(c: var SemContext; info: PackedLineInfo; got, expected: TypeCursor) =
  c.buildErr info, "type mismatch: got: " & typeToString(got) & " but wanted: " & typeToString(expected)

proc typecheck(c: var SemContext; info: PackedLineInfo; got, expected: TypeCursor) =
  if sameTrees(expected, got):
    discard "fine"
  else:
    c.typeMismatch info, got, expected

proc combineType(c: var SemContext; info: PackedLineInfo; dest: var Cursor; src: Cursor) =
  if typeKind(dest) == AutoT:
    dest = src
  elif sameTrees(dest, src):
    discard "fine"
  else:
    c.typeMismatch info, src, dest

proc implicitlyDiscardable(n: Cursor, noreturnOnly = false): bool =
  template checkBranch(branch) =
    if not implicitlyDiscardable(branch, noreturnOnly):
      return false

  var it = n
  #const
  #  skipForDiscardable = {nkStmtList, nkStmtListExpr,
  #    nkOfBranch, nkElse, nkFinally, nkExceptBranch,
  #    nkElifBranch, nkElifExpr, nkElseExpr, nkBlockStmt, nkBlockExpr,
  #    nkHiddenStdConv, nkHiddenSubConv, nkHiddenDeref}
  while it.kind == ParLe and stmtKind(it) in {StmtsS, BlockS}:
    inc it
    var last = it
    while true:
      skip it
      if it.kind == ParRi:
        it = last
        break
      else:
        last = it

  if it.kind != ParLe: return false
  case stmtKind(it)
  of IfS:
    inc it
    while it.kind != ParRi:
      case it.substructureKind
      of ElifU:
        inc it
        skip it # condition
        checkBranch(it)
        skip it
        skipParRi it
      of ElseU:
        inc it
        checkBranch(it)
        skip it
        skipParRi it
      else:
        error "illformed AST: `elif` or `else` inside `if` expected, got ", it
    # all branches are discardable
    result = true
  of CaseS:
    inc it
    while it.kind != ParRi:
      case it.substructureKind
      of OfU:
        inc it
        skip it # ranges
        checkBranch(it)
        skip it
        skipParRi it
      of ElifU:
        inc it
        skip it # condition
        checkBranch(it)
        skip it
        skipParRi it
      of ElseU:
        inc it
        checkBranch(it)
        skip it
        skipParRi it
      else:
        error "illformed AST: `of`, `elif` or `else` inside `case` expected, got ", it
    # all branches are discardable
    result = true
  #of TryS:
  #  checkBranch(it[0])
  #  for i in 1 ..< it.len:
  #    let branch = it[i]
  #    if branch.kind != nkFinally:
  #      checkBranch(branch[^1])
  #  # all branches are discardable
  #  result = true
  of CallS, CmdS:
    inc it
    if it.kind == Symbol:
      let sym = tryLoadSym(it.symId)
      if sym.status == LacksNothing:
        var decl = sym.decl
        if isRoutine(symKind(decl)):
          inc decl
          skip decl # name
          skip decl # exported
          skip decl # pattern
          skip decl # typevars
          skip decl # params
          skip decl # retType
          # decl should now be pragmas:
          inc decl
          let accepted =
            if noreturnOnly: {NoreturnP}
            else: {DiscardableP, NoreturnP}
          while decl.kind != ParRi:
            if pragmaKind(decl) in accepted:
              return true
            skip decl
    result = false
  of RetS, BreakS, ContinueS, RaiseS:
    result = true
  else:
    result = false

proc isNoReturn(n: Cursor): bool {.inline.} =
  result = implicitlyDiscardable(n, noreturnOnly = true)

proc requestRoutineInstance(c: var SemContext; origin: SymId;
                            typeArgs: TokenBuf;
                            inferred: Table[SymId, Cursor];
                            info: PackedLineInfo): ProcInstance

proc tryConverterMatch(c: var SemContext; convMatch: var Match; f: TypeCursor, arg: Item): bool

proc commonType(c: var SemContext; it: var Item; argBegin: int; expected: TypeCursor) =
  if typeKind(expected) == AutoT:
    return
  elif typeKind(it.typ) == AutoT:
    it.typ = expected
    return

  let info = it.n.info
  var m = createMatch(addr c)
  var arg = Item(n: cursorAt(c.dest, argBegin), typ: it.typ)
  if typeKind(arg.typ) == VoidT and isNoReturn(arg.n):
    # noreturn allowed in expression context
    # maybe use sem flags to restrict this to statement branches
    discard
  else:
    typematch m, expected, arg
  endRead(c.dest)
  if m.err:
    # try converter
    var convMatch = default(Match)
    if tryConverterMatch(c, convMatch, expected, arg):
      shrink c.dest, argBegin
      c.dest.add parLeToken(HcallX, info)
      c.dest.add symToken(convMatch.fn.sym, info)
      if convMatch.genericConverter:
        buildTypeArgs(convMatch)
        if convMatch.err:
          # adding type args errored
          buildErr c, info, getErrorMsg(convMatch)
        else:
          let inst = c.requestRoutineInstance(convMatch.fn.sym, convMatch.typeArgs, convMatch.inferred, arg.n.info)
          c.dest[c.dest.len-1].setSymId inst.targetSym
      # ignore genericEmpty case, probably environment is generic
      c.dest.add convMatch.args
      c.dest.addParRi()
      it.typ = expected
    else:
      c.typeMismatch info, it.typ, expected
  else:
    shrink c.dest, argBegin
    c.dest.add m.args
    it.typ = expected

proc producesVoid(c: var SemContext; info: PackedLineInfo; dest: var Cursor) =
  if typeKind(dest) in {AutoT, VoidT}:
    combineType c, info, dest, c.types.voidType
  else:
    c.typeMismatch info, c.types.voidType, dest

proc producesNoReturn(c: var SemContext; info: PackedLineInfo; dest: var Cursor) =
  if typeKind(dest) in {AutoT, VoidT}:
    combineType c, info, dest, c.types.voidType
  else:
    # allowed in expression context
    discard

proc semInclude(c: var SemContext; it: var Item) =
  var files: seq[ImportedFilename] = @[]
  var hasError = false
  let info = it.n.info
  var x = it.n
  skip it.n
  inc x # skip the `include`
  while x.kind != ParRi:
    filenameVal(x, files, hasError, allowAs = false)

  if hasError:
    c.buildErr info, "wrong `include` statement"
  else:
    for f1 in items(files):
      let f2 = resolveFile(c.g.config.paths, getFile(info), f1.path)
      c.meta.includedFiles.add f2
      # check for recursive include files:
      var isRecursive = false
      for a in c.includeStack:
        if a == f2:
          isRecursive = true
          break

      if not isRecursive:
        var buf = parseFile(f2, c.g.config.paths)
        c.includeStack.add f2
        #c.m.includes.add f2
        var n = cursorAt(buf, 0)
        semStmt(c, n, false)
        c.includeStack.setLen c.includeStack.len - 1
      else:
        var m = ""
        for i in 0..<c.includeStack.len:
          m.add shortenDir c.includeStack[i]
          m.add " -> "
        m.add shortenDir f2
        c.buildErr info, "recursive include: " & m

  producesVoid c, info, it.typ

type
  ImportModeKind = enum
    ImportAll, FromImport, ImportExcept, ImportSystem

  ImportMode = object
    kind: ImportModeKind
    list: PackedSet[StrId] # `from import` or `import except` symbol list

proc importSingleFile(c: var SemContext; f1: ImportedFilename; origin: string; mode: ImportMode; info: PackedLineInfo) =
  let f2 = resolveFile(c.g.config.paths, origin, f1.path)
  if not fileExists(f2):
    c.buildErr info, "file not found: " & f2
    return
  let suffix = moduleSuffix(f2, c.g.config.paths)
  if not c.processedModules.containsOrIncl(suffix):
    c.meta.importedFiles.add f2
    if c.canSelfExec and needsRecompile(f2, suffixToNif suffix):
      selfExec c, f2, (if mode.kind == ImportSystem: " --isSystem" else: "")

    let moduleName = pool.strings.getOrIncl(f1.name)
    let moduleSym = identToSym(c, moduleName, ModuleY)
    let s = Sym(kind: ModuleY, name: moduleSym, pos: ImportedPos)
    c.currentScope.addOverloadable(moduleName, s)
    var moduleDecl = createTokenBuf(2)
    moduleDecl.addParLe(ModuleY, info)
    moduleDecl.addParRi()
    publish moduleSym, moduleDecl
    var module = ImportedModule()
    var marker = mode.list
    loadInterface suffix, module.iface, moduleSym, c.importTab, c.converters,
      marker, negateMarker = mode.kind == FromImport
    c.importedModules[moduleSym] = module

proc cyclicImport(c: var SemContext; x: var Cursor) =
  c.buildErr x.info, "cyclic module imports are not implemented"

proc doImportMode(c: var SemContext; files: seq[ImportedFilename]; mode: ImportMode; info: PackedLineInfo) =
  let origin = getFile(info)
  for f in files:
    importSingleFile c, f, origin, mode, info

proc semImport(c: var SemContext; it: var Item) =
  let info = it.n.info
  var x = it.n
  skip it.n
  inc x # skip the `import`

  if x.kind == ParLe and x == "pragmax":
    inc x
    var y = x
    skip y
    if y.substructureKind == PragmasU:
      inc y
      if y.kind == Ident and pool.strings[y.litId] == "cyclic":
        cyclicImport(c, x)
        return

  var files: seq[ImportedFilename] = @[]
  var hasError = false
  while x.kind != ParRi:
    filenameVal(x, files, hasError, allowAs = true)
  if hasError:
    c.buildErr info, "wrong `import` statement"
  else:
    doImportMode c, files, ImportMode(kind: ImportAll, list: initPackedSet[StrId]()), info

  producesVoid c, info, it.typ

proc semImportExcept(c: var SemContext; it: var Item) =
  let info = it.n.info
  var x = it.n
  skip it.n
  inc x # skip the `importexcept`

  if x.kind == ParLe and x == "pragmax":
    inc x
    var y = x
    skip y
    if y.substructureKind == PragmasU:
      inc y
      if y.kind == Ident and pool.strings[y.litId] == "cyclic":
        cyclicImport(c, x)
        return

  var files: seq[ImportedFilename] = @[]
  var hasError = false
  filenameVal(x, files, hasError, allowAs = true)
  if hasError:
    c.buildErr info, "wrong `import except` statement"
  else:
    var excluded = initPackedSet[StrId]()
    while x.kind != ParRi:
      excluded.incl getIdent(x)
    doImportMode c, files, ImportMode(kind: ImportExcept, list: excluded), info

  producesVoid c, info, it.typ

proc semFromImport(c: var SemContext; it: var Item) =
  let info = it.n.info
  var x = it.n
  skip it.n
  inc x # skip the `from`

  if x.kind == ParLe and x == "pragmax":
    inc x
    var y = x
    skip y
    if y.substructureKind == PragmasU:
      inc y
      if y.kind == Ident and pool.strings[y.litId] == "cyclic":
        cyclicImport(c, x)
        return

  var files: seq[ImportedFilename] = @[]
  var hasError = false
  filenameVal(x, files, hasError, allowAs = true)
  if hasError:
    c.buildErr info, "wrong `from import` statement"
  else:
    var included = initPackedSet[StrId]()
    while x.kind != ParRi:
      if x.kind == ParLe and x == $NilX:
        # from a import nil
        discard
      else:
        included.incl getIdent(x)
    doImportMode c, files, ImportMode(kind: FromImport, list: included), info

  producesVoid c, info, it.typ

# -------------------- declare `result` -------------------------

proc classifyType(c: var SemContext; n: Cursor): TypeKind =
  result = typeKind(n)

proc declareResult(c: var SemContext; info: PackedLineInfo): SymId =
  if c.routine.kind in {ProcY, FuncY, ConverterY, MethodY, MacroY} and
      classifyType(c, c.routine.returnType) != VoidT:
    let name = pool.strings.getOrIncl("result")
    result = identToSym(c, name, ResultY)
    let s = Sym(kind: ResultY, name: result,
                pos: c.dest.len)
    discard c.currentScope.addNonOverloadable(name, s)
    c.routine.resId = result

    let declStart = c.dest.len
    buildTree c.dest, ResultS, info:
      c.dest.add symdefToken(result, info) # name
      c.dest.addDotToken() # export marker
      if NoinitP in c.routine.pragmas:
        c.dest.add parLeToken(PragmasU, info)
        c.dest.add parLeToken(NoinitP, info)
        c.dest.addParRi()
        c.dest.addParRi()
      else:
        c.dest.addDotToken() # pragmas
      c.dest.copyTree(c.routine.returnType) # type
      c.dest.addDotToken() # value
    publish c, result, declStart
  else:
    result = SymId(0)

# -------------------- generics ---------------------------------

proc newSymId(c: var SemContext; s: SymId): SymId =
  var isGlobal = false
  var name = extractBasename(pool.syms[s], isGlobal)
  if isGlobal:
    c.makeGlobalSym(name)
  else:
    c.makeLocalSym(name)
  result = pool.syms.getOrIncl(name)

type
  SubsContext = object
    newVars: Table[SymId, SymId]
    params: ptr Table[SymId, Cursor]

proc addFreshSyms(c: var SemContext, sc: var SubsContext) =
  for _, newVar in sc.newVars:
    c.freshSyms.incl newVar

proc subs(c: var SemContext; dest: var TokenBuf; sc: var SubsContext; body: Cursor) =
  var nested = 0
  var n = body
  while true:
    case n.kind
    of UnknownToken, EofToken, DotToken, Ident, StringLit, CharLit, IntLit, UIntLit, FloatLit:
      dest.add n
    of Symbol:
      let s = n.symId
      let arg = sc.params[].getOrDefault(s)
      if arg != default(Cursor):
        dest.addSubtree arg
      else:
        let nv = sc.newVars.getOrDefault(s)
        if nv != SymId(0):
          dest.add symToken(nv, n.info)
        else:
          dest.add n # keep Symbol as it was
    of SymbolDef:
      let s = n.symId
      let newDef = newSymId(c, s)
      sc.newVars[s] = newDef
      dest.add symdefToken(newDef, n.info)
    of ParLe:
      dest.add n
      inc nested
    of ParRi:
      dest.add n
      dec nested
    if nested == 0: break
    inc n

include templates

proc produceInvoke(c: var SemContext; dest: var TokenBuf; req: InstRequest;
                   typeVars: Cursor; info: PackedLineInfo) =
  dest.buildTree InvokeT, info:
    dest.add symToken(req.origin, info)
    var typeVars = typeVars
    if typeVars.substructureKind == TypevarsU:
      inc typeVars
      while typeVars.kind != ParRi:
        if typeVars.symKind == TypeVarY:
          var tv = typeVars
          inc tv
          dest.copyTree req.inferred[tv.symId]
        skip typeVars

proc subsGenericType(c: var SemContext; dest: var TokenBuf; req: InstRequest) =
  #[
  What we need to do is rather simple: A generic instantiation is
  the typical (type :Name ex generic_params pragmas body) tuple but
  this time the generic_params list the used `Invoke` construct for the
  instantiation.
  ]#
  let info = req.requestFrom[^1]
  let decl = getTypeSection(req.origin)
  dest.buildTree TypeS, info:
    dest.add symdefToken(req.targetSym, info)
    dest.addDotToken() # export
    produceInvoke c, dest, req, decl.typevars, info
    # take the pragmas from the origin:
    dest.copyTree decl.pragmas
    var sc = SubsContext(params: addr req.inferred)
    subs(c, dest, sc, decl.body)
    addFreshSyms(c, sc)

proc subsGenericProc(c: var SemContext; dest: var TokenBuf; req: InstRequest) =
  let info = req.requestFrom[^1]
  let decl = getProcDecl(req.origin)
  dest.buildTree decl.kind, info:
    dest.add symdefToken(req.targetSym, info)
    if decl.exported.kind == ParLe:
      # magic?
      dest.copyTree decl.exported
    else:
      dest.addDotToken()
    dest.copyTree decl.pattern
    produceInvoke c, dest, req, decl.typevars, info

    var sc = SubsContext(params: addr req.inferred)
    subs(c, dest, sc, decl.params)
    subs(c, dest, sc, decl.retType)
    subs(c, dest, sc, decl.pragmas)
    subs(c, dest, sc, decl.effects)
    subs(c, dest, sc, decl.body)
    addFreshSyms(c, sc)

template withFromInfo(req: InstRequest; body: untyped) =
  let oldLen = c.instantiatedFrom.len
  for jnfo in items(req.requestFrom):
    pushErrorContext c, jnfo
  body
  shrink c.instantiatedFrom, oldLen

type
  TypeDeclContext = enum
    InLocalDecl, InTypeSection, InReturnTypeDecl, AllowValues,
    InGenericConstraint

proc semLocalTypeImpl(c: var SemContext; n: var Cursor; context: TypeDeclContext)

proc semLocalType(c: var SemContext; n: var Cursor; context = InLocalDecl): TypeCursor =
  let insertPos = c.dest.len
  semLocalTypeImpl c, n, context
  assert c.dest.len > insertPos
  result = typeToCursor(c, insertPos)

proc semTypeSection(c: var SemContext; n: var Cursor)
proc instantiateGenericType(c: var SemContext; req: InstRequest) =
  var dest = createTokenBuf(30)
  withFromInfo req:
    subsGenericType c, dest, req
    var n = beginRead(dest)
    semTypeSection c, n

proc instantiateType(c: var SemContext; typ: Cursor; bindings: Table[SymId, Cursor]): Cursor =
  var dest = createTokenBuf(30)
  var sc = SubsContext(params: addr bindings)
  subs(c, dest, sc, typ)
  var sub = beginRead(dest)
  var instDest = createTokenBuf(30)
  swap c.dest, instDest
  result = semLocalType(c, sub)
  swap c.dest, instDest

type
  PassKind = enum checkSignatures, checkBody, checkGenericInst, checkConceptProc

proc semProc(c: var SemContext; it: var Item; kind: SymKind; pass: PassKind)
proc instantiateGenericProc(c: var SemContext; req: InstRequest) =
  var dest = createTokenBuf(40)
  withFromInfo req:
    subsGenericProc c, dest, req
    var it = Item(n: beginRead(dest), typ: c.types.autoType)
    #echo "now in generic proc: ", toString(it.n)
    semProc c, it, it.n.symKind, checkGenericInst

proc instantiateGenerics(c: var SemContext) =
  while c.typeRequests.len + c.procRequests.len > 0:
    # This way with `move` ensures it is safe even though
    # the semchecking of generics can add to `c.typeRequests`
    # or to `c.procRequests`. This is subtle!
    let typeReqs = move(c.typeRequests)
    for t in typeReqs: instantiateGenericType c, t
    let procReqs = move(c.procRequests)
    for p in procReqs: instantiateGenericProc c, p

proc instantiateGenericHooks(c: var SemContext) =
  ## hooks are instantiated after all generics have been instantiated
  while c.procRequests.len > 0:
    let procReqs = move(c.procRequests)
    for p in procReqs: instantiateGenericProc c, p

# -------------------- sem checking -----------------------------

type
  SemFlag = enum
    KeepMagics
    AllowOverloads
    PreferIterators
    AllowUndeclared
    AllowModuleSym
    AllowEmpty
    InTypeContext

proc semExpr(c: var SemContext; it: var Item; flags: set[SemFlag] = {})

proc instantiateExprIntoBuf(c: var SemContext; buf: var TokenBuf; it: var Item; bindings: Table[SymId, Cursor]) =
  var dest = createTokenBuf(30)
  var sc = SubsContext(params: addr bindings)
  subs(c, dest, sc, it.n)
  var sub = beginRead(dest)
  let start = buf.len
  swap c.dest, buf
  it.n = sub
  semExpr(c, it)
  swap c.dest, buf
  it.n = cursorAt(buf, start)

proc fetchSym(c: var SemContext; s: SymId): Sym =
  # yyy find a better solution
  var name = pool.syms[s]
  extractBasename name
  let identifier = pool.strings.getOrIncl(name)
  var it {.cursor.} = c.currentScope
  while it != nil:
    for sym in it.tab.getOrDefault(identifier):
      if sym.name == s:
        return sym
    it = it.up

  let res = tryLoadSym(s)
  if res.status == LacksNothing:
    result = Sym(kind: symKind(res.decl), name: s, pos: ImportedPos)
  else:
    result = Sym(kind: NoSym, name: s, pos: InvalidPos)

proc semBoolExpr(c: var SemContext; n: var Cursor) =
  var it = Item(n: n, typ: c.types.autoType)
  semExpr c, it
  n = it.n
  if classifyType(c, it.typ) != BoolT:
    buildErr c, it.n.info, "expected `bool` but got: " & typeToString(it.typ)

proc semConstBoolExpr(c: var SemContext; n: var Cursor) =
  let start = c.dest.len
  var it = Item(n: n, typ: c.types.autoType)
  semExpr c, it
  n = it.n
  if classifyType(c, it.typ) != BoolT:
    buildErr c, it.n.info, "expected `bool` but got: " & typeToString(it.typ)
  var e = cursorAt(c.dest, start)
  var valueBuf = evalExpr(c, e)
  endRead(c.dest)
  let value = cursorAt(valueBuf, 0)
  if not isConstBoolValue(value):
    if value.kind == ParLe and value.tagId == ErrT:
      c.dest.add valueBuf
    else:
      buildErr c, it.n.info, "expected constant bool value but got: " & asNimCode(value)
  else:
    c.dest.shrink start
    c.dest.add valueBuf

proc semConstStrExpr(c: var SemContext; n: var Cursor) =
  let start = c.dest.len
  var it = Item(n: n, typ: c.types.autoType)
  semExpr c, it
  n = it.n
  if not isStringType(it.typ):
    buildErr c, it.n.info, "expected `string` but got: " & typeToString(it.typ)
  var e = cursorAt(c.dest, start)
  var valueBuf = evalExpr(c, e)
  endRead(c.dest)
  let value = cursorAt(valueBuf, 0)
  if not isConstStringValue(value):
    if value.kind == ParLe and value.tagId == ErrT:
      c.dest.add valueBuf
    else:
      buildErr c, it.n.info, "expected constant string value but got: " & asNimCode(value)
  else:
    c.dest.shrink start
    c.dest.add valueBuf

proc semConstIntExpr(c: var SemContext; n: var Cursor) =
  let start = c.dest.len
  var it = Item(n: n, typ: c.types.autoType)
  semExpr c, it
  n = it.n
  if classifyType(c, it.typ) != IntT:
    buildErr c, it.n.info, "expected `int` but got: " & typeToString(it.typ)
  var e = cursorAt(c.dest, start)
  var valueBuf = evalExpr(c, e)
  endRead(c.dest)
  let value = cursorAt(valueBuf, 0)
  if not isConstIntValue(value):
    if value.kind == ParLe and value.tagId == ErrT:
      c.dest.add valueBuf
    else:
      buildErr c, it.n.info, "expected constant integer value but got: " & asNimCode(value)
  else:
    c.dest.shrink start
    c.dest.add valueBuf

proc semConstExpr(c: var SemContext; it: var Item) =
  let start = c.dest.len
  semExpr c, it
  var e = cursorAt(c.dest, start)
  var valueBuf = evalExpr(c, e)
  endRead(c.dest)
  c.dest.shrink start
  c.dest.add valueBuf

proc semStmtsExprImpl(c: var SemContext; it: var Item) =
  while it.n.kind != ParRi:
    if not isLastSon(it.n):
      semStmt c, it.n, false
    else:
      semExpr c, it
  takeParRi c, it.n

proc semStmtsExpr(c: var SemContext; it: var Item; isNewScope: bool) =
  let before = c.dest.len
  takeToken c, it.n
  semStmtsExprImpl c, it
  let kind =
    if classifyType(c, it.typ) == VoidT:
      (if isNewScope: ScopeTagId else: StmtsTagId)
    else: ExprTagId
  c.dest[before] = parLeToken(TagId(kind), c.dest[before].info)

proc semProcBody(c: var SemContext; itB: var Item) =
  let beforeBodyPos = c.dest.len
  let info = itB.n.info
  var it = Item(n: itB.n, typ: c.types.autoType)
  semStmtsExprImpl c, it
  if c.routine.kind == TemplateY:
    case c.routine.returnType.typeKind
    of UntypedT:
      discard "ok"
    of VoidT:
      typecheck(c, info, it.typ, c.routine.returnType)
    else:
      # uses closing paren of (stmts:
      c.dest.insert [parLeToken(ExprX, info)], beforeBodyPos
      commonType c, it, beforeBodyPos, c.routine.returnType
      # now add closing paren
      c.dest.addParRi()
  elif classifyType(c, it.typ) == VoidT:
    discard "ok"
  else:
    # uses closing paren of (stmts:
    c.dest.insert [parLeToken(ExprX, info)], beforeBodyPos
    commonType c, it, beforeBodyPos, c.routine.returnType
    # now add closing paren
    c.dest.addParRi()
    # transform `expr` to `result = expr`:
    if c.routine.resId != SymId(0):
      var prefix = [
        parLeToken(AsgnS, info),
        symToken(c.routine.resId, info)]
      c.dest.insert prefix, beforeBodyPos
      c.dest.addParRi()
  itB.n = it.n

proc semStmt(c: var SemContext; n: var Cursor; isNewScope: bool) =
  let info = n.info
  var it = Item(n: n, typ: c.types.autoType)
  let exPos = c.dest.len
  semExpr c, it
  if classifyType(c, it.typ) in {NoType, VoidT, AutoT, UntypedT}:
    discard "ok"
  else:
    # analyze the expression that was just produced:
    let ex = cursorAt(c.dest, exPos)
    let discardable = implicitlyDiscardable(ex)
    endRead(c.dest)
    if not discardable:
      buildErr c, info, "expression of type `" & typeToString(it.typ) & "` must be discarded"
  n = it.n

template skipToLocalType(n) =
  inc n # skip ParLe
  inc n # skip name
  skip n # skip export marker
  skip n # skip pragmas

template skipToParams(n) =
  inc n # skip ParLe
  skip n # skip name
  skip n # skip export marker
  skip n # skip pattern
  skip n # skip generics

proc fetchCallableType(c: var SemContext; n: Cursor; s: Sym): TypeCursor =
  if s.kind == NoSym:
    c.buildErr n.info, "undeclared identifier"
    result = c.types.autoType
  else:
    let res = declToCursor(c, s)
    if res.status == LacksNothing:
      var d = res.decl
      if s.kind.isLocal:
        skipToLocalType d
        if d.typeKind == ProctypeT:
          skipToParams d
      elif s.kind.isRoutine:
        skipToParams d
      else:
        # consider not callable
        discard
      result = d
    else:
      c.buildErr n.info, "could not load symbol: " & pool.syms[s.name] & "; errorCode: " & $res.status
      result = c.types.autoType

proc pickBestMatch(c: var SemContext; m: openArray[Match]): int =
  result = -1
  var other = -1
  for i in 0..<m.len:
    if not m[i].err:
      if result < 0:
        result = i
      else:
        case cmpMatches(m[result], m[i])
        of NobodyWins:
          other = i
          #echo "ambiguous ", pool.syms[m[result].fn.sym], " vs ", pool.syms[m[i].fn.sym]
        of FirstWins:
          discard "result remains the same"
        of SecondWins:
          result = i
          other = -1
  if other >= 0: result = -2 # ambiguous

const
  ConceptProcY = CchoiceY

type MagicCallKind = enum
  NonMagicCall, MagicCall, MagicCallNeedsSemcheck

proc addFn(c: var SemContext; fn: FnCandidate; fnOrig: Cursor; args: openArray[Item]): MagicCallKind =
  result = NonMagicCall
  if fn.kind in RoutineKinds:
    assert fn.sym != SymId(0)
    let res = tryLoadSym(fn.sym)
    if res.status == LacksNothing:
      var n = res.decl
      inc n # skip the symbol kind
      if n.kind == SymbolDef:
        inc n # skip the SymbolDef
        if n.kind == ParLe:
          if n.exprKind in {DefinedX, DeclaredX, CompilesX, TypeofX,
              LowX, HighX, AddrX, EnumToStrX, DefaultObjX, DefaultTupX,
              ArrAtX, DerefX, TupAtX}:
            # magic needs semchecking after overloading
            result = MagicCallNeedsSemcheck
          else:
            result = MagicCall
          # ^ export marker position has a `(`? If so, it is a magic!
          copyKeepLineInfo c.dest[c.dest.len-1], n.load # overwrite the `(call` node with the magic itself
          inc n
          if n.kind == IntLit:
            if pool.integers[n.intId] == TypedMagic:
              c.dest.addSubtree skipModifier(args[0].typ)
            else:
              c.dest.add n
            inc n
          if n.kind != ParRi:
            error "broken `magic`: expected ')', but got: ", n
    if result == NonMagicCall:
      c.dest.add symToken(fn.sym, fnOrig.info)
  elif fn.kind == ConceptProcY and fn.sym != SymId(0):
    c.dest.add identToken(symToIdent(fn.sym), fnOrig.info)
  else:
    c.dest.addSubtree fnOrig

proc semTemplateCall(c: var SemContext; it: var Item; fnId: SymId; beforeCall: int;
                     m: Match) =
  var expandedInto = createTokenBuf(30)

  let s = fetchSym(c, fnId)
  let res = declToCursor(c, s)
  if res.status == LacksNothing:
    let args = cursorAt(c.dest, beforeCall + 2)
    let firstVarargMatch = cursorAt(c.dest, beforeCall + 2 + m.firstVarargPosition)
    expandTemplate(c, expandedInto, res.decl, args, firstVarargMatch, addr m.inferred)
    # We took 2 cursors, so we have to do the `endRead` twice too:
    endRead(c.dest)
    endRead(c.dest)
    shrink c.dest, beforeCall
    expandedInto.addParRi() # extra token so final `inc` doesn't break
    var a = Item(n: cursorAt(expandedInto, 0), typ: c.types.autoType)
    inc c.routine.inInst
    semExpr c, a
    dec c.routine.inInst
    it.typ = a.typ
    it.kind = a.kind
  else:
    c.buildErr it.n.info, "could not load symbol: " & pool.syms[fnId] & "; errorCode: " & $res.status

proc sameIdent(sym: SymId; str: StrId): bool =
  # XXX speed this up by using the `fieldCache` idea
  var name = pool.syms[sym]
  extractBasename(name)
  result = pool.strings.getOrIncl(name) == str

proc sameIdent(a, b: SymId): bool =
  # XXX speed this up by using the `fieldCache` idea
  var x = pool.syms[a]
  extractBasename(x)
  var y = pool.syms[b]
  extractBasename(y)
  result = x == y

type
  FnCandidates = object
    a: seq[FnCandidate]
    s: HashSet[SymId]

proc addUnique(c: var FnCandidates; x: FnCandidate) =
  if not containsOrIncl(c.s, x.sym):
    c.a.add x

proc maybeAddConceptMethods(c: var SemContext; fn: StrId; typevar: SymId; cands: var FnCandidates) =
  let res = tryLoadSym(typevar)
  assert res.status == LacksNothing
  let local = asLocal(res.decl)
  if local.kind == TypevarY and local.typ.kind == Symbol:
    let concpt = local.typ.symId
    let section = getTypeSection concpt

    var ops = section.body
    inc ops  # (concept
    skip ops # .
    skip ops # .
    skip ops #   (typevar Self ...)
    if ops == "stmts":
      inc ops
      while ops.kind != ParRi:
        let sk = ops.symKind
        if sk in RoutineKinds:
          var prc = ops
          inc prc # (proc
          if prc.kind == SymbolDef and sameIdent(prc.symId, fn):
            var d = ops
            skipToParams d
            cands.addUnique FnCandidate(kind: ConceptProcY, sym: prc.symId, typ: d)
        skip ops

proc considerTypeboundOps(c: var SemContext; m: var seq[Match]; candidates: FnCandidates; args: openArray[Item], genericArgs: Cursor) =
  for candidate in candidates.a:
    m.add createMatch(addr c)
    sigmatch(m[^1], candidate, args, genericArgs)

proc requestRoutineInstance(c: var SemContext; origin: SymId;
                            typeArgs: TokenBuf;
                            inferred: Table[SymId, Cursor];
                            info: PackedLineInfo): ProcInstance =
  let key = typeToCanon(typeArgs, 0)
  var targetSym = c.instantiatedProcs.getOrDefault((origin, key))
  if targetSym == SymId(0):
    let targetSym = newSymId(c, origin)
    var signature = createTokenBuf(30)
    let decl = getProcDecl(origin)
    assert decl.typevars == "typevars", pool.syms[origin]
    var typeArgsStart = -1
    buildTree signature, decl.kind, info:
      signature.add symdefToken(targetSym, info)
      signature.addDotToken() # a generic instance is not exported
      signature.copyTree decl.pattern
      # InvokeT for the generic params:
      signature.buildTree InvokeT, info:
        signature.add symToken(origin, info)
        typeArgsStart = signature.len
        signature.add typeArgs
      var sc = SubsContext(params: addr inferred)
      subs(c, signature, sc, decl.params)
      let beforeRetType = signature.len
      subs(c, signature, sc, decl.retType)
      subs(c, signature, sc, decl.pragmas)
      subs(c, signature, sc, decl.effects)
      addFreshSyms(c, sc)
      signature.addDotToken() # no body

    result = ProcInstance(targetSym: targetSym, procType: cursorAt(signature, 0),
      returnType: cursorAt(signature, beforeRetType))
<<<<<<< HEAD
    var newInferred = initTable[SymId, Cursor](inferred.len)
    var typevars = decl.typevars
    inc typevars
    var typeArg = cursorAt(signature, typeArgsStart)
    while typevars.kind != ParRi:
      assert typeArg.kind != ParRi
      let typevar = asLocal(typevars).name.symId
      newInferred[typevar] = typeArg
      skip typevars
      skip typeArg
    assert typeArg.kind == ParRi
=======

    # rebuild inferred as cursors to params in signature invocation
    var newInferred = initTable[SymId, Cursor](inferred.len)
    var typevar = decl.typevars
    inc typevar # skip tag
    var typeArg = cursorAt(signature, typeArgsStart)
    while typevar.kind != ParRi:
      assert typeArg.kind != ParRi
      let sym = asLocal(typevar).name.symId
      newInferred[sym] = typeArg
      skip typevar
      skip typeArg
    assert typeArg.kind == ParRi

>>>>>>> d4d4717e
    publish targetSym, ensureMove signature

    c.instantiatedProcs[(origin, key)] = targetSym
    var req = InstRequest(
      origin: origin,
      targetSym: targetSym,
      inferred: move(newInferred)
    )
    for ins in c.instantiatedFrom: req.requestFrom.add ins
    req.requestFrom.add info

    c.procRequests.add ensureMove req
  else:
    let res = tryLoadSym(targetSym)
    assert res.status == LacksNothing
    var n = res.decl
    skipToParams n
    skip n
    result = ProcInstance(targetSym: targetSym, procType: res.decl,
      returnType: n)
  assert result.returnType.kind != UnknownToken

proc typeofCallIs(c: var SemContext; it: var Item; beforeCall: int; returnType: TypeCursor) {.inline.} =
  let expected = it.typ
  it.typ = returnType
  commonType c, it, beforeCall, expected

proc getFnIdent(c: var SemContext): StrId =
  var n = beginRead(c.dest)
  result = getIdent(n)
  endRead(c.dest)

type
  DotExprState = enum
    MatchedDotField ## matched a dot field, i.e. result is a dot expression
    MatchedDotSym ## matched a qualified identifier
    FailedDot
    InvalidDot

proc tryBuiltinDot(c: var SemContext; it: var Item; lhs: Item; fieldName: StrId; info: PackedLineInfo; flags: set[SemFlag]): DotExprState

proc tryBuiltinSubscript(c: var SemContext; it: var Item; lhs: Item): bool
proc semBuiltinSubscript(c: var SemContext; it: var Item; lhs: Item)

type
  TransformedCallSource = enum
    RegularCall, MethodCall,
    DotCall, SubscriptCall,
    DotAsgnCall, SubscriptAsgnCall

  CallState = object
    beforeCall: int
    fn: Item
    fnKind: SymKind
    fnName: StrId
    callNode: PackedToken
    dest, genericDest: TokenBuf
    args: seq[Item]
    hasGenericArgs: bool
    flags: set[SemFlag]
    candidates: FnCandidates
    source: TransformedCallSource
      ## type of expression the call was transformed from

proc untypedCall(c: var SemContext; it: var Item; cs: CallState) =
  c.dest.add cs.callNode
  c.dest.addSubtree cs.fn.n
  for a in cs.args:
    c.dest.addSubtree a.n
  # untyped propagates to the result type:
  typeofCallIs c, it, cs.beforeCall, c.types.untypedType
  takeParRi c, it.n

proc semConvArg(c: var SemContext; destType: Cursor; arg: Item; info: PackedLineInfo) =
  const
    IntegralTypes = {FloatT, CharT, IntT, UIntT, BoolT, EnumT, HoleyEnumT}

  var srcType = skipModifier(arg.typ)

  # distinct type conversion?
  var isDistinct = false
  # also skips to type body for symbols:
  let destBase = skipDistinct(destType, isDistinct)
  let srcBase = skipDistinct(srcType, isDistinct)

  if (destBase.typeKind in IntegralTypes and srcBase.typeKind in IntegralTypes) or
     (destBase.isSomeStringType and srcBase.isSomeStringType) or
     (destBase.containsGenericParams or srcBase.containsGenericParams):
    discard "ok"
    # XXX Add hderef here somehow
    c.dest.addSubtree arg.n
  elif isDistinct:
    var matchArg = Item(n: arg.n, typ: srcBase)
    var m = createMatch(addr c)
    typematch m, destBase, matchArg
    if m.err:
      c.typeMismatch info, arg.typ, destType
    else:
      # distinct type conversions can also involve conversions
      # between different integer sizes or object types and then
      # `m.args` contains these so use them here:
      c.dest.add m.args
  else:
    # maybe object types with an inheritance relation?
    var matchArg = arg
    var m = createMatch(addr c)
    typematch m, destType, matchArg
    if not m.err:
      c.dest.add m.args
    else:
      # also try the other direction:
      var m = createMatch(addr c)
      m.flipped = true
      matchArg.typ = destType
      typematch m, srcType, matchArg
      if not m.err:
        c.dest.add m.args
      else:
        c.typeMismatch info, arg.typ, destType

proc semLocalTypeExpr(c: var SemContext, it: var Item)

proc semConvFromCall(c: var SemContext; it: var Item; cs: CallState) =
  let beforeExpr = c.dest.len
  let info = cs.callNode.info
  var destType = cs.fn.typ
  if destType.typeKind == TypedescT: inc destType
  if destType.typeKind in {SinkT, LentT} and cs.args[0].typ.typeKind == TypedescT:
    var nullary = destType
    inc nullary
    if nullary.kind == ParRi:
      # sink T/lent T call
      var typeBuf = createTokenBuf(16)
      typeBuf.add destType
      typeBuf.addSubtree cs.args[0].n
      typeBuf.addParRi()
      var item = Item(n: beginRead(typeBuf), typ: it.typ)
      semLocalTypeExpr(c, item)
      takeParRi c, it.n
      it.typ = item.typ
      return
  c.dest.add parLeToken(ConvX, info)
  c.dest.copyTree destType
  semConvArg(c, destType, cs.args[0], info)
  takeParRi c, it.n
  let expected = it.typ
  it.typ = destType
  commonType c, it, beforeExpr, expected

proc semObjConstr(c: var SemContext, it: var Item)

proc semObjConstrFromCall(c: var SemContext; it: var Item; cs: CallState) =
  skipParRi it.n
  var objBuf = createTokenBuf()
  objBuf.add parLeToken(OconstrX, cs.callNode.info)
  objBuf.addSubtree cs.fn.n
  objBuf.addParRi()
  var objConstr = Item(n: cursorAt(objBuf, 0), typ: it.typ)
  semObjConstr c, objConstr
  it.typ = objConstr.typ

proc isCastableType(t: TypeCursor): bool =
  const IntegralTypes = {FloatT, CharT, IntT, UIntT, BoolT, PointerT, CstringT, RefT, PtrT, RefobjT, PtrobjT, NiltT, EnumT, HoleyEnumT}
  result = t.typeKind in IntegralTypes or isEnumType(t)

proc semCast(c: var SemContext; it: var Item) =
  let beforeExpr = c.dest.len
  let info = it.n.info
  takeToken c, it.n
  let destType = semLocalType(c, it.n)
  var x = Item(n: it.n, typ: c.types.autoType)
  # XXX Add hderef here somehow
  semExpr c, x
  it.n = x.n
  takeParRi c, it.n

  var srcType = skipModifier(x.typ)

  # distinct type conversion?
  var isDistinct = false
  # also skips to type body for symbols:
  let destBase = skipDistinct(destType, isDistinct)
  let srcBase = skipDistinct(srcType, isDistinct)
  if destBase.isCastableType and srcBase.isCastableType:
    commonType c, it, beforeExpr, destType
  elif containsGenericParams(srcType) or containsGenericParams(destType):
    commonType c, it, beforeExpr, destType
  else:
    c.dest.shrink beforeExpr
    c.buildErr info, "cannot `cast` between types " & typeToString(srcType) & " and " & typeToString(destType)

proc buildCallSource(buf: var TokenBuf; cs: CallState) =
  case cs.source
  of RegularCall:
    buf.add cs.callNode
    buf.addSubtree cs.fn.n
    for a in cs.args:
      buf.addSubtree a.n
  of MethodCall:
    assert cs.args.len >= 1
    buf.add cs.callNode
    buf.addParLe(DotX, cs.callNode.info)
    buf.addSubtree cs.args[0].n
    buf.addParRi()
    buf.addSubtree cs.fn.n
    for i in 1 ..< cs.args.len:
      buf.addSubtree cs.args[i].n
  of DotCall:
    assert cs.args.len == 1
    buf.addParLe(DotX, cs.callNode.info)
    buf.addSubtree cs.args[0].n
    buf.addSubtree cs.fn.n
  of SubscriptCall:
    buf.addParLe(AtX, cs.callNode.info)
    for a in cs.args:
      buf.addSubtree a.n
  of DotAsgnCall:
    assert cs.args.len == 2
    buf.addParLe(AsgnS, cs.callNode.info)
    buf.addParLe(DotX, cs.callNode.info)
    buf.addSubtree cs.args[0].n
    var callee = cs.fn.n
    let nameId = getIdent(callee)
    assert nameId != StrId(0)
    var name = pool.strings[nameId]
    assert name[^1] == '='
    name.setLen name.len - 1
    buf.add identToken(pool.strings.getOrIncl(name), cs.callNode.info)
    buf.addParRi()
    buf.addSubtree cs.args[1].n
  of SubscriptAsgnCall:
    buf.addParLe(AsgnS, cs.callNode.info)
    buf.addParLe(AtX, cs.callNode.info)
    let valueIndex = cs.args.len - 1
    for i in 0 ..< valueIndex:
      buf.addSubtree cs.args[i].n
    buf.addParRi()
    buf.addSubtree cs.args[valueIndex].n
  buf.addParRi()

proc semReturnType(c: var SemContext; n: var Cursor): TypeCursor =
  result = semLocalType(c, n, InReturnTypeDecl)

proc addArgsInstConverters(c: var SemContext; m: var Match; origArgs: openArray[Item]) =
  if not (m.genericConverter or m.genericEmpty or m.insertedParam):
    c.dest.add m.args
  else:
    m.args.addParRi()
    var f = m.fn.typ
    inc f # params tag
    var arg = beginRead(m.args)
    var i = 0
    while arg.kind != ParRi:
      if m.insertedParam and arg.kind == DotToken:
        let param = asLocal(f)
        assert param.val.kind != DotToken
        var defaultValueBuf = createTokenBuf(30)
        var defaultValue = Item(n: param.val, typ: c.types.autoType)
        instantiateExprIntoBuf(c, defaultValueBuf, defaultValue, m.inferred)
        let prevErr = m.err
        swap m.args, c.dest
        typematch(m, param.typ, defaultValue)
        swap m.args, c.dest
        if m.err and not prevErr:
          c.typeMismatch arg.info, defaultValue.typ, param.typ
        inc arg
      elif m.genericEmpty and isEmptyLiteral(arg):
        takeToken c, arg
        if containsGenericParams(arg):
          let start = c.dest.len
          c.dest.addSubtree instantiateType(c, arg, m.inferred)
          skip arg
        else:
          takeTree c, arg
        takeParRi c, arg
      elif m.genericConverter:
        var nested = 0
        while arg.exprKind in {HconvX, OconvX, HderefX, HaddrX}:
          takeToken c, arg
          inc nested
        if arg.exprKind == HcallX:
          let convInfo = arg.info
          takeToken c, arg
          inc nested
          if arg.kind == Symbol:
            let sym = arg.symId
            takeToken c, arg
            let res = tryLoadSym(sym)
            if res.status == LacksNothing and res.decl.symKind == ConverterY:
              let routine = asRoutine(res.decl)
              if isGeneric(routine):
                let conv = FnCandidate(kind: routine.kind, sym: sym, typ: routine.params)
                var convMatch = createMatch(addr c)
                sigmatch convMatch, conv, [Item(n: arg, typ: origArgs[i].typ)], emptyNode(c)
                # ^ could also use origArgs[i] directly but commonType would have to keep the expression alive
                assert not convMatch.err
                buildTypeArgs(convMatch)
                if convMatch.err:
                  # adding type args errored
                  buildErr c, convInfo, getErrorMsg(convMatch)
                else:
                  let inst = c.requestRoutineInstance(conv.sym, convMatch.typeArgs, convMatch.inferred, convInfo)
                  c.dest[c.dest.len-1].setSymId inst.targetSym
        while true:
          case arg.kind
          of ParLe: inc nested
          of ParRi: dec nested
          else: discard
          takeToken c, arg
          if nested == 0: break
      else:
        takeTree c, arg
      skip f # should not be parri
      inc i
    assert f.kind == ParRi

proc tryConverterMatch(c: var SemContext; convMatch: var Match; f: TypeCursor, arg: Item): bool =
  ## looks for a converter from `arg` to `f`, returns `true` if found and
  ## sets `convMatch` to the match to the converter
  result = false
  let root = nominalRoot(f)
  if root == SymId(0) and not c.g.config.compat: return
  var converters = c.converters.getOrDefault(root)
  if root != SymId(0) and c.g.config.compat:
    converters.add c.converters.getOrDefault(SymId(0))
  var convMatches: seq[Match] = @[]
  for conv in items converters:
    # f(a)
    # --> f(conv(a)) ?
    # conv's return type must match `f`.
    # conv's input type must match `a`.
    let res = tryLoadSym(conv)
    assert res.status == LacksNothing
    var fn = asRoutine(res.decl)
    assert fn.kind == ConverterY

    var inputMatch = createMatch(addr c)
    let candidate = FnCandidate(kind: fn.kind, sym: conv, typ: fn.params)

    # first match the input argument of `conv` so that the unification algorithm works as expected:
    sigmatch(inputMatch, candidate, [arg], emptyNode(c))
    if classifyMatch(inputMatch) notin {EqualMatch, GenericMatch, SubtypeMatch}:
      continue
    # use inputMatch.returnType here so the caller doesn't have to instantiate it again:
    if inputMatch.inferred.len != 0 and containsGenericParams(inputMatch.returnType):
      inputMatch.returnType = instantiateType(c, inputMatch.returnType, inputMatch.inferred)
    let dest = inputMatch.returnType
    var callBuf = createTokenBuf(16) # dummy call node to use for matching dest type
    callBuf.add parLeToken(HcallX, arg.n.info)
    callBuf.add symToken(conv, arg.n.info)
    callBuf.add inputMatch.args
    callBuf.addParRi()
    var newArg = Item(n: beginRead(callBuf), typ: dest)
    var fMatch = f
    var destMatch = createMatch(addr c)
    typematch(destMatch, fMatch, newArg)
    if classifyMatch(destMatch) in {EqualMatch, GenericMatch}:
      if isGeneric(fn):
        inputMatch.genericConverter = true
      convMatches.add inputMatch
  let idx = pickBestMatch(c, convMatches)
  if idx >= 0:
    result = true
    convMatch = convMatches[idx]

proc resolveOverloads(c: var SemContext; it: var Item; cs: var CallState) =
  let genericArgs =
    if cs.hasGenericArgs: cursorAt(cs.genericDest, 0)
    else: emptyNode(c)

  var m: seq[Match] = @[]
  if cs.fn.n.exprKind in {OchoiceX, CchoiceX}:
    var f = cs.fn.n
    inc f
    while f.kind != ParRi:
      if f.kind == Symbol:
        let sym = f.symId
        let s = fetchSym(c, sym)
        let typ = fetchCallableType(c, f, s)
        if typ.typeKind == ParamsT:
          let candidate = FnCandidate(kind: s.kind, sym: sym, typ: typ)
          m.add createMatch(addr c)
          sigmatch(m[^1], candidate, cs.args, genericArgs)
      else:
        buildErr c, cs.fn.n.info, "`choice` node does not contain `symbol`"
      inc f
    considerTypeboundOps(c, m, cs.candidates, cs.args, genericArgs)
    if m.len == 0:
      # symchoice contained no callable symbols and no typebound ops
      assert cs.fnName != StrId(0)
      buildErr c, cs.fn.n.info, "attempt to call routine: '" & pool.strings[cs.fnName] & "'"
  elif cs.fn.n.kind == Ident:
    # error should have been given above already:
    # buildErr c, fn.n.info, "attempt to call undeclared routine"
    discard
  elif cs.fn.typ.typeKind == TypedescT and cs.args.len == 1:
    semConvFromCall c, it, cs
    return
  elif cs.fn.typ.typeKind == TypedescT and cs.args.len == 0:
    semObjConstrFromCall c, it, cs
    return
  else:
    # Keep in mind that proc vars are a thing:
    let sym = if cs.fn.n.kind == Symbol: cs.fn.n.symId else: SymId(0)
    let typ = skipProcTypeToParams(cs.fn.typ)
    if typ.typeKind == ParamsT:
      let candidate = FnCandidate(kind: cs.fnKind, sym: sym, typ: typ)
      m.add createMatch(addr c)
      sigmatch(m[^1], candidate, cs.args, genericArgs)
      considerTypeboundOps(c, m, cs.candidates, cs.args, genericArgs)
    elif sym != SymId(0):
      # non-callable symbol, look up all overloads
      assert cs.fnName != StrId(0)
      var choiceBuf = createTokenBuf(16)
      swap c.dest, choiceBuf
      discard buildSymChoice(c, cs.fnName, cs.fn.n.info, FindAll)
      swap c.dest, choiceBuf
      # could store choiceBuf in CallState but cs.fn should not outlive it
      cs.fn = Item(n: beginRead(choiceBuf), typ: c.types.autoType, kind: CchoiceY)
      resolveOverloads(c, it, cs)
      return
    else:
      buildErr c, cs.fn.n.info, "cannot call expression of type " & typeToString(typ)
  var idx = pickBestMatch(c, m)

  if idx < 0:
    # try converters
    var matchAdded = false
    let L = m.len
    for mi in 0 ..< L:
      if not m[mi].err: continue
      var newMatch = createMatch(addr c)
      var newArgs: seq[Item] = @[]
      var newArgBufs: seq[TokenBuf] = @[] # to keep alive
      var param = skipProcTypeToParams(m[mi].fn.typ)
      assert param == "params"
      inc param
      var ai = 0
      var anyConverters = false
      while param.kind != ParRi:
        # varargs not handled yet
        if ai >= cs.args.len: break
        let f = asLocal(param).typ
        var arg = cs.args[ai]
        var convMatch = default(Match)
        if tryConverterMatch(c, convMatch, f, arg):
          anyConverters = true
          var argBuf = createTokenBuf(16)
          argBuf.add parLeToken(HcallX, arg.n.info)
          argBuf.add symToken(convMatch.fn.sym, arg.n.info)
          if convMatch.genericConverter:
            # instantiate after match
            newMatch.genericConverter = true
          argBuf.add convMatch.args
          argBuf.addParRi()
          newArgs.add Item(n: beginRead(argBuf), typ: convMatch.returnType)
          newArgBufs.add argBuf
        else:
          newArgs.add arg
        skip param
        inc ai
      if anyConverters:
        sigmatch(newMatch, m[mi].fn, newArgs, genericArgs)
        m.add newMatch
        matchAdded = true
    if matchAdded: # m.len != L
      idx = pickBestMatch(c, m)

  if idx >= 0:
    c.dest.add cs.callNode
    let finalFn = m[idx].fn
    let isMagic = c.addFn(finalFn, cs.fn.n, cs.args)
    addArgsInstConverters(c, m[idx], cs.args)
    takeParRi c, it.n
    buildTypeArgs(m[idx])

    if m[idx].err:
      # adding args or type args may have errored
      buildErr c, cs.callNode.info, getErrorMsg(m[idx])
    elif finalFn.kind == TemplateY:
      typeofCallIs c, it, cs.beforeCall, m[idx].returnType
      if c.templateInstCounter <= MaxNestedTemplates:
        inc c.templateInstCounter
        withErrorContext c, cs.callNode.info:
          semTemplateCall c, it, finalFn.sym, cs.beforeCall, m[idx]
        dec c.templateInstCounter
      else:
        buildErr c, cs.callNode.info, "recursion limit exceeded for template expansions"
    elif isMagic == MagicCallNeedsSemcheck:
      # semcheck produced magic expression
      var magicExprBuf = createTokenBuf(c.dest.len - cs.beforeCall)
      magicExprBuf.addUnstructured cursorAt(c.dest, cs.beforeCall)
      endRead(c.dest)
      c.dest.shrink cs.beforeCall
      var magicExpr = Item(n: cursorAt(magicExprBuf, 0), typ: it.typ)
      semExpr c, magicExpr, cs.flags
      it.typ = magicExpr.typ
    elif m[idx].inferred.len > 0:
      var matched = m[idx]
      let returnType: Cursor
      if isMagic == NonMagicCall and c.routine.inGeneric == 0:
        let inst = c.requestRoutineInstance(finalFn.sym, matched.typeArgs, matched.inferred, cs.callNode.info)
        c.dest[cs.beforeCall+1].setSymId inst.targetSym
        var instReturnType = createTokenBuf(16)
        swap c.dest, instReturnType
        var subsReturnType = inst.returnType
        returnType = semReturnType(c, subsReturnType)
        swap c.dest, instReturnType
      else:
        if isMagic == NonMagicCall and cs.hasGenericArgs:
          # add back explicit generic args since we cannot instantiate
          var invokeBuf = createTokenBuf(16)
          invokeBuf.addParLe(AtX, cs.fn.n.info)
          invokeBuf.add symToken(finalFn.sym, cs.fn.n.info)
          var genericArgsRead = genericArgs
          while genericArgsRead.kind != ParRi:
            takeTree invokeBuf, genericArgsRead
          invokeBuf.addParRi()
          replace c.dest, beginRead(invokeBuf), cs.beforeCall+1
        if matched.returnType.kind == DotToken:
          returnType = matched.returnType
        else:
          returnType = instantiateType(c, matched.returnType, matched.inferred)
      typeofCallIs c, it, cs.beforeCall, returnType
    else:
      typeofCallIs c, it, cs.beforeCall, m[idx].returnType

  else:
    skipParRi it.n
    var errorMsg: string
    if idx == -2:
      errorMsg = "ambiguous call: '"
      if cs.fnName != StrId(0):
        errorMsg.add pool.strings[cs.fnName]
      errorMsg.add "'"
    elif cs.source in {DotCall, DotAsgnCall} and cs.fnName != StrId(0):
      errorMsg = "undeclared field: '"
      if cs.fnName != StrId(0):
        errorMsg.add pool.strings[cs.fnName]
      errorMsg.add "'"
      if cs.args.len != 0: # just to be safe
        errorMsg.add " for type "
        errorMsg.add typeToString(cs.args[0].typ)
    elif m.len > 0:
      errorMsg = "Type mismatch at [position]"
      for i in 0..<m.len:
        errorMsg.add "\n"
        addErrorMsg errorMsg, m[i]
    else:
      errorMsg = "undeclared identifier: '"
      if cs.fnName != StrId(0):
        errorMsg.add pool.strings[cs.fnName]
      errorMsg.add "'"
    var errored = createTokenBuf(4)
    buildCallSource errored, cs
    buildErr c, cs.callNode.info, errorMsg, cursorAt(errored, 0)

proc findMagicInSyms(syms: Cursor): ExprKind =
  var syms = syms
  result = NoExpr
  var nested = 0
  while true:
    case syms.kind
    of Symbol:
      let res = tryLoadSym(syms.symId)
      if res.status == LacksNothing:
        var n = res.decl
        inc n # skip the symbol kind
        if n.kind == SymbolDef:
          inc n # skip the SymbolDef
          if n.kind == ParLe:
            result = n.exprKind
            if result != NoExpr: break
    of ParLe:
      if syms.exprKind notin {OchoiceX, CchoiceX}: break
      inc nested
    of ParRi:
      dec nested
    else: break
    if nested == 0: break
    inc syms

proc unoverloadableMagicCall(c: var SemContext; it: var Item; cs: var CallState; magic: ExprKind) =
  let nifTag = parLeToken(magic, cs.callNode.info)
  if cs.args.len != 0:
    # keep args after if they were produced by dotcall:
    cs.dest.replace fromBuffer([nifTag]), 0
  else:
    cs.dest.shrink 0
    cs.dest.add nifTag
  while it.n.kind != ParRi:
    # add all args in call:
    takeTree cs.dest, it.n
  takeParRi cs.dest, it.n
  var magicCall = Item(n: beginRead(cs.dest), typ: it.typ)
  semExpr c, magicCall, cs.flags
  it.typ = magicCall.typ

proc semCall(c: var SemContext; it: var Item; flags: set[SemFlag]; source: TransformedCallSource = RegularCall) =
  var cs = CallState(
    beforeCall: c.dest.len,
    callNode: it.n.load(),
    dest: createTokenBuf(16),
    source: source,
    flags: {InTypeContext}*flags
  )
  inc it.n
  swap c.dest, cs.dest
  cs.fn = Item(n: it.n, typ: c.types.autoType)
  var argIndexes: seq[int] = @[]
  if cs.fn.n.exprKind == AtX:
    inc cs.fn.n # skip tag
    var lhsBuf = createTokenBuf(4)
    var lhs = Item(n: cs.fn.n, typ: c.types.autoType)
    swap c.dest, lhsBuf
    semExpr c, lhs, {KeepMagics, AllowUndeclared} # don't consider all overloads
    swap c.dest, lhsBuf
    cs.fn.n = lhs.n
    lhs.n = cursorAt(lhsBuf, 0)
    var maybeRoutine = lhs.n
    if maybeRoutine.exprKind in {OchoiceX, CchoiceX}:
      inc maybeRoutine
    if maybeRoutine.kind == Symbol:
      let res = tryLoadSym(maybeRoutine.symId)
      assert res.status == LacksNothing
      if isRoutine(res.decl.symKind) and isGeneric(asRoutine(res.decl)):
        cs.hasGenericArgs = true
        cs.genericDest = createTokenBuf(16)
        swap c.dest, cs.genericDest
        while cs.fn.n.kind != ParRi:
          semLocalTypeImpl c, cs.fn.n, AllowValues
        takeParRi c, cs.fn.n
        swap c.dest, cs.genericDest
        it.n = cs.fn.n
        c.dest.addSubtree lhs.n
        cs.fn.typ = lhs.typ
        cs.fn.kind = lhs.kind
        cs.fnName = getFnIdent(c)
    if not cs.hasGenericArgs:
      semBuiltinSubscript(c, cs.fn, lhs)
      cs.fnName = getFnIdent(c)
      it.n = cs.fn.n
  elif cs.fn.n.exprKind == DotX:
    let dotStart = c.dest.len
    let dotInfo = cs.fn.n.info
    # read through the dot expression first:
    inc cs.fn.n # skip tag
    var lhsBuf = createTokenBuf(4)
    var lhs = Item(n: cs.fn.n, typ: c.types.autoType)
    swap c.dest, lhsBuf
    semExpr c, lhs, {AllowModuleSym}
    swap c.dest, lhsBuf
    cs.fn.n = lhs.n
    lhs.n = cursorAt(lhsBuf, 0)
    let fieldNameCursor = cs.fn.n
    let fieldName = getIdent(cs.fn.n)
    # skip optional inheritance depth:
    if cs.fn.n.kind == IntLit:
      inc cs.fn.n
    skipParRi cs.fn.n
    it.n = cs.fn.n
    # now interpret the dot expression:
    let dotState = tryBuiltinDot(c, cs.fn, lhs, fieldName, dotInfo, {KeepMagics, AllowUndeclared, AllowOverloads})
    if dotState == FailedDot or
        # also ignore non-proc fields:
        (dotState == MatchedDotField and cs.fn.typ.typeKind != ProctypeT):
      cs.source = MethodCall
      # turn a.b(...) into b(a, ...)
      # first, delete the output of `tryBuiltinDot`:
      c.dest.shrink dotStart
      # sem b:
      cs.fn = Item(n: fieldNameCursor, typ: c.types.autoType)
      semExpr c, cs.fn, {KeepMagics, AllowUndeclared, AllowOverloads}
      cs.fnName = getFnIdent(c)
      # add a as argument:
      let lhsIndex = c.dest.len
      c.dest.addSubtree lhs.n
      argIndexes.add lhsIndex
      # scope extension: If the type is Typevar and it has attached
      # a concept, use the concepts symbols too:
      if cs.fnName != StrId(0):
        let root = nominalRoot(lhs.typ, allowTypevar = true)
        if root != SymId(0):
          maybeAddConceptMethods c, cs.fnName, root, cs.candidates
      # lhs.n escapes here, but is not read and will be set by argIndexes:
      cs.args.add lhs
  else:
    semExpr(c, cs.fn, {KeepMagics, AllowUndeclared, AllowOverloads})
    cs.fnName = getFnIdent(c)
    it.n = cs.fn.n
  if c.g.config.compat and cs.fnName in c.unoverloadableMagics:
    # transform call early before semchecking arguments
    let syms = beginRead(c.dest)
    let magic = findMagicInSyms(syms)
    endRead(c.dest)
    if magic != NoExpr:
      swap c.dest, cs.dest
      unoverloadableMagicCall(c, it, cs, magic)
      return
  cs.fnKind = cs.fn.kind
  var skipSemCheck = false
  while it.n.kind != ParRi:
    var arg = Item(n: it.n, typ: c.types.autoType)
    argIndexes.add c.dest.len
    semExpr c, arg, {AllowEmpty}
    if arg.typ.typeKind == UntypedT:
      skipSemCheck = true
    # scope extension: If the type is Typevar and it has attached
    # a concept, use the concepts symbols too:
    if cs.fnName != StrId(0):
      let root = nominalRoot(arg.typ, allowTypevar = true)
      if root != SymId(0):
        maybeAddConceptMethods c, cs.fnName, root, cs.candidates
    it.n = arg.n
    cs.args.add arg
  assert cs.args.len == argIndexes.len
  swap c.dest, cs.dest
  cs.fn.n = beginRead(cs.dest)
  for i in 0 ..< cs.args.len:
    cs.args[i].n = cursorAt(cs.dest, argIndexes[i])
  if skipSemCheck:
    untypedCall c, it, cs
  else:
    resolveOverloads c, it, cs

proc genericRootSym(td: TypeDecl): SymId =
  result = td.name.symId
  if td.typevars.typeKind == InvokeT:
    var root = td.typevars
    inc root
    assert root.kind == Symbol
    result = root.symId

proc findObjFieldAux(t: Cursor; name: StrId; level = 0): ObjField =
  assert t == "object"
  var n = t
  inc n # skip `(object` token
  var baseType = n
  skip n # skip basetype
  while n.kind == ParLe and n.substructureKind == FldU:
    inc n # skip FldU
    if n.kind == SymbolDef and sameIdent(n.symId, name):
      let symId = n.symId
      inc n # skip name
      let exported = n.kind != DotToken
      skip n # export marker
      skip n # pragmas
      return ObjField(sym: symId, level: level, typ: n, exported: exported, rootOwner: SymId(0))
    skip n # skip name
    skip n # export marker
    skip n # pragmas
    skip n # type
    skip n # value
    skipParRi n
  if baseType.kind == DotToken:
    result = ObjField(level: -1)
  else:
    if baseType.typeKind in {RefT, PtrT}:
      inc baseType
    if baseType.typeKind == InvokeT:
      inc baseType # get to root symbol
    if baseType.kind == Symbol:
      let decl = getTypeSection(baseType.symId)
      var objType = decl.body
      # emulate objtypeImpl
      if objType.typeKind in {RefT, PtrT}:
        inc objType
      result = findObjFieldAux(objType, name, level+1)
      if result.level == level+1:
        result.rootOwner = genericRootSym(decl)
    else:
      # maybe error
      result = ObjField(level: -1)

proc findObjFieldConsiderVis(c: var SemContext; decl: TypeDecl; name: StrId): ObjField =
  var impl = decl.body
  # emulate objtypeImpl
  if impl.typeKind in {RefT, PtrT}:
    inc impl
  result = findObjFieldAux(impl, name)
  if c.routine.inInst == 0:
    # only check visibility during first semcheck
    if result.level == 0:
      result.rootOwner = genericRootSym(decl)
    if result.level >= 0:
      # check visibility
      var visible = false
      if result.exported:
        visible = true
      else:
        let owner = result.rootOwner
        if owner == SymId(0):
          visible = true
        else:
          let ownerModule = extractModule(pool.syms[owner])
          visible = ownerModule == "" or ownerModule == c.thisModuleSuffix
      if not visible:
        # treat as undeclared
        result = ObjField(level: -1)

proc findModuleSymbol(n: Cursor): SymId =
  result = SymId(0)
  if n.kind == Symbol:
    let res = tryLoadSym(n.symId)
    if res.status == LacksNothing and symKind(res.decl) == ModuleY:
      result = n.symId
  elif n.kind == ParLe and exprKind(n) in {OchoiceX, CchoiceX}:
    # if any sym in choice is module sym, count it as a module reference
    # this emulates behavior that was caused by sym order shenanigans before, could be removed
    var n = n
    inc n
    while n.kind != ParRi:
      result = findModuleSymbol(n)
      if result != SymId(0): break
      inc n

proc semQualifiedIdent(c: var SemContext; module: SymId; ident: StrId; info: PackedLineInfo): Sym =
  # mirrors semIdent
  let insertPos = c.dest.len
  # XXX does not handle the case where `module` is the current module
  let count = buildSymChoiceForForeignModule(c, c.importedModules[module], ident, info)
  if count == 1:
    let sym = c.dest[insertPos+1].symId
    c.dest.shrink insertPos
    c.dest.add symToken(sym, info)
    result = fetchSym(c, sym)
  else:
    result = Sym(kind: if count == 0: NoSym else: CchoiceY)

proc semExprSym(c: var SemContext; it: var Item; s: Sym; start: int; flags: set[SemFlag])

proc tryBuiltinDot(c: var SemContext; it: var Item; lhs: Item; fieldName: StrId;
                   info: PackedLineInfo; flags: set[SemFlag]): DotExprState =
  let exprStart = c.dest.len
  let expected = it.typ
  c.dest.addParLe(DotX, info)
  c.dest.addSubtree lhs.n
  result = FailedDot
  if fieldName == StrId(0):
    # fatal error
    c.buildErr info, "identifier after `.` expected"
    result = InvalidDot
  else:
    let t = skipModifier(lhs.typ)
    var root = t
    var doDeref = false # maybe arbitrary number of derefs for compat mode
    if root.typeKind in {RefT, PtrT}:
      doDeref = true
      inc root
    if root.typeKind == InvokeT:
      inc root
    if root.kind == Symbol:
      let decl = getTypeSection(root.symId)
      if decl.kind == TypeY:
        var objType = decl.body
        # emulate objtypeImpl
        if objType.typeKind in {RefT, PtrT}:
          doDeref = true
          inc objType
        if objType.typeKind in {ObjectT, RefobjT, PtrobjT}:
          let field = findObjFieldConsiderVis(c, decl, fieldName)
          if field.level >= 0:
            if doDeref or objType.typeKind in {RefobjT, PtrobjT}:
              c.dest[exprStart] = parLeToken(DdotX, info)
            c.dest.add symToken(field.sym, info)
            c.dest.add intToken(pool.integers.getOrIncl(field.level), info)
            it.typ = field.typ # will be fit later with commonType
            it.kind = FldY
            result = MatchedDotField
          else:
            c.dest.add identToken(fieldName, info)
        else:
          # typevars reach here, maybe return untyped state
          # though probably better to fail if this is a call, i.e. `x.int`
          c.dest.add identToken(fieldName, info)
      else:
        c.dest.add identToken(fieldName, info)
    elif lhs.kind == ModuleY:
      # this is a qualified identifier, i.e. module.name
      # consider matched even if undeclared
      result = MatchedDotSym
      c.dest.shrink exprStart
      let module = findModuleSymbol(lhs.n)
      let s = semQualifiedIdent(c, module, fieldName, info)
      semExprSym c, it, s, exprStart, flags
      return
    elif t.typeKind == TupleT:
      var tup = t
      inc tup
      var i = 0
      while tup.kind != ParRi:
        let field = asLocal(tup)
        if field.name.kind == SymbolDef and sameIdent(field.name.symId, fieldName):
          c.dest[exprStart] = parLeToken(TupAtX, info)
          c.dest.addIntLit(i, info)
          it.typ = field.typ # will be fit later with commonType
          it.kind = FldY
          result = MatchedDotField
          break
        skip tup
        inc i
      if result != MatchedDotField:
        c.dest.add identToken(fieldName, info)
        c.dest.add intToken(pool.integers.getOrIncl(0), info)
    else:
      c.dest.add identToken(fieldName, info)
  c.dest.addParRi()
  if result == MatchedDotField:
    commonType c, it, exprStart, expected

proc semDot(c: var SemContext, it: var Item; flags: set[SemFlag]) =
  let exprStart = c.dest.len
  let info = it.n.info
  let expected = it.typ
  # read through the dot expression first:
  inc it.n # skip tag
  var lhsBuf = createTokenBuf(4)
  var lhs = Item(n: it.n, typ: c.types.autoType)
  swap c.dest, lhsBuf
  semExpr c, lhs, {AllowModuleSym}
  swap c.dest, lhsBuf
  it.n = lhs.n
  lhs.n = cursorAt(lhsBuf, 0)
  let fieldNameCursor = it.n
  let fieldName = getIdent(it.n)
  # skip optional inheritance depth:
  if it.n.kind == IntLit:
    inc it.n
  skipParRi it.n
  # now interpret the dot expression:
  let state = tryBuiltinDot(c, it, lhs, fieldName, info, flags)
  if state == FailedDot:
    # attempt a dot call, i.e. build b(a) from a.b
    c.dest.shrink exprStart
    var callBuf = createTokenBuf(16)
    callBuf.addParLe(CallX, info)
    callBuf.addSubtree fieldNameCursor
    callBuf.addSubtree lhs.n # add lhs as first argument
    callBuf.addParRi()
    var call = Item(n: cursorAt(callBuf, 0), typ: expected)
    semCall c, call, flags, DotCall
    it.typ = call.typ

proc semWhile(c: var SemContext; it: var Item) =
  let info = it.n.info
  takeToken c, it.n
  semBoolExpr c, it.n
  inc c.routine.inLoop
  withNewScope c:
    semStmt c, it.n, true
  dec c.routine.inLoop
  takeParRi c, it.n
  producesVoid c, info, it.typ

proc semBlock(c: var SemContext; it: var Item) =
  let info = it.n.info
  takeToken c, it.n

  inc c.routine.inBlock
  withNewScope c:
    if it.n.kind == DotToken:
      takeToken c, it.n
    else:
      let declStart = c.dest.len
      let delayed = handleSymDef(c, it.n, BlockY)
      c.addSym delayed
      publish c, delayed.s.name, declStart

    semStmt c, it.n, true
  dec c.routine.inBlock

  takeParRi c, it.n
  producesVoid c, info, it.typ

proc semBreak(c: var SemContext; it: var Item) =
  let info = it.n.info
  takeToken c, it.n
  if c.routine.inLoop+c.routine.inBlock == 0:
    buildErr c, it.n.info, "`break` only possible within a `while` or `block` statement"
  else:
    if it.n.kind == DotToken:
      wantDot c, it.n
    else:
      var a = Item(n: it.n, typ: c.types.autoType)
      semExpr(c, a)
      if a.kind != BlockY:
        buildErr c, it.n.info, "`break` needs a block label"
      it.n = a.n
  takeParRi c, it.n
  producesNoReturn c, info, it.typ

proc semContinue(c: var SemContext; it: var Item) =
  let info = it.n.info
  takeToken c, it.n
  if c.routine.inLoop == 0:
    buildErr c, it.n.info, "`continue` only possible within a loop"
  else:
    wantDot c, it.n
  takeParRi c, it.n
  producesNoReturn c, info, it.typ

proc wantExportMarker(c: var SemContext; n: var Cursor) =
  if n.kind == DotToken:
    c.dest.add n
    inc n
  elif n.kind == Ident and pool.strings[n.litId] == "x":
    if c.currentScope.kind != ToplevelScope:
      buildErr c, n.info, "only toplevel declarations can be exported"
    else:
      c.dest.add n
    inc n
  elif n.kind == ParLe:
    # export marker could have been turned into a NIF tag
    takeTree c, n
  else:
    buildErr c, n.info, "expected '.' or 'x' for an export marker"

proc insertType(c: var SemContext; typ: TypeCursor; patchPosition: int) =
  let t = skipModifier(typ)
  c.dest.insert t, patchPosition

proc patchType(c: var SemContext; typ: TypeCursor; patchPosition: int) =
  let t = skipModifier(typ)
  c.dest.replace t, patchPosition

proc semProposition(c: var SemContext; n: var Cursor; kind: PragmaKind) =
  let prevPhase = c.phase
  if prevPhase != SemcheckBodies:
    takeTree c, n
  else:
    c.phase = SemcheckBodies
    withNewScope c:
      if kind == EnsuresP:
        c.dest.add parLeToken(ExprX, n.info)
        discard declareResult(c, n.info)
      #let start = c.dest.len
      semBoolExpr c, n
      if kind == EnsuresP:
        c.dest.addParRi()
      # XXX More checking here: Expression can only use parameters and `result`
      # and consts. Function calls are not allowed either. The grammar is:
      # atom ::= const | param | result
      # arith ::= atom | arith `+` arith | arith `-` arith | arith `*` arith | arith `/` arith # etc.
      # expr ::= arith | expr `and` expr | expr `or` expr | `not` expr
    c.phase = prevPhase

type
  CrucialPragma* = object
    sym: SymId
    magic, externName: string
    bits: int
    hasVarargs: PackedLineInfo
    flags: set[PragmaKind]

proc semPragma(c: var SemContext; n: var Cursor; crucial: var CrucialPragma; kind: SymKind) =
  let pk = pragmaKind(n)
  case pk
  of NoPragma:
    if kind.isRoutine and (let cc = callConvKind(n); cc != NoCallConv):
      c.dest.addParLe(cc, n.info)
      inc n
      c.dest.addParRi()
    else:
      buildErr c, n.info, "expected pragma"
      inc n
      c.dest.addParRi()
      #skip n
  of MagicP:
    c.dest.add parLeToken(MagicP, n.info)
    inc n
    if n.kind in {StringLit, Ident}:
      let m = parseMagic(pool.strings[n.litId])
      if m == mNone:
        buildErr c, n.info, "unknown `magic`"
      else:
        let (magicWord, bits) = magicToTag(m)
        crucial.magic = magicWord
        crucial.bits = bits
      takeToken c, n
    else:
      buildErr c, n.info, "`magic` pragma takes a string literal"
    c.dest.addParRi()
  of ImportcP, ImportcppP, ExportcP, HeaderP, PluginP:
    crucial.flags.incl pk
    let info = n.info
    c.dest.add parLeToken(pk, info)
    inc n
    let strPos = c.dest.len
    if n.kind != ParRi:
      semConstStrExpr c, n
    elif crucial.sym != SymId(0):
      var name = pool.syms[crucial.sym]
      extractBasename name
      c.dest.add strToken(pool.strings.getOrIncl(name), info)
    else:
      c.buildErr info, "invalid import/export symbol"
      c.dest.addParRi()
      return
    if pk in {ImportcP, ImportcppP, ExportcP} and c.dest[strPos].kind == StringLit:
      crucial.externName = pool.strings[c.dest[strPos].litId]
    # Header pragma extra
    if pk == HeaderP:
      let idx = c.dest.len - 1
      let tok = c.dest[idx]
      var name = replaceSubs(pool.strings[tok.litId], info.getFile(), c.g.config)
      name = name.toRelativePath(c.g.config.nifcachePath)
      c.dest[idx] = strToken(pool.strings.getOrIncl(name), tok.info)
    # Finalize expression
    c.dest.addParRi()
  of AlignP, BitsP:
    c.dest.add parLeToken(pk, n.info)
    inc n
    semConstIntExpr(c, n)
    c.dest.addParRi()
  of NodeclP, SelectanyP, ThreadvarP, GlobalP, DiscardableP, NoreturnP, BorrowP,
     NoSideEffectP, NodestroyP, BycopyP, ByrefP, InlineP, NoinlineP, NoinitP:
    crucial.flags.incl pk
    c.dest.add parLeToken(pk, n.info)
    c.dest.addParRi()
    inc n
  of VarargsP:
    crucial.hasVarargs = n.info
    c.dest.add parLeToken(pk, n.info)
    c.dest.addParRi()
    inc n
  of RequiresP, EnsuresP:
    crucial.flags.incl pk
    c.dest.add parLeToken(pk, n.info)
    inc n
    if n.kind != ParRi:
      semProposition c, n, pk
    else:
      buildErr c, n.info, "`requires`/`ensures` pragma takes a bool expression"
    c.dest.addParRi()
  of EmitP, BuildP, StringP, RaisesP:
    buildErr c, n.info, "pragma not supported"

proc semPragmas(c: var SemContext; n: var Cursor; crucial: var CrucialPragma; kind: SymKind) =
  if n.kind == DotToken:
    takeToken c, n
  elif n.substructureKind == PragmasU:
    takeToken c, n
    while n.kind != ParRi:
      let hasParRi = n.kind == ParLe
      if n.substructureKind == KvU:
        inc n
      semPragma c, n, crucial, kind
      if hasParRi:
        skipParRi n
    takeParRi c, n
  else:
    buildErr c, n.info, "expected '.' or 'pragmas'"

proc semIdentImpl(c: var SemContext; n: var Cursor; ident: StrId; flags: set[SemFlag]): Sym =
  let mode =
    if AllowOverloads in flags: FindOverloads
    else: InnerMost
  let insertPos = c.dest.len
  let info = n.info
  let count = buildSymChoice(c, ident, info, mode)
  if count == 1:
    let sym = c.dest[insertPos+1].symId
    c.dest.shrink insertPos
    c.dest.add symToken(sym, info)
    result = fetchSym(c, sym)
  else:
    result = Sym(kind: if count == 0: NoSym else: CchoiceY)

proc semIdent(c: var SemContext; n: var Cursor; flags: set[SemFlag]): Sym =
  result = semIdentImpl(c, n, n.litId, flags)
  inc n

proc semQuoted(c: var SemContext; n: var Cursor; flags: set[SemFlag]): Sym =
  let nameId = unquote(n)
  result = semIdentImpl(c, n, nameId, flags)

proc maybeInlineMagic(c: var SemContext; res: LoadResult) =
  if res.status == LacksNothing:
    var n = res.decl
    inc n # skip the symbol kind
    if n.kind == SymbolDef:
      inc n # skip the SymbolDef
      if n.kind == ParLe:
        # ^ export marker position has a `(`? If so, it is a magic!
        let info = c.dest[c.dest.len-1].info
        c.dest[c.dest.len-1] = withLineInfo(n.load, info)
        inc n
        while true:
          c.dest.add withLineInfo(n.load, info)
          if n.kind == ParRi: break
          inc n

proc exprToType(c: var SemContext; exprType: Cursor; start: int; context: TypeDeclContext; info: PackedLineInfo) =
  case exprType.typeKind
  of TypedescT:
    c.dest.shrink start
    var base = exprType
    inc base
    c.dest.addSubtree base
  of ErrT, AutoT:
    # propagate error
    discard
  else:
    # otherwise, is a static value
    if context != AllowValues:
      c.buildErr info, "not a type"

proc semTypeExpr(c: var SemContext; n: var Cursor; context: TypeDeclContext; info: PackedLineInfo) =
  # expression needs to be fully evaluated, switch to body phase
  var phase = SemcheckBodies
  swap c.phase, phase
  let start = c.dest.len
  var it = Item(n: n, typ: c.types.autoType)
  semExpr c, it
  n = it.n
  exprToType c, it.typ, start, context, info
  swap c.phase, phase

proc semTypeSym(c: var SemContext; s: Sym; info: PackedLineInfo; start: int; context: TypeDeclContext) =
  if s.kind in {TypeY, TypevarY}:
    let res = tryLoadSym(s.name)
    let beforeMagic = c.dest.len
    maybeInlineMagic c, res
    let afterMagic = c.dest.len
    if s.kind == TypevarY:
      # likely was not magic
      # maybe substitution performed here?
      inc c.usedTypevars
    elif beforeMagic != afterMagic:
      # was magic symbol, may be typeclass, otherwise nothing to do
      if context == InGenericConstraint:
        let magic = cursorAt(c.dest, start).typeKind
        endRead(c.dest)
        # magic types that are just symbols and not in the syntax:
        if magic in {ArrayT, SetT, RangetypeT}:
          var typeclassBuf = createTokenBuf(4)
          typeclassBuf.addParLe(TypeKindT, info)
          typeclassBuf.addParLe(magic, info)
          typeclassBuf.addParRi()
          typeclassBuf.addParRi()
          replace(c.dest, cursorAt(typeclassBuf, 0), start)
    elif res.status == LacksNothing:
      let typ = asTypeDecl(res.decl)
      if isGeneric(typ) or isNominal(typ.body.typeKind):
        # types that should stay as symbols, see sigmatch.matchSymbol
        discard
      else:
        # remove symbol, inline type:
        c.dest.shrink c.dest.len-1
        var t = typ.body
        semLocalTypeImpl c, t, context
  else:
    # non type symbol, treat as expression
    # mirror semTypeExpr but just call semExprSym
    var phase = SemcheckBodies
    swap c.phase, phase
    var dummyBuf = createTokenBuf(1)
    dummyBuf.add dotToken(info)
    var it = Item(n: cursorAt(dummyBuf, 0), typ: c.types.autoType)
    semExprSym c, it, s, start, {}
    exprToType c, it.typ, start, context, info
    swap c.phase, phase

proc semParams(c: var SemContext; n: var Cursor)
proc semLocal(c: var SemContext; n: var Cursor; kind: SymKind)

proc semObjectType(c: var SemContext; n: var Cursor) =
  takeToken c, n
  # inherits from?
  if n.kind == DotToken:
    takeToken c, n
  else:
    semLocalTypeImpl c, n, InLocalDecl
  if n.kind == DotToken:
    takeToken c, n
  else:
    # object fields:
    let oldScopeKind = c.currentScope.kind
    withNewScope c:
      # copy toplevel scope status for exported fields
      c.currentScope.kind = oldScopeKind
      while n.substructureKind == FldU:
        semLocal(c, n, FldY)
  takeParRi c, n

proc semTupleFieldType(c: var SemContext; elemType: var Cursor; i: int) =
  c.dest.add parLeToken(FldU, elemType.info) # start field
  c.dest.add identToken(pool.strings.getOrIncl("Field" & $i), elemType.info)
  c.dest.addDotToken() # export marker
  c.dest.addDotToken() # pragmas
  semLocalTypeImpl c, elemType, InLocalDecl
  c.dest.addDotToken() # value
  c.dest.addParRi() # end field

proc semTupleType(c: var SemContext; n: var Cursor) =
  c.dest.add parLeToken(TupleT, n.info)
  inc n
  # tuple fields:
  withNewScope c:
    var i = 0
    while n.kind != ParRi:
      if n.substructureKind == FldU:
        semLocal(c, n, FldY)
      else:
        semTupleFieldType(c, n, i)
        inc i
  takeParRi c, n

type
  EnumTypeState = object
    isBoolType: bool # `bool` is a magic enum and needs special handling
    enumType: SymId
    thisValue: xint
    hasHole: bool

proc semEnumField(c: var SemContext; n: var Cursor; state: var EnumTypeState)

proc semEnumType(c: var SemContext; n: var Cursor; enumType: SymId; beforeExportMarker: int) =
  let start = c.dest.len
  takeToken c, n
  let baseTypeStart = c.dest.len
  if n.kind == DotToken:
    wantDot c, n
  else:
    takeTree c, n
  let magicToken = c.dest[beforeExportMarker]
  var state = EnumTypeState(enumType: enumType, thisValue: createXint(0'i64), hasHole: false,
    isBoolType: magicToken.kind == ParLe and pool.tags[magicToken.tagId] == $BoolT)
  var signed = false
  var lastValue = state.thisValue
  while n.substructureKind == EfldU:
    semEnumField(c, n, state)
    if state.thisValue.isNegative:
      signed = true
    lastValue = state.thisValue
    inc state.thisValue
  if state.hasHole:
    c.dest[start] = parLeToken(HoleyEnumT, c.dest[start].info)
  var baseType: Cursor
  if signed:
    baseType = c.types.int32Type
  else:
    var err = false
    let max = asUnsigned(lastValue, err)
    # according to old size align computation:
    if max <= high(uint8).uint64:
      baseType = c.types.uint8Type
    elif max <= high(uint16).uint64:
      baseType = c.types.uint16Type
    elif max <= high(uint32).uint64:
      baseType = c.types.int32Type # according to old codegen
    else:
      baseType = c.types.int64Type # according to old codegen
  c.dest.replace baseType, baseTypeStart
  takeParRi c, n

proc declareConceptSelf(c: var SemContext; info: PackedLineInfo) =
  let name = pool.strings.getOrIncl("Self")
  let result = identToSym(c, name, TypevarY)
  let s = Sym(kind: TypevarY, name: result,
              pos: c.dest.len)
  discard c.currentScope.addNonOverloadable(name, s)
  let declStart = c.dest.len
  buildTree c.dest, TypevarY, info:
    c.dest.add symdefToken(result, info) # name
    c.dest.addDotToken() # export marker
    c.dest.addDotToken() # pragmas
    c.dest.addDotToken() # typ
    c.dest.addDotToken() # value
  publish c, result, declStart

proc semConceptType(c: var SemContext; n: var Cursor) =
  takeToken c, n
  wantDot c, n
  wantDot c, n
  declareConceptSelf c, n.info
  skip n # skip dot or previous `Self` declaration
  if n != "stmts":
    error "(stmts) expected, but got: ", n
  takeToken c, n
  withNewScope c:
    while true:
      let k = n.symKind
      if k in RoutineKinds:
        var it = Item(n: n, typ: c.types.voidType)
        semProc(c, it, k, checkConceptProc)
        n = it.n
      else:
        break
  takeParRi c, n
  takeParRi c, n

proc subsGenericTypeFromArgs(c: var SemContext; dest: var TokenBuf; info: PackedLineInfo;
                             origin, targetSym: SymId; decl: TypeDecl; args: Cursor) =
  #[
  What we need to do is rather simple: A generic instantiation is
  the typical (type :Name ex generic_params pragmas body) tuple but
  this time the generic_params list the used `Invoke` construct for the
  instantiation.
  ]#
  var inferred = initTable[SymId, Cursor]()
  var err = 0
  dest.buildTree TypeS, info:
    dest.add symdefToken(targetSym, info)
    dest.addDotToken() # export
    dest.buildTree InvokeT, info:
      dest.add symToken(origin, info)
      var a = args
      var typevars = decl.typevars
      inc typevars
      while a.kind != ParRi and typevars.kind != ParRi:
        var tv = typevars
        assert tv == "typevar"
        inc tv
        assert tv.kind == SymbolDef
        inferred[tv.symId] = a
        takeTree dest, a
        skip typevars
      if a.kind != ParRi:
        err = -1
      elif typevars.kind != ParRi:
        err = 1
    # take the pragmas from the origin:
    dest.copyTree decl.pragmas
    if err == 0:
      var sc = SubsContext(params: addr inferred)
      subs(c, dest, sc, decl.body)
      addFreshSyms(c, sc)
    elif err == 1:
      dest.buildLocalErr info, "too few generic arguments provided"
    else:
      dest.buildLocalErr info, "too many generic arguments provided"

proc isRangeExpr(n: Cursor): bool =
  var n = n
  if n.exprKind notin {CallX, InfixX}:
    return false
  inc n
  let name = getIdent(n)
  result = name != StrId(0) and pool.strings[name] == ".."

proc addRangeValues(c: var SemContext; n: var Cursor) =
  var err: bool = false
  let first = asSigned(evalOrdinal(c, n), err)
  if err:
    c.buildErr n.info, "could not evaluate as ordinal", n
    err = false
  else:
    c.dest.addIntLit(first, n.info)
  skip n
  let last = asSigned(evalOrdinal(c, n), err)
  if err:
    c.buildErr n.info, "could not evaluate as ordinal", n
    err = false
  else:
    c.dest.addIntLit(last, n.info)

proc semRangeTypeFromExpr(c: var SemContext; n: var Cursor; info: PackedLineInfo) =
  inc n # call tag
  skip n # `..`
  c.dest.addParLe(RangetypeT, info)
  var it = Item(n: n, typ: c.types.autoType)
  var valuesBuf = createTokenBuf(4)
  swap c.dest, valuesBuf
  semExpr c, it
  semExpr c, it
  swap c.dest, valuesBuf
  n = it.n
  # insert base type:
  c.dest.addSubtree it.typ
  var values = cursorAt(valuesBuf, 0)
  addRangeValues c, values
  takeParRi c, n

const InvocableTypeMagics = {ArrayT, RangetypeT, VarargsT,
  PtrT, RefT, UncheckedArrayT, SetT, StaticT, TypedescT,
  SinkT, LentT}

proc semMagicInvoke(c: var SemContext; n: var Cursor; kind: TypeKind; info: PackedLineInfo) =
  # `n` is at first arg
  var typeBuf = createTokenBuf(16)
  typeBuf.addParLe(kind, info)
  # reorder invocation according to type specifications:
  case kind
  of ArrayT:
    # invoked as array[len, elem], but needs to become (array elem len)
    let indexPart = n
    skip n
    takeTree typeBuf, n # element type
    typeBuf.addSubtree indexPart
    takeParRi typeBuf, n
  of RangetypeT:
    # range types are invoked as `range[a..b]`
    if isRangeExpr(n):
      # don't bother calling semLocalTypeImpl, fully build type here
      semRangeTypeFromExpr c, n, info
      skipParRi n
    else:
      c.buildErr info, "expected `a..b` expression for range type"
      skipToEnd n
    return
  of PtrT, RefT, UncheckedArrayT, SetT, StaticT, TypedescT, SinkT, LentT:
    # unary invocations
    takeTree typeBuf, n
    takeParRi typeBuf, n
  of VarargsT:
    takeTree typeBuf, n
    if n.kind != ParRi:
      # optional varargs call
      takeTree typeBuf, n
    takeParRi typeBuf, n
  else:
    raiseAssert "unreachable" # see type kind check for magicKind
  var m = cursorAt(typeBuf, 0)
  semLocalTypeImpl c, m, InLocalDecl

proc semInvoke(c: var SemContext; n: var Cursor) =
  let typeStart = c.dest.len
  let info = n.info
  takeToken c, n # copy `at`
  semLocalTypeImpl c, n, InLocalDecl

  var headId: SymId = SymId(0)
  var decl = default TypeDecl
  var ok = false
  if c.dest[typeStart+1].kind == Symbol:
    headId = c.dest[typeStart+1].symId
    decl = getTypeSection(headId)
    if decl.kind != TypeY:
      c.buildErr info, "cannot attempt to instantiate a non-type"
    if decl.typevars != "typevars":
      c.buildErr info, "cannot attempt to instantiate a concrete type"
    else:
      ok = true
  else:
    # symbol may have inlined into a magic
    let head = cursorAt(c.dest, typeStart+1)
    let kind = head.typeKind
    endRead(c.dest)
    if kind in InvocableTypeMagics:
      # magics that can be invoked
      c.dest.shrink typeStart
      semMagicInvoke(c, n, kind, info)
      return
    else:
      c.buildErr info, "cannot attempt to instantiate a non-type"

  var genericArgs = 0
  swap c.usedTypevars, genericArgs
  let beforeArgs = c.dest.len
  while n.kind != ParRi:
    semLocalTypeImpl c, n, AllowValues
  swap c.usedTypevars, genericArgs
  takeParRi c, n
  if ok and (genericArgs == 0 or
      # structural types are inlined even with generic arguments
      # XXX does not instantiate properly if structural type is forward declared
      # because typevar syms are not created in the SemcheckTopLevelSyms phase
      # maybe  they could be declared and captured in the body with an untyped prepass
      not isNominal(decl.body.typeKind)):
    # we have to be eager in generic type instantiations so that type-checking
    # can do its job properly:
    let key = typeToCanon(c.dest, typeStart)
    var sym = Sym(kind: TypeY, name: SymId(0), pos: InvalidPos) # pos unused by semTypeSym
    if c.instantiatedTypes.hasKey(key):
      let cachedSym = c.instantiatedTypes[key]
      c.dest.shrink typeStart
      c.dest.add symToken(cachedSym, info)
      sym.name = cachedSym
    else:
      var args = cursorAt(c.dest, beforeArgs)
      let targetSym = newSymId(c, headId)
      if genericArgs == 0:
        c.instantiatedTypes[key] = targetSym
      var sub = createTokenBuf(30)
      subsGenericTypeFromArgs c, sub, info, headId, targetSym, decl, args
      c.dest.endRead()
      let oldScope = c.currentScope
      # move to top level scope:
      while c.currentScope.up != nil:
        c.currentScope = c.currentScope.up
      var phase = SemcheckTopLevelSyms
      var topLevel = createTokenBuf(30)
      swap c.phase, phase
      swap c.dest, topLevel
      var tn = beginRead(sub)
      semTypeSection c, tn
      swap c.dest, topLevel
      c.phase = SemcheckSignatures
      var instance = createTokenBuf(30)
      swap c.dest, instance
      tn = beginRead(topLevel)
      semTypeSection c, tn
      swap c.dest, instance
      swap c.phase, phase
      c.currentScope = oldScope
      publish targetSym, ensureMove instance
      c.dest.shrink typeStart
      c.dest.add symToken(targetSym, info)
      sym.name = targetSym
    assert sym.name != SymId(0)
    semTypeSym c, sym, info, typeStart, InLocalDecl

proc addVarargsParameter(c: var SemContext; paramsAt: int; info: PackedLineInfo) =
  const vanon = "vanon"
  var varargsParam = @[
    parLeToken(ParamY, info),
    identToken(pool.strings.getOrIncl(vanon), info),
    dotToken(info), # export marker
    dotToken(info), # pragmas
    parLeToken(VarargsT, info),
    parRiToken(info),
    dotToken(info), # value
    parRiToken(info)
  ]
  if c.dest[paramsAt].kind == DotToken:
    c.dest[paramsAt] = parLeToken(ParamsT, info)
    varargsParam.add parRiToken(info)
    c.dest.insert fromBuffer(varargsParam), paramsAt+1
  else:
    var n = cursorAt(c.dest, paramsAt)
    if n.typeKind == ParamsT:
      inc n
      while n.kind != ParRi:
        if n.symKind == ParamY:
          inc n
          let lit = getIdent(n)
          if lit != StrId(0) and pool.strings[lit] == vanon:
            # already added:
            endRead(c.dest)
            return
          skipToEnd n
        else:
          break
      let insertPos = cursorToPosition(c.dest, n)
      endRead(c.dest)
      c.dest.insert fromBuffer(varargsParam), insertPos

proc semArrayType(c: var SemContext; n: var Cursor; context: TypeDeclContext) =
  let info = n.info
  takeToken c, n
  semLocalTypeImpl c, n, InLocalDecl
  # index type, possibilities are:
  # 1. length as integer
  # 2. range expression i.e. `a..b`
  # 3. full ordinal type i.e. `uint8`, `Enum`, `range[a..b]`
  # 4. standalone unresolved expression/type variable, could resolve to 1 or 3
  if isRangeExpr(n):
    semRangeTypeFromExpr c, n, info
  else:
    var indexBuf = createTokenBuf(4)
    swap c.dest, indexBuf
    semLocalTypeImpl c, n, AllowValues
    swap c.dest, indexBuf
    var index = cursorAt(indexBuf, 0)
    if index.typeKind == RangetypeT:
      # direct range type
      c.dest.addSubtree index
    elif isOrdinalType(index):
      # ordinal type, turn it into a range type
      c.dest.addParLe(RangetypeT, index.info)
      c.dest.addSubtree index # base type
      var err = false
      let first = asSigned(firstOrd(c, index), err)
      if err:
        c.buildErr index.info, "could not get first index of ordinal type: " & typeToString(index)
      else:
        c.dest.addIntLit(first, index.info)
      err = false
      let last = asSigned(lastOrd(c, index), err)
      if err:
        c.buildErr index.info, "could not get last index of ordinal type: " & typeToString(index)
      else:
        c.dest.addIntLit(last, index.info)
      c.dest.addParRi()
    elif containsGenericParams(index):
      # unresolved types are left alone
      c.dest.addSubtree index
    elif index.typeKind != NoType:
      c.buildErr index.info, "invalid array index type: " & typeToString(index)
    else:
      # length expression
      var err = false
      let length = asSigned(evalOrdinal(c, index), err)
      if err:
        c.buildErr index.info, "invalid array index type: " & typeToString(index)
      else:
        c.dest.addParLe(RangetypeT, info)
        c.dest.addSubtree c.types.intType
        c.dest.addIntLit 0, info
        c.dest.addIntLit length - 1, info
        c.dest.addParRi()
  takeParRi c, n

proc semRangeType(c: var SemContext; n: var Cursor; context: TypeDeclContext) =
  takeToken c, n
  semLocalTypeImpl c, n, InLocalDecl
  var valuesBuf = createTokenBuf(4)
  swap c.dest, valuesBuf
  semLocalTypeImpl c, n, AllowValues
  semLocalTypeImpl c, n, AllowValues
  swap c.dest, valuesBuf
  var values = cursorAt(valuesBuf, 0)
  addRangeValues c, values
  takeParRi c, n

proc tryTypeClass(c: var SemContext; n: var Cursor): bool =
  # if the type tree has no children, interpret it as a type kind typeclass
  var op = n
  inc op
  if op.kind == ParRi:
    c.dest.addParLe(TypeKindT, n.info)
    takeTree c, n
    c.dest.addParRi()
    result = true
  else:
    result = false

proc isOrExpr(n: Cursor): bool =
  # old nim special cases `|` infixes in type contexts
  result = n.exprKind == InfixX
  if result:
    var n = n
    inc n
    let name = getIdent(n)
    result = name != StrId(0) and pool.strings[name] == "|"

proc semTypeof(c: var SemContext; it: var Item) =
  let beforeExpr = c.dest.len
  inc it.n # typeof
  semExpr c, it
  var t = it.typ
  if t.typeKind == TypedescT: inc t
  c.dest.shrink beforeExpr
  c.dest.addParLe(TypedescT, t.info)
  c.dest.addSubtree t
  c.dest.addParRi()
  it.typ = typeToCursor(c, beforeExpr)
  #echo "CAME HERE! ", typeToString(t), " ", c.phase
  #writeStackTrace()
  skipParRi it.n

proc semLocalTypeImpl(c: var SemContext; n: var Cursor; context: TypeDeclContext) =
  let info = n.info
  case n.kind
  of Ident:
    let start = c.dest.len
    let s = semIdent(c, n, {})
    semTypeSym c, s, info, start, context
  of Symbol:
    let start = c.dest.len
    let s = fetchSym(c, n.symId)
    c.dest.add n
    inc n
    semTypeSym c, s, info, start, context
  of ParLe:
    case typeKind(n)
    of NoType:
      let xkind = exprKind(n)
      if xkind == QuotedX:
        let start = c.dest.len
        let s = semQuoted(c, n, {})
        semTypeSym c, s, info, start, context
      elif xkind == ParX:
        inc n
        semLocalTypeImpl c, n, context
        skipParRi n
      elif xkind == TupleConstrX:
        semTupleType c, n
      elif isOrExpr(n):
        c.dest.addParLe(OrT, info)
        inc n # tag
        inc n # `|`
        var nested = 1
        while nested != 0:
          if isOrExpr(n):
            inc n # tag
            inc n # `|`
            inc nested
          elif n.kind == ParRi:
            inc n
            dec nested
          else:
            semLocalTypeImpl c, n, context
        c.dest.addParRi()
      elif false and isRangeExpr(n):
        # a..b, interpret as range type but only without AllowValues
        # to prevent conflict with HSlice
        # disabled for now, array types special case range expressions
        semRangeTypeFromExpr c, n, info
      else:
        semTypeExpr c, n, context, info
    of IntT, FloatT, CharT, BoolT, UIntT, VoidT, NiltT, AutoT,
        SymKindT, UntypedT, TypedT, CstringT, PointerT, TypeKindT, OrdinalT:
      takeTree c, n
    of PtrT, RefT, MutT, OutT, LentT, SinkT, NotT, UncheckedArrayT,
       StaticT, TypedescT, OpenArrayT:
      if tryTypeClass(c, n):
        return
      takeToken c, n
      semLocalTypeImpl c, n, InLocalDecl
      takeParRi c, n
    of SetT:
      if tryTypeClass(c, n):
        return
      takeToken c, n
      let elemTypeStart = c.dest.len
      semLocalTypeImpl c, n, InLocalDecl
      takeParRi c, n
      let elemType = cursorAt(c.dest, elemTypeStart)
      if containsGenericParams(elemType):
        # allow
        c.dest.endRead()
      elif not isOrdinalType(elemType, allowEnumWithHoles = true):
        c.dest.endRead()
        c.buildErr info, "set element type must be ordinal"
      else:
        let length = lengthOrd(c, elemType)
        c.dest.endRead()
        if length.isNaN or length > MaxSetElements:
          c.buildErr info, "type " & typeToString(elemType) & " is too large to be a set element type"
    of OrT, AndT:
      takeToken c, n
      while n.kind != ParRi:
        semLocalTypeImpl c, n, context
      takeParRi c, n
    of TupleT:
      if tryTypeClass(c, n):
        return
      semTupleType c, n
    of ArrayT:
      if tryTypeClass(c, n):
        return
      semArrayType c, n, context
    of RangetypeT:
      if tryTypeClass(c, n):
        return
      semRangeType c, n, context
    of VarargsT:
      takeToken c, n
      if n.kind != ParRi:
        semLocalTypeImpl c, n, InLocalDecl
        if n.kind == DotToken:
          takeToken c, n
        else:
          var it = Item(n: n, typ: c.types.autoType)
          semExpr c, it
          # XXX Check the expression is a symchoice or a sym
          n = it.n
      takeParRi c, n
    of ObjectT, RefobjT, PtrobjT:
      if tryTypeClass(c, n):
        discard
      elif context != InTypeSection:
        c.buildErr info, "`object` type must be defined in a `type` section"
        skip n
      else:
        semObjectType c, n
    of EnumT, HoleyEnumT:
      if tryTypeClass(c, n):
        discard
      else:
        c.buildErr info, "`enum` type must be defined in a `type` section"
        skip n
    of ConceptT:
      if context != InTypeSection:
        c.buildErr info, "`concept` type must be defined in a `type` section"
        skip n
      else:
        semConceptType c, n
    of DistinctT:
      if context != InTypeSection:
        c.buildErr info, "`distinct` type must be defined in a `type` section"
        skip n
      else:
        takeToken c, n
        semLocalTypeImpl c, n, InLocalDecl
        takeParRi c, n
    of ProctypeT, IteratorT, ParamsT:
      if tryTypeClass(c, n):
        return
      if typeKind(n) != ParamsT:
        takeToken c, n
        wantDot c, n # name
        wantDot c, n # export marker
        wantDot c, n # pattern
        wantDot c, n # generics
      else:
        takeToken c, n
      let beforeParams = c.dest.len
      c.openScope()
      semParams c, n
      semLocalTypeImpl c, n, InReturnTypeDecl
      var crucial = default CrucialPragma
      semPragmas c, n, crucial, ProcY
      wantDot c, n # exceptions
      wantDot c, n # body
      # close it here so that pragmas like `requires` can refer to the params:
      c.closeScope()
      takeParRi c, n
      if crucial.hasVarargs.isValid:
        addVarargsParameter c, beforeParams, crucial.hasVarargs
    of InvokeT:
      semInvoke c, n
    of ErrT:
      takeTree c, n
    of ItertypeT:
      c.buildErr info, "itertype not supported"
      skip n
  of DotToken:
    if context in {InReturnTypeDecl, InGenericConstraint}:
      takeToken c, n
    else:
      c.buildErr info, "not a type", n
      inc n
  else:
    semTypeExpr c, n, context, info

proc exportMarkerBecomesNifTag(c: var SemContext; insertPos: int; crucial: CrucialPragma) =
  assert crucial.magic.len > 0
  let info = c.dest[insertPos].info

  if crucial.bits != 0:
    let nifTag = [
      parLeToken(pool.tags.getOrIncl(crucial.magic), info),
      intToken(pool.integers.getOrIncl(crucial.bits), info),
      parRiToken(info)
    ]
    c.dest.replace fromBuffer(nifTag), insertPos
  else:
    let nifTag = [
      parLeToken(pool.tags.getOrIncl(crucial.magic), info),
      parRiToken(info)
    ]
    c.dest.replace fromBuffer(nifTag), insertPos

proc semLocalValue(c: var SemContext; it: var Item; crucial: CrucialPragma) =
  if ThreadvarP in crucial.flags:
    c.buildErr it.n.info, "a `threadvar` cannot have an init value"
    skip it.n
  else:
    semExpr c, it

proc semLocal(c: var SemContext; n: var Cursor; kind: SymKind) =
  let declStart = c.dest.len
  takeToken c, n
  let delayed = handleSymDef(c, n, kind) # 0
  let beforeExportMarker = c.dest.len
  wantExportMarker c, n # 1
  var crucial = CrucialPragma(sym: delayed.s.name)
  semPragmas c, n, crucial, kind # 2
  if crucial.magic.len > 0:
    exportMarkerBecomesNifTag c, beforeExportMarker, crucial
  case kind
  of TypevarY:
    discard semLocalType(c, n, InGenericConstraint)
    wantDot c, n
  of ParamY, LetY, VarY, ConstY, CursorY, ResultY, FldY, GletY, TletY, GvarY, TvarY:
    let beforeType = c.dest.len
    if n.kind == DotToken:
      # no explicit type given:
      inc n # 3
      var it = Item(n: n, typ: c.types.autoType)
      if false and kind == ConstY:
        withNewScope c:
          semConstExpr c, it # 4
      else:
        semLocalValue c, it, crucial # 4
      n = it.n
      insertType c, it.typ, beforeType
    else:
      let typ = semLocalType(c, n) # 3
      if n.kind == DotToken:
        # empty value
        takeToken c, n
      else:
        var it = Item(n: n, typ: typ)
        if false and kind == ConstY:
          withNewScope c:
            semConstExpr c, it # 4
        else:
          semLocalValue c, it, crucial # 4
        n = it.n
        patchType c, it.typ, beforeType
  else:
    assert false, "bug"
  c.addSym delayed
  takeParRi c, n
  if kind == LetY:
    if ThreadvarP in crucial.flags:
      copyKeepLineInfo c.dest[declStart], parLeToken(TletS, NoLineInfo)
    elif GlobalP in crucial.flags or c.currentScope.kind == TopLevelScope:
      copyKeepLineInfo c.dest[declStart], parLeToken(GletS, NoLineInfo)
  elif kind == VarY:
    if ThreadvarP in crucial.flags:
      copyKeepLineInfo c.dest[declStart], parLeToken(TvarS, NoLineInfo)
    elif GlobalP in crucial.flags or c.currentScope.kind == TopLevelScope:
      copyKeepLineInfo c.dest[declStart], parLeToken(GvarS, NoLineInfo)
  publish c, delayed.s.name, declStart

proc semLocal(c: var SemContext; it: var Item; kind: SymKind) =
  let info = it.n.info
  semLocal c, it.n, kind
  producesVoid c, info, it.typ

proc addXint(c: var SemContext; x: xint; info: PackedLineInfo) =
  var err = false
  let val = asSigned(x, err)
  if not err:
    c.dest.add intToken(pool.integers.getOrIncl(val), info)
  else:
    let val = asUnsigned(x, err)
    if not err:
      c.dest.add uintToken(pool.uintegers.getOrIncl(val), info)
    else:
      c.buildErr info, "enum value not a constant expression"

proc evalConstIntExpr(c: var SemContext; n: var Cursor; expected: TypeCursor): xint =
  let beforeExpr = c.dest.len
  var x = Item(n: n, typ: expected)
  semExpr c, x
  n = x.n
  result = evalOrdinal(c, cursorAt(c.dest, beforeExpr))
  endRead c.dest

proc semEnumField(c: var SemContext; n: var Cursor; state: var EnumTypeState) =
  let declStart = c.dest.len
  takeToken c, n
  let delayed = handleSymDef(c, n, EfldY) # 0
  let beforeExportMarker = c.dest.len
  wantExportMarker c, n # 1
  var crucial = CrucialPragma(sym: delayed.s.name)
  semPragmas c, n, crucial, EfldY # 2
  if state.isBoolType and crucial.magic.len == 0:
    # bool type, set magic to fields if unset
    if state.thisValue == zero():
      crucial.magic = "false"
    else:
      crucial.magic = "true"
  if crucial.magic.len > 0:
    exportMarkerBecomesNifTag c, beforeExportMarker, crucial
  if n.kind == DotToken or n.kind == Symbol:
    if state.isBoolType:
      c.dest.addParLe(BoolT, n.info)
      c.dest.addParRi()
    else:
      c.dest.add symToken(state.enumType, n.info)
    inc n # 3
  else:
    c.buildErr n.info, "enum field's type must be empty"

  if n.kind == DotToken:
    # empty value
    let info = c.dest[declStart].info
    c.dest.add parLeToken(TupleConstrX, info)
    c.addXint state.thisValue, info
    c.dest.add strToken(delayed.lit, info)
    c.dest.addParRi()
    inc n
  else:
    if n.kind == ParLe and n.exprKind == TupleConstrX:
      c.dest.add n
      inc n
      let explicitValue = evalConstIntExpr(c, n, c.types.autoType) # 4
      if explicitValue != state.thisValue:
        state.hasHole = true
        state.thisValue = explicitValue
      c.dest.add evalExpr(c, n)
      takeParRi c, n
    else:
      var ec = initEvalContext(addr c)
      var valueCursor = n
      let fieldValue = eval(ec, valueCursor)
      if fieldValue.kind == StringLit:
        c.dest.add parLeToken(TupleConstrX, n.info)
        c.addXint state.thisValue, n.info
        c.dest.add fieldValue
        c.dest.addParRi()
        n = valueCursor
      else:
        c.dest.add parLeToken(TupleConstrX, n.info)
        let explicitValue = evalConstIntExpr(c, n, c.types.autoType) # 4
        if explicitValue != state.thisValue:
          state.hasHole = true
          state.thisValue = explicitValue
        c.dest.add strToken(delayed.lit, n.info)
        c.dest.addParRi()
  c.addSym delayed
  takeParRi c, n
  publish c, delayed.s.name, declStart

proc semGenericParam(c: var SemContext; n: var Cursor) =
  if n == "typevar":
    semLocal c, n, TypevarY
  else:
    buildErr c, n.info, "expected 'typevar'"

proc semGenericParams(c: var SemContext; n: var Cursor) =
  if n.kind == DotToken:
    takeToken c, n
  elif n == "typevars":
    inc c.routine.inGeneric
    takeToken c, n
    while n.kind != ParRi:
      semGenericParam c, n
    takeParRi c, n
  elif n == $InvokeT:
    inc c.routine.inInst
    takeTree c, n
  else:
    buildErr c, n.info, "expected '.' or 'typevars'"

proc semParam(c: var SemContext; n: var Cursor) =
  if n == "param":
    semLocal c, n, ParamY
  else:
    buildErr c, n.info, "expected 'param'"

proc semParams(c: var SemContext; n: var Cursor) =
  if n.kind == DotToken:
    takeToken c, n
  elif n == "params":
    takeToken c, n
    while n.kind != ParRi:
      semParam c, n
    takeParRi c, n
  else:
    buildErr c, n.info, "expected '.' or 'params'"

proc addReturnResult(c: var SemContext; resId: SymId; info: PackedLineInfo) =
  if resId != SymId(0):
    assert c.dest[c.dest.len-1].kind == ParRi
    c.dest.shrink c.dest.len-1 # remove the ParRi
    # maybe add `return result`:
    buildTree(c.dest, RetS, info):
      c.dest.addSymUse resId, info
    c.dest.addParRi() # add it back

proc semBorrow(c: var SemContext; fn: StrId; beforeParams: int) =
  let signature = cursorAt(c.dest, beforeParams)
  var procBody = genBorrowedProcBody(c, fn, signature, signature.info)
  endRead(c.dest)
  var n = cursorAt(procBody, 0)
  takeToken c, n # `(stmts`
  var it = Item(n: n, typ: c.types.autoType)
  semProcBody c, it

proc getParamsType(c: var SemContext; paramsAt: int): seq[TypeCursor] =
  result = @[]
  if c.dest[paramsAt].kind != DotToken:
    var n = cursorAt(c.dest, paramsAt)
    if n.typeKind == ParamsT:
      inc n
      while n.kind != ParRi:
        if n.symKind == ParamY:
          var local = takeLocal(n, SkipFinalParRi)
          result.add local.typ
        else:
          break
      endRead(c.dest)

proc getObjSymId(c: var SemContext; obj: TypeCursor): SymId =
  var obj = skipModifier(obj)
  while true:
    if obj.typeKind == InvokeT:
      inc obj
    else:
      break
  if obj.kind == Symbol:
    result = obj.symId
  else:
    result = SymId(0)

proc checkTypeHook(c: var SemContext; params: seq[TypeCursor]; op: HookKind; info: PackedLineInfo) =
  var cond: bool
  case op
  of NoHook:
    return
  of DestroyH:
    cond = classifyType(c, c.routine.returnType) == VoidT and params.len == 1
    if not cond:
      buildErr c, info, "signature for '=destroy' must be proc[T: object](x: T)"
  of TraceH:
    cond = classifyType(c, c.routine.returnType) == VoidT and params.len == 2 and
      classifyType(c, params[0]) == MutT and classifyType(c, params[1]) == PointerT
  of WasmovedH:
    cond = classifyType(c, c.routine.returnType) == VoidT and
        params.len == 1 and classifyType(c, params[0]) == MutT
  of CopyH:
    cond = classifyType(c, c.routine.returnType) == VoidT and params.len == 2 and
      classifyType(c, params[0]) == MutT
  of SinkhH:
    cond = classifyType(c, c.routine.returnType) == VoidT and params.len == 2 and
      classifyType(c, params[0]) == MutT
  of DupH:
    cond = params.len == 1 and sameTrees(params[0], c.routine.returnType)

  if cond:
    let obj = getObjSymId(c, params[0])

    if obj == SymId(0):
      cond = false
    else:
      let res = tryLoadSym(obj)
      assert res.status == LacksNothing
      if res.decl.symKind == TypeY:
        let typeDecl = asTypeDecl(res.decl)

        if not (classifyType(c, typeDecl.body) in {ObjectT, RefobjT, PtrobjT}):
          cond = false
      else:
        cond = false

  if not cond:
    case op
    of NoHook:
      discard
    of DestroyH:
      buildErr c, info, "signature for '=destroy' must be proc[T: object](x: T)"
    of TraceH:
      buildErr c, info, "signature for '=trace' must be proc[T: object](x: var T; env: pointer)"
    of WasmovedH:
      buildErr c, info, "signature for '=wasMoved' must be proc[T: object](x: var T)"
    of CopyH:
      buildErr c, info, "signature for '=copy' must be proc[T: object](x: var T; y: T)"
    of SinkhH:
      buildErr c, info, "signature for '=sink' must be proc[T: object](x: var T; y: T)"
    of DupH:
      buildErr c, info, "signature for '=dup' must be proc[T: object](x: T): T"

proc expandHook(c: var SemContext; obj: SymId, symId: SymId, op: HookKind) =
  c.hookIndexMap.mgetOrPut($op, @[]).add (obj, symId)

proc getHookName(symId: SymId): string =
  result = pool.syms[symId]
  extractBasename(result)
  #result = result.normalize

proc semHook(c: var SemContext; name: string; beforeParams: int; symId: SymId, info: PackedLineInfo): TypeCursor =
  let params = getParamsType(c, beforeParams)
  case name
  of "=destroy":
    checkTypeHook(c, params, DestroyH, info)
    result = params[0]
  of "=wasMoved":
    checkTypeHook(c, params, WasmovedH, info)
    result = params[0]
  of "=trace":
    checkTypeHook(c, params, TraceH, info)
    result = params[0]
  of "=copy":
    checkTypeHook(c, params, CopyH, info)
    result = params[0]
  of "=sink":
    checkTypeHook(c, params, SinkhH, info)
    result = params[0]
  of "=dup":
    checkTypeHook(c, params, DupH, info)
    result = params[0]
  else:
    raiseAssert "unreachable"

proc hookToKind(name: string): HookKind =
  case name
  of "=destroy": DestroyH
  of "=wasMoved": WasmovedH
  of "=trace": TraceH
  of "=copy": CopyH
  of "=sink": SinkhH
  of "=dup": DupH
  else: NoHook

proc semProc(c: var SemContext; it: var Item; kind: SymKind; pass: PassKind) =
  let info = it.n.info
  let declStart = c.dest.len
  takeToken c, it.n
  let (symId, status) = declareOverloadableSym(c, it, kind)

  let beforeExportMarker = c.dest.len
  wantExportMarker c, it.n
  if it.n.kind == DotToken:
    takeToken c, it.n
  else:
    buildErr c, it.n.info, "TR pattern not implemented"
    skip it.n
  c.routine = createSemRoutine(kind, c.routine)
  # 'break' and 'continue' are valid in a template regardless of whether we
  # really have a loop or not:
  if kind == TemplateY:
    inc c.routine.inLoop
    inc c.routine.inGeneric

  try:
    c.openScope() # open parameter scope
    let beforeGenericParams = c.dest.len
    semGenericParams c, it.n
    let beforeParams = c.dest.len
    semParams c, it.n
    c.routine.returnType = semReturnType(c, it.n)
    var crucial = CrucialPragma(sym: symId)
    semPragmas c, it.n, crucial, kind
    c.routine.pragmas = crucial.flags
    if crucial.hasVarargs.isValid:
      addVarargsParameter c, beforeParams, crucial.hasVarargs
    if crucial.magic.len > 0:
      exportMarkerBecomesNifTag c, beforeExportMarker, crucial
    if it.n.kind == DotToken:
      takeToken c, it.n
    else:
      buildErr c, it.n.info, "`effects` must be empty"
      skip it.n

    publishSignature c, symId, declStart
    if kind == ConverterY and status in {OkNew, OkExistingFresh}:
      let root = nominalRoot(c.routine.returnType)
      if root == SymId(0) and not c.g.config.compat:
        var errBuf = createTokenBuf(16)
        swap c.dest, errBuf
        buildErr c, info, "cannot attach converter to type " & typeToString(c.routine.returnType)
        swap c.dest, errBuf
        c.dest.insert errBuf, declStart
      else:
        c.converters.mgetOrPut(root, @[]).add(symId)
        if c.dest[beforeExportMarker].kind != DotToken:
          # exported
          if not (c.dest[beforeGenericParams].kind == ParLe and
              pool.tags[c.dest[beforeGenericParams].tagId] == $InvokeT):
            # don't register instances
            c.converterIndexMap.add((root, symId))
    if it.n.kind != DotToken:
      case pass
      of checkGenericInst:
        if it.n != "stmts":
          error "(stmts) expected, but got ", it.n
        c.openScope() # open body scope
        takeToken c, it.n
        semProcBody c, it
        c.closeScope() # close body scope
        c.closeScope() # close parameter scope

        let hk = hookToKind(getHookName(symId))
        if hk != NoHook:
          let params = getParamsType(c, beforeParams)
          assert params.len >= 1
          let obj = getObjSymId(c, params[0])
          expandHook(c, obj, symId, hk)

      of checkBody:
        if it.n != "stmts":
          error "(stmts) expected, but got ", it.n
        c.openScope() # open body scope
        takeToken c, it.n
        let resId = declareResult(c, it.n.info)
        semProcBody c, it
        c.closeScope() # close body scope
        c.closeScope() # close parameter scope
        addReturnResult c, resId, it.n.info
        let name = getHookName(symId)
        let hk = hookToKind(name)
        if hk != NoHook:
          let objCursor = semHook(c, name, beforeParams, symId, info)
          let obj = getObjSymId(c, objCursor)

          if c.routine.inGeneric == 0:
            # because it's a hook for sure
            expandHook(c, obj, symId, hk)
          else:
            c.genericHooks.mgetOrPut(obj, @[]).add symId

      of checkSignatures:
        c.takeTree it.n
        c.closeScope() # close parameter scope
      of checkConceptProc:
        c.closeScope() # close parameter scope
        if it.n.kind == DotToken:
          inc it.n
        else:
          c.buildErr it.n.info, "inside a `concept` a routine cannot have a body"
          skip it.n
    else:
      if BorrowP in crucial.flags and pass in {checkGenericInst, checkBody}:
        if kind notin {ProcY, FuncY, ConverterY, TemplateY, MethodY}:
          c.buildErr it.n.info, ".borrow only valid for proc, func, converter, template or method"
        else:
          semBorrow(c, symToIdent(symId), beforeParams)
        inc it.n # skip DotToken
      else:
        takeToken c, it.n
      c.closeScope() # close parameter scope
  finally:
    c.routine = c.routine.parent
  takeParRi c, it.n
  producesVoid c, info, it.typ
  publish c, symId, declStart

proc semExprSym(c: var SemContext; it: var Item; s: Sym; start: int; flags: set[SemFlag]) =
  it.kind = s.kind
  let expected = it.typ
  if s.kind == NoSym:
    if AllowUndeclared notin flags:
      var orig = createTokenBuf(1)
      orig.add c.dest[c.dest.len-1]
      c.dest.shrink c.dest.len-1
      if pool.syms.hasId(s.name):
        c.buildErr it.n.info, "undeclared identifier: " & pool.syms[s.name], cursorAt(orig, 0)
      else:
        c.buildErr it.n.info, "undeclared identifier", cursorAt(orig, 0)
    it.typ = c.types.autoType
  elif s.kind == CchoiceY:
    if KeepMagics notin flags and c.routine.kind != TemplateY:
      c.buildErr it.n.info, "ambiguous identifier"
    it.typ = c.types.autoType
  elif s.kind in {TypeY, TypevarY}:
    let typeStart = c.dest.len
    let info = c.dest[c.dest.len-1].info
    c.dest.buildTree TypedescT, info:
      let symStart = c.dest.len
      c.dest.add symToken(s.name, info)
      semTypeSym c, s, info, symStart, InLocalDecl
    it.typ = typeToCursor(c, typeStart)
    c.dest.shrink typeStart
    commonType c, it, start, expected
  else:
    let res = declToCursor(c, s)
    if KeepMagics notin flags:
      maybeInlineMagic c, res
    if res.status == LacksNothing:
      var n = res.decl
      if s.kind.isLocal or s.kind == EfldY:
        skipToLocalType n
      elif s.kind.isRoutine:
        skipToParams n
      elif s.kind == BlockY:
        discard
      elif s.kind == ModuleY:
        if AllowModuleSym notin flags:
          c.buildErr it.n.info, "module symbol '" & pool.syms[s.name] & "' not allowed in this context"
      else:
        # XXX enum field?
        assert false, "not implemented"
      it.typ = n
      commonType c, it, start, expected
    else:
      c.buildErr it.n.info, "could not load symbol: " & pool.syms[s.name] & "; errorCode: " & $res.status
      it.typ = c.types.autoType

proc semLocalTypeExpr(c: var SemContext, it: var Item) =
  let val = semLocalType(c, it.n)
  let start = c.dest.len
  c.dest.buildTree TypedescT, it.n.info:
    c.dest.addSubtree val
  it.typ = typeToCursor(c, start)
  c.dest.shrink start

proc semSubscriptAsgn(c: var SemContext; it: var Item; info: PackedLineInfo) =
  # check if LHS is builtin subscript:
  var subscript = Item(n: it.n, typ: c.types.autoType)
  inc subscript.n # tag
  var subscriptLhsBuf = createTokenBuf(4)
  swap c.dest, subscriptLhsBuf
  var subscriptLhs = Item(n: subscript.n, typ: c.types.autoType)
  semExpr c, subscriptLhs, {KeepMagics}
  swap c.dest, subscriptLhsBuf
  let afterSubscriptLhs = subscriptLhs.n
  subscript.n = afterSubscriptLhs
  subscriptLhs.n = cursorAt(subscriptLhsBuf, 0)
  var subscriptBuf = createTokenBuf(8)
  swap c.dest, subscriptBuf
  let builtin = tryBuiltinSubscript(c, subscript, subscriptLhs)
  swap c.dest, subscriptBuf
  if builtin:
    # build regular assignment:
    c.dest.addParLe(AsgnS, info)
    c.dest.add subscriptBuf
    subscript.typ = skipModifier(subscript.typ) # remove `var` for rhs
    semExpr c, subscript # use the type and position from the subscript
    it.n = subscript.n
    takeParRi c, it.n
    producesVoid c, info, it.typ
  else:
    # generate call to `[]=`:
    var callBuf = createTokenBuf(16)
    callBuf.addParLe(CallX, subscriptLhs.n.info)
    callBuf.add identToken(pool.strings.getOrIncl("[]="), subscriptLhs.n.info)
    callBuf.addSubtree subscriptLhs.n
    it.n = afterSubscriptLhs
    while it.n.kind != ParRi:
      # arguments of the subscript
      callBuf.takeTree it.n
    skipParRi it.n # end subscript expression
    callBuf.takeTree it.n # assignment value
    callBuf.addParRi()
    skipParRi it.n # end assignment
    var call = Item(n: cursorAt(callBuf, 0), typ: it.typ)
    semCall c, call, {}, SubscriptAsgnCall
    it.typ = call.typ

proc semDotAsgn(c: var SemContext; it: var Item; info: PackedLineInfo) =
  # check if LHS is builtin subscript:
  let dotInfo = it.n.info
  var dot = Item(n: it.n, typ: c.types.autoType)
  inc dot.n # tag
  var dotLhsBuf = createTokenBuf(4)
  swap c.dest, dotLhsBuf
  var dotLhs = Item(n: dot.n, typ: c.types.autoType)
  semExpr c, dotLhs, {KeepMagics}
  swap c.dest, dotLhsBuf
  dot.n = dotLhs.n
  dotLhs.n = cursorAt(dotLhsBuf, 0)
  let fieldName = getIdent(dot.n)
  # skip optional inheritance depth:
  if dot.n.kind == IntLit:
    inc dot.n
  skipParRi dot.n
  var dotBuf = createTokenBuf(8)
  swap c.dest, dotBuf
  let builtin = tryBuiltinDot(c, dot, dotLhs, fieldName, dotInfo, {}) != FailedDot
  swap c.dest, dotBuf
  if builtin:
    # build regular assignment:
    c.dest.addParLe(AsgnS, info)
    c.dest.add dotBuf
    dot.typ = skipModifier(dot.typ) # remove `var` for rhs
    semExpr c, dot # use the type and position from the dot expression
    it.n = dot.n
    takeParRi c, it.n
    producesVoid c, info, it.typ
  else:
    # generate call to `field=`:
    var callBuf = createTokenBuf(16)
    callBuf.addParLe(CallX, dotLhs.n.info)
    callBuf.add identToken(pool.strings.getOrIncl(pool.strings[fieldName] & "="), dotLhs.n.info)
    callBuf.addSubtree dotLhs.n
    it.n = dot.n
    callBuf.takeTree it.n # assignment value
    callBuf.addParRi()
    skipParRi it.n
    var call = Item(n: cursorAt(callBuf, 0), typ: it.typ)
    semCall c, call, {}, DotAsgnCall
    # XXX original compiler also checks if the call fails and tries a dotcall for the LHS
    it.typ = call.typ

proc semAsgn(c: var SemContext; it: var Item) =
  let info = it.n.info
  inc it.n
  case it.n.exprKind
  of AtX:
    semSubscriptAsgn c, it, info
  of DotX, DdotX:
    semDotAsgn c, it, info
  else:
    c.dest.addParLe(AsgnS, info)
    var a = Item(n: it.n, typ: c.types.autoType)
    semExpr c, a # infers type of `left-hand-side`
    a.typ = skipModifier(a.typ) # remove `var` for rhs
    semExpr c, a # ensures type compatibility with `left-hand-side`
    it.n = a.n
    takeParRi c, it.n
    producesVoid c, info, it.typ

proc semEmit(c: var SemContext; it: var Item) =
  let info = it.n.info
  c.dest.add parLeToken(EmitS, info)
  inc it.n
  if it.n.exprKind == BracketX:
    inc it.n
    while it.n.kind != ParRi:
      var a = Item(n: it.n, typ: c.types.autoType)
      semExpr c, a
      it.n = a.n
    skipParRi it.n
  else:
    var a = Item(n: it.n, typ: c.types.autoType)
    semExpr c, a
    it.n = a.n
  takeParRi c, it.n
  producesVoid c, info, it.typ

proc semDiscard(c: var SemContext; it: var Item) =
  let info = it.n.info
  takeToken c, it.n
  if it.n.kind == DotToken:
    takeToken c, it.n
  else:
    var a = Item(n: it.n, typ: c.types.autoType)
    semExpr c, a
    it.n = a.n
    if classifyType(c, it.typ) == VoidT:
      buildErr c, it.n.info, "expression of type `" & typeToString(it.typ) & "` must not be discarded"
  takeParRi c, it.n
  producesVoid c, info, it.typ

proc semStmtBranch(c: var SemContext; it: var Item; isNewScope: bool) =
  # handle statements that could be expressions
  case classifyType(c, it.typ)
  of AutoT:
    semExpr c, it
  of VoidT:
    # performs discard check:
    semStmt c, it.n, isNewScope
  else:
    var ex = Item(n: it.n, typ: it.typ)
    let start = c.dest.len
    semExpr c, ex
    # this is handled by commonType, since it has to be done deeply:
    #if classifyType(c, ex.typ) == VoidT:
    #  # allow statement in expression context if it is noreturn
    #  let ignore = isNoReturn(cursorAt(c.dest, start))
    #  endRead(c.dest)
    #  if not ignore:
    #    typeMismatch(c, it.n.info, ex.typ, it.typ)
    commonType(c, ex, start, it.typ)
    it.n = ex.n

proc semIf(c: var SemContext; it: var Item) =
  let info = it.n.info
  takeToken c, it.n
  if it.n.substructureKind == ElifU:
    while it.n.substructureKind == ElifU:
      takeToken c, it.n
      semBoolExpr c, it.n
      withNewScope c:
        semStmtBranch c, it, true
      takeParRi c, it.n
  else:
    buildErr c, it.n.info, "illformed AST: `elif` inside `if` expected"
  if it.n.substructureKind == ElseU:
    takeToken c, it.n
    withNewScope c:
      semStmtBranch c, it, true
    takeParRi c, it.n
  takeParRi c, it.n
  if typeKind(it.typ) == AutoT:
    producesVoid c, info, it.typ

proc semTry(c: var SemContext; it: var Item) =
  let info = it.n.info
  takeToken c, it.n
  withNewScope c:
    semStmtBranch c, it, true
  while it.n.substructureKind == ExceptU:
    takeToken c, it.n
    # XXX Implement `e as Type` properly!
    var exc = Item(n: it.n, typ: c.types.autoType)
    semExpr c, exc
    it.n = exc.n
    withNewScope c:
      semStmtBranch c, it, true
    takeParRi c, it.n
  if it.n.substructureKind == FinU:
    takeToken c, it.n
    withNewScope c:
      semStmt c, it.n, true
    takeParRi c, it.n
  takeParRi c, it.n
  if typeKind(it.typ) == AutoT:
    producesVoid c, info, it.typ

proc semWhen(c: var SemContext; it: var Item) =
  let start = c.dest.len
  let info = it.n.info
  takeToken c, it.n
  var leaveUnresolved = false
  if it.n.substructureKind == ElifU:
    while it.n.substructureKind == ElifU:
      takeToken c, it.n
      let condStart = c.dest.len
      semConstBoolExpr c, it.n
      let condValue = cursorAt(c.dest, condStart).exprKind
      endRead(c.dest)
      if not leaveUnresolved:
        if condValue == TrueX:
          c.dest.shrink start
          semExpr c, it
          skipParRi it.n # finish elif
          skipToEnd it.n
          return
        elif condValue != FalseX:
          # erroring/unresolved condition, leave entire statement as unresolved
          leaveUnresolved = true
      takeTree c, it.n
      takeParRi c, it.n
  else:
    buildErr c, it.n.info, "illformed AST: `elif` inside `if` expected"
  if it.n.substructureKind == ElseU:
    takeToken c, it.n
    if not leaveUnresolved:
      c.dest.shrink start
      semExpr c, it
      skipParRi it.n # finish else
      skipToEnd it.n
      return
    else:
      takeTree c, it.n
    takeParRi c, it.n
  takeParRi c, it.n
  if not leaveUnresolved:
    # none of the branches evaluated, output nothing
    c.dest.shrink start
    producesVoid c, info, it.typ

proc semCaseOfValue(c: var SemContext; it: var Item; selectorType: TypeCursor;
                    seen: var seq[(xint, xint)]) =
  if it.n == "ranges":
    takeToken c, it.n
    while it.n.kind != ParRi:
      let info = it.n.info
      if isRangeExpr(it.n):
        inc it.n # call tag
        skip it.n # `..`
        c.dest.buildTree RangeU, it.n.info:
          let a = evalConstIntExpr(c, it.n, selectorType)
          let b = evalConstIntExpr(c, it.n, selectorType)
          if seen.doesOverlapOrIncl(a, b):
            buildErr c, info, "overlapping values"
        inc it.n # right paren of call
      elif it.n.substructureKind == RangeU:
        takeToken c, it.n
        let a = evalConstIntExpr(c, it.n, selectorType)
        let b = evalConstIntExpr(c, it.n, selectorType)
        if seen.doesOverlapOrIncl(a, b):
          buildErr c, info, "overlapping values"
        takeParRi c, it.n
      else:
        let a = evalConstIntExpr(c, it.n, selectorType)
        if seen.containsOrIncl(a):
          buildErr c, info, "value already handled"
    takeParRi c, it.n
  else:
    buildErr c, it.n.info, "`ranges` within `of` expected"
    skip it.n

proc semCase(c: var SemContext; it: var Item) =
  let info = it.n.info
  takeToken c, it.n
  var selector = Item(n: it.n, typ: c.types.autoType)
  semExpr c, selector
  it.n = selector.n
  var seen: seq[(xint, xint)] = @[]
  if it.n.substructureKind == OfU:
    while it.n.substructureKind == OfU:
      takeToken c, it.n
      semCaseOfValue c, it, selector.typ, seen
      withNewScope c:
        semStmtBranch c, it, true
      takeParRi c, it.n
  else:
    buildErr c, it.n.info, "illformed AST: `of` inside `case` expected"
  if it.n.substructureKind == ElseU:
    takeToken c, it.n
    withNewScope c:
      semStmtBranch c, it, true
    takeParRi c, it.n
  takeParRi c, it.n
  if typeKind(it.typ) == AutoT:
    producesVoid c, info, it.typ

proc semForLoopVar(c: var SemContext; it: var Item; loopvarType: TypeCursor) =
  if stmtKind(it.n) == LetS:
    let declStart = c.dest.len
    takeToken c, it.n
    let delayed = handleSymDef(c, it.n, LetY)
    c.addSym delayed
    wantDot c, it.n # export marker must be empty
    wantDot c, it.n # pragmas
    copyTree c.dest, loopvarType
    skip it.n # skip over the type which might have been set already as we tend to re-sem stuff
    wantDot c, it.n # value
    takeParRi c, it.n
    publish c, delayed.s.name, declStart
  else:
    buildErr c, it.n.info, "illformed AST: `let` inside `unpackflat` expected"
    skip it.n

proc isIterator(c: var SemContext; s: SymId): bool =
  let sym = fetchSym(c, s)
  let res = declToCursor(c, sym)
  result = res.status == LacksNothing and res.decl.symKind == IteratorY

proc semForLoopTupleVar(c: var SemContext; it: var Item; tup: TypeCursor) =
  # TODO: implements mixed unpacktup and unpackflat: e.g. for i, j, (m, n) in ...
  var tup = tup
  inc tup
  while it.n.kind != ParRi and tup.kind != ParRi:
    let field = asLocal(tup)
    semForLoopVar c, it, field.typ
    skip tup
  if it.n.kind == ParRi:
    if tup.kind == ParRi:
      discard "all fine"
    else:
      buildErr c, it.n.info, "too few for loop variables"
  else:
    buildErr c, it.n.info, "too many for loop variables"
    skipToEnd it.n

proc semFor(c: var SemContext; it: var Item) =
  let info = it.n.info
  takeToken c, it.n
  var iterCall = Item(n: it.n, typ: c.types.autoType)
  let beforeCall = c.dest.len
  semExpr c, iterCall, {PreferIterators, KeepMagics}
  var isMacroLike = false
  if c.dest[beforeCall+1].kind == Symbol and c.isIterator(c.dest[beforeCall+1].symId):
    discard "fine"
  elif iterCall.typ.typeKind == UntypedT:
    isMacroLike = true
  else:
    buildErr c, it.n.info, "iterator expected"
  it.n = iterCall.n
  withNewScope c:
    case substructureKind(it.n)
    of UnpackflatU:
      takeToken c, it.n
      if iterCall.typ.typeKind == TupleT:
        semForLoopTupleVar c, it, iterCall.typ
      else:
        semForLoopVar c, it, iterCall.typ

      takeParRi c, it.n
    of UnpacktupU:
      takeToken c, it.n
      if iterCall.typ.typeKind == TupleT:
        semForLoopTupleVar c, it, iterCall.typ
      else:
        buildErr c, it.n.info, "tuple types expected, but got: " & $iterCall.typ
      takeParRi c, it.n
    else:
      buildErr c, it.n.info, "illformed AST: `unpackflat` or `unpacktup` inside `for` expected"
      skip it.n

    if isMacroLike and false:
      takeTree c.dest, it.n # don't touch the body
    else:
      inc c.routine.inLoop
      semStmt c, it.n, true
      dec c.routine.inLoop

  takeParRi c, it.n
  producesNoReturn c, info, it.typ

proc semReturn(c: var SemContext; it: var Item) =
  let info = it.n.info
  takeToken c, it.n
  if c.routine.kind == NoSym:
    buildErr c, it.n.info, "`return` only allowed within a routine"
  if it.n.kind == DotToken:
    takeToken c, it.n
  else:
    var a = Item(n: it.n, typ: c.routine.returnType)
    # `return` within a template refers to the caller, so
    # we allow any type here:
    if c.routine.kind == TemplateY:
      a.typ = c.types.autoType
    semExpr c, a
    it.n = a.n
  takeParRi c, it.n
  producesNoReturn c, info, it.typ

proc semRaise(c: var SemContext; it: var Item) =
  let info = it.n.info
  takeToken c, it.n
  if c.routine.kind == NoSym:
    buildErr c, it.n.info, "`raise` only allowed within a routine"
  if it.n.kind == DotToken:
    takeToken c, it.n
  else:
    var a = Item(n: it.n, typ: c.routine.returnType)
    # `return` within a template refers to the caller, so
    # we allow any type here:
    if c.routine.kind == TemplateY:
      a.typ = c.types.autoType
    semExpr c, a
    it.n = a.n
  takeParRi c, it.n
  producesNoReturn c, info, it.typ

proc semYield(c: var SemContext; it: var Item) =
  let info = it.n.info
  takeToken c, it.n
  if c.routine.kind != IteratorY:
    buildErr c, it.n.info, "`yield` only allowed within an `iterator`"
  if it.n.kind == DotToken:
    takeToken c, it.n
  else:
    var a = Item(n: it.n, typ: c.routine.returnType)
    semExpr c, a
    it.n = a.n
  takeParRi c, it.n
  producesVoid c, info, it.typ

proc semTypePragmas(c: var SemContext; n: var Cursor; sym: SymId; beforeExportMarker: int): CrucialPragma =
  result = CrucialPragma(sym: sym)
  semPragmas c, n, result, TypeY # 2
  if result.magic.len > 0:
    exportMarkerBecomesNifTag c, beforeExportMarker, result

proc fitTypeToPragmas(c: var SemContext; pragmas: CrucialPragma; typeStart: int) =
  if {ImportcP, ImportcppP} * pragmas.flags != {}:
    let typ = cursorAt(c.dest, typeStart)
    if isNominal(typ.typeKind):
      # ok
      endRead(c.dest)
    elif typ.typeKind in {IntT, UintT}:
      let info = typ.info
      endRead(c.dest)
      let kind = if ImportcP in pragmas.flags: ImportcP else: ImportcppP
      var tokens = [
        parLeToken(pool.tags.getOrIncl($kind), info),
        strToken(pool.strings.getOrIncl(pragmas.externName), info),
        parRiToken(info)
      ]
      c.dest.insert fromBuffer(tokens), typeStart+2
    else:
      let err = "cannot import type " & typeToString(typ)
      let info = typ.info
      endRead(c.dest)
      c.buildErr info, err

proc semTypeSection(c: var SemContext; n: var Cursor) =
  let declStart = c.dest.len
  takeToken c, n
  # name, export marker, generic params, pragmas, body
  let delayed = handleSymDef(c, n, TypeY) # 0
  let beforeExportMarker = c.dest.len
  wantExportMarker c, n # 1

  var isEnumTypeDecl = false

  if c.phase == SemcheckSignatures or
      (delayed.status in {OkNew, OkExistingFresh} and
        c.phase != SemcheckTopLevelSyms):
    var isGeneric: bool
    let prevGeneric = c.routine.inGeneric
    let prevInst = c.routine.inInst
    if n.kind == DotToken:
      takeToken c, n
      isGeneric = false
    else:
      let oldScopeKind = c.currentScope.kind
      openScope c
      semGenericParams c, n
      # copy toplevel scope status for exported fields
      c.currentScope.kind = oldScopeKind
      isGeneric = true

    let crucial = semTypePragmas(c, n, delayed.s.name, beforeExportMarker)

    # body:
    if n.kind == DotToken:
      takeToken c, n
    else:
      let typeStart = c.dest.len
      if n.typeKind in {EnumT, HoleyEnumT}:
        semEnumType(c, n, delayed.s.name, beforeExportMarker)
        isEnumTypeDecl = true
      else:
        semLocalTypeImpl c, n, InTypeSection
      fitTypeToPragmas(c, crucial, typeStart)
    if isGeneric:
      closeScope c
      c.routine.inGeneric = prevGeneric # revert increase by semGenericParams
      c.routine.inInst = prevInst
  else:
    c.takeTree n # generics
    discard semTypePragmas(c, n, delayed.s.name, beforeExportMarker)
    c.takeTree n # body

  c.addSym delayed
  takeParRi c, n


  publish c, delayed.s.name, declStart

  if isEnumTypeDecl:
    var enumTypeDecl = tryLoadSym(delayed.s.name)
    assert enumTypeDecl.status == LacksNothing
    genEnumToStrProc(c, enumTypeDecl.decl)

proc semTypedBinaryArithmetic(c: var SemContext; it: var Item) =
  let beforeExpr = c.dest.len
  takeToken c, it.n
  let typeStart = c.dest.len
  semLocalTypeImpl c, it.n, InLocalDecl
  let typ = typeToCursor(c, typeStart)
  semExpr c, it
  semExpr c, it
  takeParRi c, it.n
  commonType c, it, beforeExpr, typ

proc semCmp(c: var SemContext; it: var Item) =
  let beforeExpr = c.dest.len
  takeToken c, it.n
  let typeStart = c.dest.len
  semLocalTypeImpl c, it.n, InLocalDecl
  let typ = typeToCursor(c, typeStart)
  var operand = Item(n: it.n, typ: typ)
  semExpr c, operand
  semExpr c, operand
  it.n = operand.n
  takeParRi c, it.n
  commonType c, it, beforeExpr, c.types.boolType

proc literal(c: var SemContext; it: var Item; literalType: TypeCursor) =
  let beforeExpr = c.dest.len
  takeToken c, it.n
  let expected = it.typ
  it.typ = literalType
  commonType c, it, beforeExpr, expected

proc literalB(c: var SemContext; it: var Item; literalType: TypeCursor) =
  let beforeExpr = c.dest.len
  takeToken c, it.n
  takeParRi c, it.n
  let expected = it.typ
  it.typ = literalType
  commonType c, it, beforeExpr, expected

proc semNil(c: var SemContext; it: var Item) =
  literalB c, it, c.types.nilType

proc semTypedUnaryArithmetic(c: var SemContext; it: var Item) =
  let beforeExpr = c.dest.len
  takeToken c, it.n
  let typeStart = c.dest.len
  semLocalTypeImpl c, it.n, InLocalDecl
  let typ = typeToCursor(c, typeStart)
  semExpr c, it
  takeParRi c, it.n
  commonType c, it, beforeExpr, typ

proc semBracket(c: var SemContext, it: var Item; flags: set[SemFlag]) =
  let exprStart = c.dest.len
  let info = it.n.info
  inc it.n
  c.dest.addParLe(AconstrX, info)
  if it.n.kind == ParRi:
    # empty array
    if it.typ.typeKind == AutoT:
      if AllowEmpty in flags:
        # keep it.typ as auto
        c.dest.addSubtree it.typ
      else:
        buildErr c, it.n.info, "empty array needs a specified type"
    else:
      c.dest.addSubtree it.typ
    takeParRi c, it.n
    return

  let typeInsertPos = c.dest.len
  var elem = Item(n: it.n, typ: c.types.autoType)
  case it.typ.typeKind
  of ArrayT: # , SeqT, OpenArrayT
    var arr = it.typ
    inc arr
    elem.typ = arr
  of AutoT: discard
  else:
    buildErr c, it.n.info, "invalid expected type for array constructor: " & typeToString(it.typ)
  # XXX index types, `index: value` etc not implemented
  semExpr c, elem
  var count = 1
  while elem.n.kind != ParRi:
    semExpr c, elem
    inc count
  it.n = elem.n
  takeParRi c, it.n
  let typeStart = c.dest.len
  c.dest.buildTree ArrayT, it.n.info:
    c.dest.addSubtree elem.typ
    c.dest.addParLe(RangetypeT, it.n.info)
    c.dest.addSubtree c.types.intType
    c.dest.addIntLit(0, it.n.info)
    c.dest.addIntLit(count - 1, it.n.info)
    c.dest.addParRi()
  let expected = it.typ
  it.typ = typeToCursor(c, typeStart)
  c.dest.shrink typeStart
  c.dest.insert it.typ, typeInsertPos
  commonType c, it, exprStart, expected

proc semCurly(c: var SemContext, it: var Item; flags: set[SemFlag]) =
  let exprStart = c.dest.len
  let info = it.n.info
  inc it.n
  c.dest.addParLe(SetConstrX, info)
  if it.n.kind == ParRi:
    # empty set
    if it.typ.typeKind == AutoT:
      if AllowEmpty in flags:
        # keep it.typ as auto
        c.dest.addSubtree it.typ
      else:
        buildErr c, it.n.info, "empty set needs a specified type"
    else:
      c.dest.addSubtree it.typ
    takeParRi c, it.n
    return

  let typeInsertPos = c.dest.len
  var elem = Item(n: it.n, typ: c.types.autoType)
  case it.typ.typeKind
  of SetT:
    var t = it.typ
    inc t
    elem.typ = t
  of AutoT: discard
  else:
    buildErr c, it.n.info, "invalid expected type for set constructor: " & typeToString(it.typ)
  var elemStart = c.dest.len
  var elemInfo = elem.n.info
  while elem.n.kind != ParRi:
    if isRangeExpr(elem.n):
      inc elem.n # call tag
      skip elem.n # `..`
      c.dest.buildTree RangeU, elem.n.info:
        elemStart = c.dest.len
        elemInfo = elem.n.info
        semExpr c, elem
        semExpr c, elem
      inc elem.n # right paren of call
    elif elem.n.substructureKind == RangeU:
      takeToken c, elem.n
      semExpr c, elem
      semExpr c, elem
      takeParRi c, elem.n
    else:
      semExpr c, elem
  if containsGenericParams(elem.typ):
    discard
  elif not isOrdinalType(elem.typ, allowEnumWithHoles = true):
    c.buildErr elemInfo, "set element type must be ordinal"
  #elif elem.typ.typeKind == IntT and c.dest[elemStart].kind == IntLit:
  #  set to range of 0..<DefaultSetElements
  else:
    let length = lengthOrd(c, elem.typ)
    if length.isNaN or length > MaxSetElements:
      c.buildErr elemInfo, "type " & typeToString(elem.typ) & " is too large to be a set element type"
  it.n = elem.n
  takeParRi c, it.n
  let typeStart = c.dest.len
  c.dest.buildTree SetT, it.n.info:
    c.dest.addSubtree elem.typ
  let expected = it.typ
  it.typ = typeToCursor(c, typeStart)
  c.dest.shrink typeStart
  c.dest.insert it.typ, typeInsertPos
  commonType c, it, exprStart, expected

proc semArrayConstr(c: var SemContext; it: var Item) =
  let start = c.dest.len
  let expected = it.typ
  let info = it.n.info
  takeToken c, it.n
  it.typ = semLocalType(c, it.n)
  # XXX type length not enforced
  var elem = Item(n: it.n, typ: c.types.autoType)
  if it.typ.typeKind == ArrayT:
    elem.typ = it.typ
    inc elem.typ
  else:
    c.buildErr info, "expected array type for array constructor, got: " & typeToString(it.typ)
  while elem.n.kind != ParRi:
    semExpr c, elem
  it.n = elem.n
  takeParRi c, it.n
  commonType c, it, start, expected

proc semSetConstr(c: var SemContext; it: var Item) =
  let start = c.dest.len
  let expected = it.typ
  let info = it.n.info
  takeToken c, it.n
  it.typ = semLocalType(c, it.n)
  var elem = Item(n: it.n, typ: c.types.autoType)
  if it.typ.typeKind == SetT:
    elem.typ = it.typ
    inc elem.typ
  else:
    c.buildErr info, "expected set type for set constructor, got: " & typeToString(it.typ)
  while elem.n.kind != ParRi:
    if elem.n.substructureKind == RangeU:
      takeToken c, elem.n
      semExpr c, elem
      semExpr c, elem
      takeParRi c, elem.n
    else:
      semExpr c, elem
  it.n = elem.n
  takeParRi c, it.n
  commonType c, it, start, expected

proc semSuf(c: var SemContext, it: var Item) =
  let exprStart = c.dest.len
  takeToken c, it.n
  var num = Item(n: it.n, typ: c.types.autoType)
  semExpr c, num
  it.n = num.n
  if it.n.kind != StringLit:
    c.buildErr it.n.info, "string literal expected for suf"
    skip it.n
    return
  let expected = it.typ
  case pool.strings[it.n.litId]
  of "i": it.typ = c.types.intType
  of "i8": it.typ = c.types.int8Type
  of "i16": it.typ = c.types.int16Type
  of "i32": it.typ = c.types.int32Type
  of "i64": it.typ = c.types.int64Type
  of "u": it.typ = c.types.uintType
  of "u8": it.typ = c.types.uint8Type
  of "u16": it.typ = c.types.uint16Type
  of "u32": it.typ = c.types.uint32Type
  of "u64": it.typ = c.types.uint64Type
  of "f": it.typ = c.types.floatType
  of "f32": it.typ = c.types.float32Type
  of "f64": it.typ = c.types.float64Type
  of "R": it.typ = c.types.stringType
  else:
    c.buildErr it.n.info, "unknown suffix: " & pool.strings[it.n.litId]
  takeToken c, it.n # suffix
  takeParRi c, it.n # right paren
  commonType c, it, exprStart, expected

proc semTupleConstr(c: var SemContext, it: var Item) =
  let exprStart = c.dest.len
  let origExpected = it.typ
  takeToken c, it.n
  if it.n.kind == ParRi:
    takeParRi c, it.n
    it.typ = c.types.emptyTupletype
    commonType c, it, exprStart, origExpected
    return
  var expected = origExpected
  var doExpected = expected.typeKind == TupleT
  if doExpected:
    inc expected # skip tag, now at fields
  let named = it.n.substructureKind == KvU
  var typ = createTokenBuf(32)
  typ.add parLeToken(TupleT, it.n.info)
  var i = 0
  while it.n.kind != ParRi:
    typ.add parLeToken(FldU, it.n.info) # start field
    if named:
      if it.n.substructureKind != KvU:
        c.buildErr it.n.info, "expected field name for named tuple constructor"
      else:
        takeToken c, it.n
        typ.addSubtree it.n # add name
        takeToken c, it.n
    else:
      typ.add identToken(pool.strings.getOrIncl("Field" & $i), it.n.info)
      inc i
    typ.addDotToken() # export marker
    typ.addDotToken() # pragmas
    var elem = Item(n: it.n, typ: c.types.autoType)
    if doExpected:
      let fld = asLocal(expected)
      elem.typ = fld.typ
      skip expected
      if expected.kind == ParRi:
        # happens if expected tuple type has less fields than constructor
        doExpected = false
    semExpr c, elem
    it.n = elem.n
    if named:
      # should be KvX
      takeParRi c, it.n
    typ.addSubtree elem.typ # type
    typ.addDotToken() # value
    typ.addParRi() # end field
  takeParRi c, it.n
  typ.addParRi()
  let typeStart = c.dest.len
  var t = typ.cursorAt(0)
  semTupleType c, t
  it.typ = typeToCursor(c, typeStart)
  c.dest.shrink typeStart
  commonType c, it, exprStart, origExpected

proc callDefault(c: var SemContext; typ: Cursor; info: PackedLineInfo) =
  var callBuf = createTokenBuf(16)
  callBuf.addParLe(CallX, info)
  swap c.dest, callBuf
  discard buildSymChoice(c, pool.strings.getOrIncl("default"), info, FindAll)
  swap c.dest, callBuf
  callBuf.addSubtree typ
  callBuf.addParRi()
  var it = Item(n: cursorAt(callBuf, 0), typ: c.types.autoType)
  semCall c, it, {}

proc buildObjConstrField(c: var SemContext; field: Local; setFields: Table[SymId, Cursor]; info: PackedLineInfo) =
  let fieldSym = field.name.symId
  if fieldSym in setFields:
    c.dest.addSubtree setFields[fieldSym]
  else:
    c.dest.addParLe(KvU, info)
    c.dest.add symToken(fieldSym, info)
    callDefault c, field.typ, info
    c.dest.addParRi()

proc buildDefaultObjConstr(c: var SemContext; typ: Cursor; setFields: Table[SymId, Cursor]; info: PackedLineInfo) =
  var constrKind = NoExpr
  var objImpl = typ
  if objImpl.typeKind == RefT:
    constrKind = NewOconstrX
    inc objImpl
  if objImpl.typeKind == InvokeT:
    inc objImpl
  if objImpl.kind == Symbol:
    objImpl = objtypeImpl(objImpl.symId)
    if constrKind == NoExpr:
      case objImpl.typeKind
      of RefobjT:
        constrKind = NewOconstrX
      of ObjectT:
        constrKind = OconstrX
      else:
        discard # error
  c.dest.addParLe(constrKind, info)
  c.dest.addSubtree typ
  var obj = asObjectDecl(objImpl)
  # same field order as old nim VM: starting with most shallow base type
  while obj.parentType.kind != DotToken:
    var parentImpl = obj.parentType
    if parentImpl.typeKind in {RefT, PtrT}:
      inc parentImpl
    if parentImpl.kind == Symbol:
      parentImpl = objtypeImpl(parentImpl.symId)
    elif parentImpl.typeKind == InvokeT:
      inc parentImpl # get to symbol
      parentImpl = objtypeImpl(parentImpl.symId)
    else:
      # should not be possible
      discard
    let parent = asObjectDecl(parentImpl)
    obj.parentType = parent.parentType
    var currentField = parent.firstField
    if currentField.kind != DotToken:
      while currentField.kind != ParRi:
        let field = asLocal(currentField)
        buildObjConstrField(c, field, setFields, info)
        skip currentField
  var currentField = obj.firstField
  if currentField.kind != DotToken:
    while currentField.kind != ParRi:
      let field = asLocal(currentField)
      buildObjConstrField(c, field, setFields, info)
      skip currentField
  c.dest.addParRi()

proc semObjConstr(c: var SemContext, it: var Item) =
  let exprStart = c.dest.len
  let expected = it.typ
  let info = it.n.info
  inc it.n
  it.typ = semLocalType(c, it.n)
  c.dest.shrink exprStart
  var decl = default(TypeDecl)
  var objType = it.typ
  let isGenericObj = containsGenericParams(objType)
  if objType.typeKind in {RefT, PtrT}:
    inc objType
  if objType.typeKind == InvokeT:
    inc objType
  if objType.kind == Symbol:
    decl = getTypeSection(objType.symId)
    objType = decl.body
    # emulate objtypeImpl
    if objType.typeKind in {RefT, PtrT}:
      inc objType
    if objType.typeKind notin {ObjectT, RefobjT, PtrobjT}:
      c.buildErr info, "expected object type for object constructor"
      return
  var fieldBuf = createTokenBuf(16)
  var setFieldPositions = initTable[SymId, int]()
  while it.n.kind != ParRi:
    if it.n.substructureKind != KvU:
      c.buildErr it.n.info, "expected key/value pair in object constructor"
    else:
      let fieldStart = fieldBuf.len
      fieldBuf.add it.n
      inc it.n
      let fieldInfo = it.n.info
      let fieldNameCursor = it.n
      let fieldName = getIdent(it.n)
      if fieldName == StrId(0):
        c.buildErr fieldInfo, "identifier expected for object field"
        skip it.n
      else:
        var field = ObjField(level: -1)
        if fieldNameCursor.kind == Symbol:
          let sym = fieldNameCursor.symId
          let res = tryLoadSym(sym)
          if res.status == LacksNothing and res.decl == $FldY:
            # trust that it belongs to this object for now
            # level is not known but not used either, set it to 0:
            field = ObjField(sym: sym, typ: asLocal(res.decl).typ, level: 0)
          else:
            field = findObjFieldConsiderVis(c, decl, fieldName)
        else:
          field = findObjFieldConsiderVis(c, decl, fieldName)
        if field.level >= 0:
          if field.sym in setFieldPositions:
            c.buildErr fieldInfo, "field already set: " & pool.strings[fieldName]
            skip it.n
          else:
            setFieldPositions[field.sym] = fieldStart
            if isGenericObj:
              # do not save generic field sym
              fieldBuf.add identToken(fieldName, info)
            else:
              fieldBuf.add symToken(field.sym, info)
            # maybe add inheritance depth too somehow?
            var val = Item(n: it.n, typ: field.typ)
            swap c.dest, fieldBuf
            semExpr c, val
            swap c.dest, fieldBuf
            it.n = val.n
        else:
          c.buildErr fieldInfo, "undeclared field: '" & pool.strings[fieldName] & "' for type " & typeToString(it.typ)
          skip it.n
      fieldBuf.addParRi()
      skipParRi it.n
  skipParRi it.n
  var setFields = initTable[SymId, Cursor]()
  for field, pos in setFieldPositions:
    setFields[field] = cursorAt(fieldBuf, pos)
  buildDefaultObjConstr(c, it.typ, setFields, info)
  commonType c, it, exprStart, expected

proc semObjDefault(c: var SemContext; it: var Item) =
  let exprStart = c.dest.len
  let expected = it.typ
  let info = it.n.info
  inc it.n
  it.typ = semLocalType(c, it.n)
  c.dest.shrink exprStart
  skipParRi it.n
  buildDefaultObjConstr(c, it.typ, initTable[SymId, Cursor](), info)
  commonType c, it, exprStart, expected

proc buildDefaultTuple(c: var SemContext; typ: Cursor; info: PackedLineInfo) =
  c.dest.addParLe(TupleConstrX, info)
  var currentField = typ
  inc currentField # skip tuple tag
  while currentField.kind != ParRi:
    let field = asLocal(currentField)
    callDefault c, field.typ, info
    skip currentField
  c.dest.addParRi()

proc semTupleDefault(c: var SemContext; it: var Item) =
  let exprStart = c.dest.len
  let expected = it.typ
  let info = it.n.info
  inc it.n
  it.typ = semLocalType(c, it.n)
  c.dest.shrink exprStart
  skipParRi it.n
  buildDefaultTuple(c, it.typ, info)
  commonType c, it, exprStart, expected

proc semTupAt(c: var SemContext; it: var Item) =
  # has already been semchecked but we do it again:
  let exprStart = c.dest.len
  let expected = it.typ
  takeToken c, it.n
  var tup = Item(n: it.n, typ: c.types.autoType)
  semExpr c, tup
  if containsGenericParams(tup.typ):
    # leave as is, probably enough to check tup.typ is a typevar
    var index = Item(n: tup.n, typ: c.types.autoType)
    semExpr c, index
    it.n = index.n
    takeParRi c, it.n
    return
  var idx = tup.n
  let idxStart = c.dest.len
  semConstIntExpr c, idx
  var idxValue = evalOrdinal(c, cursorAt(c.dest, idxStart))
  endRead(c.dest)
  it.n = idx
  let zero = createXint(0'i64)
  if idxValue.isNaN or idxValue < zero:
    shrink c.dest, idxStart
    c.buildErr it.n.info, "must be a constant expression >= 0"
    takeParRi c, it.n
  else:
    it.typ = tup.typ
    inc it.typ
    # navigate to the proper type within the tuple type:
    let one = createXint(1'i64)
    while true:
      if it.typ.kind == ParRi:
        shrink c.dest, idxStart
        c.buildErr it.n.info, "tuple index too large"
        break
      if idxValue > zero:
        skip it.typ
        idxValue = idxValue - one
      else:
        break
    if it.typ.substructureKind == FldU:
      let fld = asLocal(it.typ)
      it.typ = fld.typ
    takeParRi c, it.n
    commonType c, it, exprStart, expected

proc getDottedIdent(n: var Cursor): string =
  let isError = n.kind == ParLe and n.tagId == ErrT
  if isError:
    inc n
  if n.kind == ParLe and n == $DotX:
    inc n
    result = getDottedIdent(n)
    let s = getIdent(n)
    if s == StrId(0) or result == "":
      result = ""
    else:
      result.add(pool.strings[s])
    skipParRi n
  else:
    # treat as atom
    let s = getIdent(n)
    if s == StrId(0):
      result = ""
    else:
      result = pool.strings[s]
  if isError:
    skipToEnd n

proc semDefined(c: var SemContext; it: var Item) =
  inc it.n
  let info = it.n.info
  let orig = it.n
  let name = getDottedIdent(it.n)
  skipParRi it.n
  if name == "":
    c.buildErr info, "invalid expression for defined: " & asNimCode(orig), orig
  else:
    let isDefined = name in c.g.config.defines
    let beforeExpr = c.dest.len
    c.dest.addParLe(if isDefined: TrueX else: FalseX, info)
    c.dest.addParRi()
    let expected = it.typ
    it.typ = c.types.boolType
    commonType c, it, beforeExpr, expected

proc isDeclared(c: var SemContext; name: StrId): bool =
  var scope = c.currentScope
  while scope != nil:
    if name in scope.tab:
      return true
    scope = scope.up
  result = name in c.importTab

proc semDeclared(c: var SemContext; it: var Item) =
  inc it.n
  let info = it.n.info
  let orig = it.n
  # XXX maybe always type the argument and check for Symbol/errored Ident instead
  let isError = it.n.kind == ParLe and it.n.tagId == ErrT
  if isError:
    inc it.n
  # does not consider module quoted symbols for now
  let nameId = getIdent(it.n)
  if isError:
    skipToEnd it.n
  skipParRi it.n
  if nameId == StrId(0):
    c.buildErr info, "invalid expression for declared: " & asNimCode(orig), orig
  else:
    let isDeclared = isDeclared(c, nameId)
    let beforeExpr = c.dest.len
    c.dest.addParLe(if isDeclared: TrueX else: FalseX, info)
    c.dest.addParRi()
    let expected = it.typ
    it.typ = c.types.boolType
    commonType c, it, beforeExpr, expected

proc semIsMainModule(c: var SemContext; it: var Item) =
  let info = it.n.info
  inc it.n
  skipParRi it.n
  let isMainModule = IsMain in c.moduleFlags
  let beforeExpr = c.dest.len
  c.dest.addParLe(if isMainModule: TrueX else: FalseX, info)
  c.dest.addParRi()
  let expected = it.typ
  it.typ = c.types.boolType
  commonType c, it, beforeExpr, expected

proc tryExplicitRoutineInst(c: var SemContext; syms: Cursor; it: var Item): bool =
  result = false
  let info = syms.info
  let exprStart = c.dest.len
  # build symchoice first so we can directly add the matching syms:
  c.dest.add parLeToken(AtX, info)
  c.dest.add parLeToken(CchoiceX, info)
  var argBuf = createTokenBuf(16)
  swap c.dest, argBuf
  var argRead = it.n
  while argRead.kind != ParRi:
    semLocalTypeImpl c, argRead, AllowValues
  takeParRi c, argRead
  swap c.dest, argBuf
  let args = cursorAt(argBuf, 0)
  var matches = 0
  var lastMatch = default(Match)
  var instLastMatch = false
  var syms = syms
  var nested = 0
  while true:
    # find matching syms
    case syms.kind
    of ParLe:
      if syms.exprKind in {CchoiceX, OchoiceX}:
        inc nested
        inc syms
      else:
        c.dest.shrink exprStart
        c.buildErr syms.info, "invalid tag in symchoice: " & pool.tags[syms.tagId]
        return
    of ParRi:
      dec nested
      inc syms
    of Symbol:
      let sym = syms.symId
      let routine = getProcDecl(sym)
      let candidate = FnCandidate(kind: routine.kind, sym: sym, typ: routine.params)
      var m = createMatch(addr c)
      m.fn = candidate
      matchTypevars m, candidate, args
      buildTypeArgs(m)
      if not m.err:
        # match
        c.dest.add symToken(sym, syms.info)
        inc matches
        lastMatch = m
        # mark if routine is suitable for instantiation:
        instLastMatch = routine.kind notin {TemplateY, MacroY} and routine.exported.kind != ParLe
      inc syms
    else:
      c.dest.shrink exprStart
      c.buildErr syms.info, "invalid token in symchoice: " & $syms.kind
      return
    if nested == 0: break
  c.dest.addParRi() # close symchoice
  if matches == 0:
    c.dest.shrink exprStart
    result = false
  elif matches == 1 and c.routine.inGeneric == 0 and instLastMatch:
    # can instantiate single match
    c.dest.shrink exprStart
    let inst = c.requestRoutineInstance(lastMatch.fn.sym, lastMatch.typeArgs, lastMatch.inferred, info)
    c.dest.add symToken(inst.targetSym, info)
    it.typ = asRoutine(inst.procType).params
    it.kind = lastMatch.fn.kind
    it.n = argRead
    result = true
  else:
    # multiple matches, leave as subscript of symchoice
    c.dest.add argBuf
    it.n = argRead
    result = true

proc isSinglePar(n: Cursor): bool =
  var n = n
  inc n
  result = n.kind == ParRi

proc tryBuiltinSubscript(c: var SemContext; it: var Item; lhs: Item): bool =
  # it.n is after lhs, at args
  result = false
  if (lhs.n.kind == Symbol and lhs.kind == TypeY and
        isGeneric(getTypeSection(lhs.n.symId))) or
      (lhs.n.typeKind in InvocableTypeMagics and isSinglePar(lhs.n)):
    # lhs is a generic type symbol, this is a generic invocation
    # treat it as a type expression to call semInvoke
    var typeExpr = createTokenBuf(16)
    typeExpr.addParLe(AtX, lhs.n.info)
    typeExpr.addSubtree lhs.n
    while it.n.kind != ParRi:
      takeTree typeExpr, it.n
    skipParRi it.n
    typeExpr.addParRi()
    var typeItem = Item(n: beginRead(typeExpr), typ: it.typ)
    semLocalTypeExpr c, typeItem
    it.typ = typeItem.typ
    return true
  var maybeRoutine = lhs.n
  if maybeRoutine.exprKind in {OchoiceX, CchoiceX}:
    inc maybeRoutine
  if maybeRoutine.kind == Symbol:
    let res = tryLoadSym(maybeRoutine.symId)
    if res.status == LacksNothing and isRoutine(res.decl.symKind):
      # check for explicit generic routine instantiation
      result = tryExplicitRoutineInst(c, lhs.n, it)
      if result: return

proc semBuiltinSubscript(c: var SemContext; it: var Item; lhs: Item) =
  # it.n is after lhs, at args
  if tryBuiltinSubscript(c, it, lhs):
    return

  # build call:
  var callBuf = createTokenBuf(16)
  callBuf.addParLe(CallX, lhs.n.info)
  callBuf.add identToken(pool.strings.getOrIncl("[]"), lhs.n.info)
  callBuf.addSubtree lhs.n
  while it.n.kind != ParRi:
    callBuf.takeTree it.n
  callBuf.addParRi()
  skipParRi it.n
  var call = Item(n: cursorAt(callBuf, 0), typ: it.typ)
  semCall c, call, {}, SubscriptCall
  it.typ = call.typ

proc semSubscript(c: var SemContext; it: var Item) =
  var n = it.n
  inc n # tag
  var lhsBuf = createTokenBuf(4)
  swap c.dest, lhsBuf
  var lhs = Item(n: n, typ: c.types.autoType)
  semExpr c, lhs, {KeepMagics}
  swap c.dest, lhsBuf
  it.n = lhs.n
  lhs.n = cursorAt(lhsBuf, 0)
  semBuiltinSubscript(c, it, lhs)

proc semTypedAt(c: var SemContext; it: var Item) =
  let beforeExpr = c.dest.len
  let expected = it.typ
  takeToken c, it.n
  let lhsInfo = it.n.info
  var lhs = Item(n: it.n, typ: c.types.autoType)
  semExpr c, lhs
  it.n = lhs.n
  var index = Item(n: it.n, typ: c.types.autoType)
  semExpr c, index
  it.n = index.n
  var typ = skipModifier(lhs.typ)
  if typ.typeKind == PtrT:
    inc typ
  case typ.typeKind
  of ArrayT, UncheckedArrayT:
    it.typ = typ
    inc it.typ
  of CstringT:
    it.typ = c.types.charType
  of SetT:
    it.typ = c.types.uint8Type
  else:
    c.buildErr lhsInfo, "invalid lhs type for typed index: " & typeToString(typ)
  takeParRi c, it.n
  commonType c, it, beforeExpr, expected

proc semConv(c: var SemContext; it: var Item) =
  let beforeExpr = c.dest.len
  let info = it.n.info
  takeToken c, it.n
  var destType = semLocalType(c, it.n)
  var arg = Item(n: it.n, typ: c.types.autoType)
  var argBuf = createTokenBuf(16)
  swap c.dest, argBuf
  semExpr c, arg
  swap c.dest, argBuf
  it.n = arg.n
  arg.n = cursorAt(argBuf, 0)
  semConvArg(c, destType, arg, info)
  takeParRi c, it.n
  let expected = it.typ
  it.typ = destType
  commonType c, it, beforeExpr, expected

proc semDconv(c: var SemContext; it: var Item) =
  let beforeExpr = c.dest.len
  let info = it.n.info
  takeToken c, it.n
  var destType = semLocalType(c, it.n)
  var x = Item(n: it.n, typ: c.types.autoType)
  let beforeArg = c.dest.len
  semExpr c, x
  it.n = x.n

  var isDistinct = false
  let destBase = skipDistinct(destType, isDistinct)
  let srcBase = skipDistinct(x.typ, isDistinct)
  if not isDistinct:
    shrink c.dest, beforeExpr
    c.buildErr info, "`dconv` operation only valid for type conversions involving `distinct` types"
  else:
    var arg = Item(n: cursorAt(c.dest, beforeArg), typ: srcBase)
    var m = createMatch(addr c)
    typematch m, destBase, arg
    endRead c.dest
    if m.err:
      when defined(debug):
        shrink c.dest, beforeExpr
        c.dest.addErrorMsg m
      else:
        c.typeMismatch info, x.typ, destType
    else:
      # distinct type conversions can also involve conversions
      # between different integer sizes or object types and then
      # `m.args` contains these so use them here:
      shrink c.dest, beforeArg
      c.dest.add m.args
  it.n = x.n
  takeParRi c, it.n
  let expected = it.typ
  it.typ = destType
  commonType c, it, beforeExpr, expected

proc semEnumToStr(c: var SemContext; it: var Item) =
  let beforeExpr = c.dest.len
  let info = it.n.info
  takeToken c, it.n
  var x = Item(n: it.n, typ: c.types.autoType)

  var exprTokenBuf = createTokenBuf()
  swap c.dest, exprTokenBuf
  semExpr c, x
  swap c.dest, exprTokenBuf
  it.n = x.n
  let typeSymId = x.typ.symId
  let typeName = pool.syms[typeSymId]
  let dollorName = "dollar`." & typeName
  let dollorSymId = pool.syms.getOrIncl(dollorName)
  shrink c.dest, beforeExpr
  c.dest.add parLeToken(CallX, info)
  c.dest.add symToken(dollorSymId, info)
  c.dest.add exprTokenBuf
  c.dest.addParRi()

  it.typ = c.types.stringType

proc buildLowValue(c: var SemContext; typ: Cursor; info: PackedLineInfo) =
  case typ.kind
  of Symbol:
    let s = tryLoadSym(typ.symId)
    assert s.status == LacksNothing
    if s.decl.symKind != TypeY:
      c.buildErr typ.info, "cannot get low value of non-type"
      return
    let decl = asTypeDecl(s.decl)
    case decl.body.typeKind
    of EnumT, HoleyEnumT:
      # first field
      var field = asEnumDecl(decl.body).firstField
      let first = asLocal(field)
      c.dest.add symToken(first.name.symId, info)
    else:
      c.buildErr info, "invalid type for low: " & typeToString(typ)
  of ParLe:
    case typ.typeKind
    of IntT:
      var bitsCursor = typ
      inc bitsCursor # skip int tag
      let rawBits = typebits(bitsCursor.load)
      var bits = rawBits
      if rawBits != -1:
        c.dest.addParLe(SufX, info)
      else:
        bits = c.g.config.bits
      let value =
        case bits
        of 8: low(int8).int64
        of 16: low(int16).int64
        of 32: low(int32).int64
        else: low(int64)
      c.dest.add intToken(pool.integers.getOrIncl(value), info)
      if rawBits != -1:
        c.dest.add strToken(pool.strings.getOrIncl("i" & $rawBits), info)
        c.dest.addParRi()
    of UIntT:
      var bitsCursor = typ
      inc bitsCursor # skip uint tag
      let rawBits = typebits(bitsCursor.load)
      var bits = rawBits
      if rawBits != -1:
        c.dest.addParLe(SufX, info)
      else:
        bits = c.g.config.bits
      let value = 0'u64
      c.dest.add uintToken(pool.uintegers.getOrIncl(value), info)
      if rawBits != -1:
        c.dest.add strToken(pool.strings.getOrIncl("u" & $rawBits), info)
        c.dest.addParRi()
    of CharT:
      c.dest.add charToken('\0', info)
    of RangetypeT:
      var first = typ
      inc first
      let base = first
      skip first
      c.dest.addParLe(ConvX, info)
      c.dest.addSubtree base
      c.dest.addSubtree first
      c.dest.addParRi()
    of ArrayT:
      var index = typ
      inc index # tag
      skip index # element
      buildLowValue(c, index, info)
    of BoolT:
      c.dest.addParLe(FalseX, info)
      c.dest.addParRi()
    of FloatT:
      c.dest.addParLe(NegInfX, info)
      c.dest.addParRi()
    else:
      c.buildErr info, "invalid type for low: " & typeToString(typ)
  else:
    c.buildErr info, "invalid type for low: " & typeToString(typ)

proc buildHighValue(c: var SemContext; typ: Cursor; info: PackedLineInfo) =
  case typ.kind
  of Symbol:
    let s = tryLoadSym(typ.symId)
    assert s.status == LacksNothing
    if s.decl.symKind != TypeY:
      c.buildErr typ.info, "cannot get high value of non-type"
      return
    let decl = asTypeDecl(s.decl)
    case decl.body.typeKind
    of EnumT, HoleyEnumT:
      # last field
      var field = asEnumDecl(decl.body).firstField
      var lastField = field
      while field.kind != ParRi:
        lastField = field
        skip field
      let last = asLocal(lastField)
      c.dest.add symToken(last.name.symId, info)
    else:
      c.buildErr info, "invalid type for high: " & typeToString(typ)
  of ParLe:
    case typ.typeKind
    of IntT:
      var bitsCursor = typ
      inc bitsCursor # skip int tag
      let rawBits = typebits(bitsCursor.load)
      var bits = rawBits
      if rawBits != -1:
        c.dest.addParLe(SufX, info)
      else:
        bits = c.g.config.bits
      let value =
        case bits
        of 8: high(int8).int64
        of 16: high(int16).int64
        of 32: high(int32).int64
        else: high(int64)
      c.dest.add intToken(pool.integers.getOrIncl(value), info)
      if rawBits != -1:
        c.dest.add strToken(pool.strings.getOrIncl("i" & $rawBits), info)
        c.dest.addParRi()
    of UIntT:
      var bitsCursor = typ
      inc bitsCursor # skip uint tag
      let rawBits = typebits(bitsCursor.load)
      var bits = rawBits
      if rawBits != -1:
        c.dest.addParLe(SufX, info)
      else:
        bits = c.g.config.bits
      let value =
        case bits
        of 8: high(uint8).uint64
        of 16: high(uint16).uint64
        of 32: high(uint32).uint64
        else: high(uint64)
      c.dest.add uintToken(pool.uintegers.getOrIncl(value), info)
      if rawBits != -1:
        c.dest.add strToken(pool.strings.getOrIncl("u" & $rawBits), info)
        c.dest.addParRi()
    of CharT:
      c.dest.add charToken(high(char), info)
    of RangetypeT:
      var last = typ
      inc last
      let base = last
      skip last
      skip last
      c.dest.addParLe(ConvX, info)
      c.dest.addSubtree base
      c.dest.addSubtree last
      c.dest.addParRi()
    of ArrayT:
      var index = typ
      inc index # tag
      skip index # element
      buildHighValue(c, index, info)
    of BoolT:
      c.dest.addParLe(TrueX, info)
      c.dest.addParRi()
    of FloatT:
      c.dest.addParLe(InfX, info)
      c.dest.addParRi()
    else:
      c.buildErr info, "invalid type for high: " & typeToString(typ)
  else:
    c.buildErr info, "invalid type for high: " & typeToString(typ)

proc semLow(c: var SemContext; it: var Item) =
  let beforeExpr = c.dest.len
  let info = it.n.info
  takeToken c, it.n
  let typ = semLocalType(c, it.n)
  takeParRi c, it.n
  if containsGenericParams(typ):
    discard
  else:
    c.dest.shrink beforeExpr
    buildLowValue(c, typ, info)
  let expected = it.typ
  var resultType = typ
  if resultType.typeKind == ArrayT:
    inc resultType # skip tag, get to range type
    skip resultType # skip element type, get to range type
    if resultType.typeKind == RangetypeT:
      inc resultType # skip range tag, get to base type
  elif resultType.typeKind == RangetypeT:
    inc resultType # skip tag, get to base type
  it.typ = resultType
  commonType c, it, beforeExpr, expected

proc semHigh(c: var SemContext; it: var Item) =
  let beforeExpr = c.dest.len
  let info = it.n.info
  takeToken c, it.n
  let typ = semLocalType(c, it.n)
  takeParRi c, it.n
  if containsGenericParams(typ):
    discard
  else:
    c.dest.shrink beforeExpr
    buildHighValue(c, typ, info)
  let expected = it.typ
  var resultType = typ
  if resultType.typeKind == ArrayT:
    inc resultType # skip tag
    skip resultType # skip element type, get to range type
    if resultType.typeKind == RangetypeT:
      inc resultType # skip range tag, get to base type
  elif resultType.typeKind == RangetypeT:
    inc resultType # skip tag, get to base type
  it.typ = resultType
  commonType c, it, beforeExpr, expected

proc semVoidHook(c: var SemContext; it: var Item) =
  let beforeExpr = c.dest.len
  let expected = it.typ
  takeToken c, it.n
  it.typ = c.types.autoType
  semExpr c, it
  if it.n.kind != ParRi:
    # hook has 2nd argument:
    it.typ = c.types.autoType
    semExpr c, it
  takeParRi c, it.n
  it.typ = c.types.voidType
  commonType c, it, beforeExpr, expected

proc semDupHook(c: var SemContext; it: var Item) =
  let beforeExpr = c.dest.len
  let expected = it.typ
  takeToken c, it.n
  it.typ = c.types.autoType
  semExpr c, it
  takeParRi c, it.n
  it.typ = skipModifier(it.typ)
  commonType c, it, beforeExpr, expected

proc semDeref(c: var SemContext; it: var Item) =
  let beforeExpr = c.dest.len
  let info = it.n.info
  let expected = it.typ
  takeToken c, it.n
  var arg = Item(n: it.n, typ: c.types.autoType)
  semExpr c, arg
  it.n = arg.n
  takeParRi c, it.n
  case arg.typ.typeKind
  of RefT, PtrT:
    it.typ = arg.typ
    inc it.typ # get to base type
  else:
    c.buildErr info, "invalid type for deref: " & typeToString(arg.typ)
  commonType c, it, beforeExpr, expected

proc semAddr(c: var SemContext; it: var Item) =
  let beforeExpr = c.dest.len
  takeToken c, it.n
  let info = it.n.info
  let expected = it.typ
  let beforeArg = c.dest.len
  var arg = Item(n: it.n, typ: c.types.autoType)
  semExpr c, arg
  it.n = arg.n
  takeParRi c, it.n
  let a = cursorAt(c.dest, beforeArg)
  if isAddressable(a):
    endRead c.dest
  else:
    let asStr = asNimCode(a)
    endRead c.dest
    c.dest.shrink beforeArg
    c.buildErr info, "invalid expression for `addr` operation: " & asStr
    c.dest.addParRi()

  it.typ = ptrTypeOf(c, arg.typ)
  commonType c, it, beforeExpr, expected

proc semSizeof(c: var SemContext; it: var Item) =
  let beforeExpr = c.dest.len
  let expected = it.typ
  # We don't really have any kind of restrictions on the argument here
  # and it was semchecked already in overload resolution, so it is fine
  # to just copy it:
  takeTree c, it.n
  it.typ = c.types.intType
  commonType c, it, beforeExpr, expected

proc whichPass(c: SemContext): PassKind =
  result = if c.phase == SemcheckSignatures: checkSignatures else: checkBody

template toplevelGuard(c: var SemContext; body: untyped) =
  if c.phase == SemcheckBodies:
    body
  else:
    c.takeTree it.n

template procGuard(c: var SemContext; body: untyped) =
  if c.phase in {SemcheckSignatures, SemcheckBodies}:
    body
  else:
    c.takeTree it.n

template constGuard(c: var SemContext; body: untyped) =
  if c.phase in {SemcheckSignatures, SemcheckBodies}:
    body
  else:
    c.takeTree it.n

proc semPragmaLine(c: var SemContext; it: var Item; info: PackedLineInfo) =
  inc it.n
  case it.n.pragmaKind:
  of BuildP:
    inc it.n
    var args = newSeq[string]()
    while it.n.kind != ParRi:
      if it.n.kind != StringLit:
        buildErr c, it.n.info, "expected `string` but got: " & asNimCode(it.n)

      args.add pool.strings[it.n.litId]
      inc it.n

    skipParRi it.n

    if args.len != 2 and args.len != 3:
      buildErr c, it.n.info, "build expected 2 or 3 parameters"

    # XXX: makefile is executed parent to nifcachePath
    let nifcacheDir = absoluteParentDir(c.g.config.nifcachePath)
    let currentDir = absoluteParentDir(info.getFile)

    # Extract build pragma arguments
    let compileType = args[0]
    var name = replaceSubs(args[1], currentDir, c.g.config).toAbsolutePath(currentDir)
    let customArgs = if args.len == 3: replaceSubs(args[2], currentDir, c.g.config) else: ""

    if not semos.fileExists(name):
      buildErr c, it.n.info, "cannot find: " & name
    name = name.toRelativePath(nifcacheDir)

    c.toBuild.buildTree TupleConstrX, info:
      c.toBuild.addStrLit compileType, info
      c.toBuild.addStrLit name, info
      c.toBuild.addStrLit customArgs, info
  of EmitP:
    semEmit c, it
  else:
    buildErr c, it.n.info, "unsupported pragmas"

proc semPragmasLine(c: var SemContext; it: var Item) =
  let info = it.n.info
  inc it.n
  while it.n.kind == ParLe and (it.n.stmtKind in {CallS, CmdS} or
            it.n.substructureKind == KvU):
    semPragmaLine c, it, info

  skipParRi it.n

proc semInclExcl(c: var SemContext; it: var Item) =
  let info = it.n.info
  let beforeExpr = c.dest.len
  takeToken c, it.n
  let typeStart = c.dest.len
  semLocalTypeImpl c, it.n, InLocalDecl
  let typ = typeToCursor(c, typeStart)
  var op = Item(n: it.n, typ: typ)
  semExpr c, op
  if op.typ.typeKind == SetT:
    inc op.typ
  else:
    c.buildErr info, "expected set type"
  semExpr c, op
  it.n = op.n
  takeParRi c, it.n
  producesVoid c, info, it.typ

proc semInSet(c: var SemContext; it: var Item) =
  let info = it.n.info
  let beforeExpr = c.dest.len
  takeToken c, it.n
  let typeStart = c.dest.len
  semLocalTypeImpl c, it.n, InLocalDecl
  let typ = typeToCursor(c, typeStart)
  var op = Item(n: it.n, typ: typ)
  semExpr c, op
  if op.typ.typeKind == SetT:
    inc op.typ
  else:
    c.buildErr info, "expected set type"
  semExpr c, op
  it.n = op.n
  takeParRi c, it.n
  let expected = it.typ
  it.typ = c.types.boolType
  commonType c, it, beforeExpr, expected

proc semCardSet(c: var SemContext; it: var Item) =
  let info = it.n.info
  let beforeExpr = c.dest.len
  takeToken c, it.n
  let typeStart = c.dest.len
  semLocalTypeImpl c, it.n, InLocalDecl
  let typ = typeToCursor(c, typeStart)
  var op = Item(n: it.n, typ: typ)
  semExpr c, op
  it.n = op.n
  takeParRi c, it.n
  let expected = it.typ
  it.typ = c.types.intType
  commonType c, it, beforeExpr, expected

proc semExpr(c: var SemContext; it: var Item; flags: set[SemFlag] = {}) =
  case it.n.kind
  of IntLit:
    literal c, it, c.types.intType
  of UIntLit:
    literal c, it, c.types.uintType
  of FloatLit:
    literal c, it, c.types.floatType
  of StringLit:
    literal c, it, c.types.stringType
  of CharLit:
    literal c, it, c.types.charType
  of Ident:
    let start = c.dest.len
    let s = semIdent(c, it.n, flags)
    semExprSym c, it, s, start, flags
  of Symbol:
    let start = c.dest.len
    let s = fetchSym(c, it.n.symId)
    takeToken c, it.n
    semExprSym c, it, s, start, flags
  of ParLe:
    case exprKind(it.n)
    of QuotedX:
      let start = c.dest.len
      let s = semQuoted(c, it.n, flags)
      semExprSym c, it, s, start, flags
    of NoExpr:
      case stmtKind(it.n)
      of NoStmt:
        case typeKind(it.n)
        of NoType:
          buildErr c, it.n.info, "expression expected; tag: " & pool.tags[it.n.tag]
          skip it.n
        of ErrT:
          c.takeTree it.n
        of ObjectT, RefobjT, PtrobjT, EnumT, HoleyEnumT, DistinctT, ConceptT:
          buildErr c, it.n.info, "expression expected"
          skip it.n
        of IntT, FloatT, CharT, BoolT, UIntT, VoidT, NiltT, AutoT, SymKindT,
            PtrT, RefT, MutT, OutT, LentT, SinkT, UncheckedArrayT, SetT, StaticT, TypedescT,
            TupleT, ArrayT, RangetypeT, VarargsT, ProctypeT, IteratorT, UntypedT, TypedT,
            CstringT, PointerT, TypeKindT, OrdinalT, OpenArrayT, ParamsT, ItertypeT:
          # every valid local type expression
          semLocalTypeExpr c, it
        of OrT, AndT, NotT, InvokeT:
          # should be handled in respective expression kinds
          discard
      of ImportasS, ExportexceptS, UnpackdeclS, StaticstmtS, BindS, MixinS, UsingS, AsmS, DeferS:
        buildErr c, it.n.info, "unsupported statement: " & $stmtKind(it.n)
        skip it.n
      of ProcS:
        procGuard c:
          semProc c, it, ProcY, whichPass(c)
      of FuncS:
        procGuard c:
          semProc c, it, FuncY, whichPass(c)
      of IteratorS:
        procGuard c:
          semProc c, it, IteratorY, whichPass(c)
      of ConverterS:
        procGuard c:
          semProc c, it, ConverterY, whichPass(c)
      of MethodS:
        procGuard c:
          semProc c, it, MethodY, whichPass(c)
      of TemplateS:
        procGuard c:
          semProc c, it, TemplateY, whichPass(c)
      of MacroS:
        procGuard c:
          semProc c, it, MacroY, whichPass(c)
      of WhileS:
        toplevelGuard c:
          semWhile c, it
      of VarS:
        toplevelGuard c:
          semLocal c, it, VarY
      of GvarS:
        toplevelGuard c:
          semLocal c, it, GvarY
      of TvarS:
        toplevelGuard c:
          semLocal c, it, TvarY
      of LetS:
        toplevelGuard c:
          semLocal c, it, LetY
      of GletS:
        toplevelGuard c:
          semLocal c, it, GletY
      of TletS:
        toplevelGuard c:
          semLocal c, it, TletY
      of CursorS:
        toplevelGuard c:
          semLocal c, it, CursorY
      of ResultS:
        toplevelGuard c:
          semLocal c, it, ResultY
      of ConstS:
        constGuard c:
          semLocal c, it, ConstY
      of StmtsS: semStmtsExpr c, it, false
      of ScopeS: semStmtsExpr c, it, true
      of BreakS:
        toplevelGuard c:
          semBreak c, it
      of ContinueS:
        toplevelGuard c:
          semContinue c, it
      of CallS, CmdS:
        toplevelGuard c:
          semCall c, it, flags
      of IncludeS: semInclude c, it
      of ImportS: semImport c, it
      of ImportExceptS: semImportExcept c, it
      of FromS: semFromImport c, it
      of AsgnS:
        toplevelGuard c:
          semAsgn c, it
      of DiscardS:
        toplevelGuard c:
          semDiscard c, it
      of IfS:
        toplevelGuard c:
          semIf c, it
      of WhenS:
        toplevelGuard c:
          semWhen c, it
      of RetS:
        toplevelGuard c:
          semReturn c, it
      of YldS:
        toplevelGuard c:
          semYield c, it
      of TypeS:
        let info = it.n.info
        semTypeSection c, it.n
        producesVoid c, info, it.typ
      of BlockS:
        toplevelGuard c:
          semBlock c, it
      of CaseS:
        toplevelGuard c:
          semCase c, it
      of ForS:
        toplevelGuard c:
          semFor c, it
      of TryS:
        toplevelGuard c:
          semTry c, it
      of RaiseS:
        toplevelGuard c:
          semRaise c, it
      of ExportS, CommentS:
        # XXX ignored for now
        skip it.n
      of EmitS:
        raiseAssert "unreachable"
      of PragmasS:
        toplevelGuard c:
          semPragmasLine c, it
      of InclS, ExclS:
        toplevelGuard c:
          semInclExcl c, it
    of FalseX, TrueX:
      literalB c, it, c.types.boolType
    of InfX, NegInfX, NanX:
      literalB c, it, c.types.floatType
    of AndX, OrX:
      let start = c.dest.len
      takeToken c, it.n
      semBoolExpr c, it.n
      semBoolExpr c, it.n
      takeParRi c, it.n
      let expected = it.typ
      it.typ = c.types.boolType
      commonType c, it, start, expected
    of NotX:
      let start = c.dest.len
      takeToken c, it.n
      semBoolExpr c, it.n
      takeParRi c, it.n
      let expected = it.typ
      it.typ = c.types.boolType
      commonType c, it, start, expected
    of EmoveX:
      takeToken c, it.n
      semExpr c, it
      takeParRi c, it.n
    of ParX:
      inc it.n
      semExpr c, it
      skipParRi it.n
    of CallX, CmdX, CallStrLitX, InfixX, PrefixX, HcallX:
      toplevelGuard c:
        semCall c, it, flags
    of DotX, DdotX:
      toplevelGuard c:
        semDot c, it, flags
    of TupAtX:
      toplevelGuard c:
        semTupAt c, it
    of DconvX:
      toplevelGuard c:
        semDconv c, it
    of EqX, NeqX, LeX, LtX, EqSetX, LeSetX, LtSetX:
      semCmp c, it
    of AshrX, AddX, SubX, MulX, DivX, ModX, ShrX, ShlX, BitandX, BitorX, BitxorX, PlusSetX, MinusSetX, MulSetX, XorSetX:
      semTypedBinaryArithmetic c, it
    of BitnotX, NegX:
      semTypedUnaryArithmetic c, it
    of InSetX:
      semInSet c, it
    of CardX:
      semCardSet c, it
    of BracketX:
      semBracket c, it, flags
    of CurlyX:
      semCurly c, it, flags
    of AconstrX:
      semArrayConstr c, it
    of SetConstrX:
      semSetConstr c, it
    of SufX:
      semSuf c, it
    of TupleConstrX:
      semTupleConstr c, it
    of OconstrX, NewOconstrX:
      semObjConstr c, it
    of DefinedX:
      semDefined c, it
    of DeclaredX:
      semDeclared c, it
    of IsMainModuleX:
      semIsMainModule c, it
    of AtX:
      semSubscript c, it
    of ArrAtX, PatX:
      semTypedAt c, it
    of UnpackX:
      takeToken c, it.n
      takeParRi c, it.n
    of OchoiceX, CchoiceX:
      takeTree c, it.n
    of HaddrX, HderefX:
      takeToken c, it.n
      # this is exactly what we need here as these operators have the same
      # type as the operand:
      semExpr c, it
      takeParRi c, it.n
    of CastX:
      semCast c, it
    of NilX:
      semNil c, it
    of ConvX, HconvX:
      semConv c, it
    of EnumToStrX:
      semEnumToStr c, it
    of DefaultObjX:
      semObjDefault c, it
    of DefaultTupX:
      semTupleDefault c, it
    of LowX:
      semLow c, it
    of HighX:
      semHigh c, it
    of ExprX:
      semStmtsExpr c, it, false
    of DerefX:
      semDeref c, it
    of AddrX:
      semAddr c, it
    of SizeofX:
      semSizeof c, it
    of TypeofX:
      semTypeof c, it
    of DestroyX, CopyX, WasMovedX, SinkhX, TraceX:
      semVoidHook c, it
    of DupX:
      semDupHook c, it
    of ErrX:
      takeTree c, it.n
    of OconvX, PragmaxX, CurlyatX, TabconstrX, DoX,
       CompilesX, AlignofX, OffsetofX:
      # XXX To implement
      buildErr c, it.n.info, "to implement: " & $exprKind(it.n)
      takeToken c, it.n
      takeParRi c, it.n

  of ParRi, EofToken, SymbolDef, UnknownToken, DotToken:
    buildErr c, it.n.info, "expression expected"

proc reportErrors(c: var SemContext): int =
  let errTag = pool.tags.getOrIncl("err")
  var i = 0
  var r = Reporter(verbosity: 2, noColors: not useColors())
  result = 0
  while i < c.dest.len:
    if c.dest[i].kind == ParLe and c.dest[i].tagId == errTag:
      inc result
      let info = c.dest[i].info
      inc i
      # original expression, optional:
      if c.dest[i].kind == DotToken:
        inc i
      else:
        let x = cursorAt(c.dest, i)
        inc i, span(x)
        endRead(c.dest)
      # instantiation contexts:
      while c.dest[i].kind == DotToken:
        r.trace infoToStr(c.dest[i].info), "instantiation from here"
        inc i
      # error message:
      assert c.dest[i].kind == StringLit
      r.error infoToStr(info), pool.strings[c.dest[i].litId]
      inc i
    else:
      inc i

proc writeOutput(c: var SemContext; outfile: string) =
  #var b = nifbuilder.open(outfile)
  #b.addHeader "nimony", "nim-sem"
  #b.addRaw toString(c.dest)
  #b.close()
  writeFile outfile, "(.nif24)\n" & toString(c.dest)
  let root = c.dest[0].info
  createIndex outfile, root, true, IndexSections(hooks: c.hookIndexMap, converters: c.converterIndexMap, toBuild: c.toBuild)

proc phaseX(c: var SemContext; n: Cursor; x: SemPhase): TokenBuf =
  assert n == "stmts"
  c.phase = x
  var n = n
  takeToken c, n
  while n.kind != ParRi:
    semStmt c, n, false
  takeParRi c, n
  result = move c.dest

proc requestHookInstance(c: var SemContext; decl: Cursor) =
  let decl = asTypeDecl(decl)
  var typevars = decl.typevars
  assert classifyType(c, typevars) == InvokeT
  inc typevars
  assert typevars.kind == Symbol

  let symId = typevars.symId
  if symId in c.genericHooks:
    var inferred = initTable[SymId, Cursor]()
    var typeArgs = createTokenBuf()
    let originHooks = c.genericHooks[symId]

    inc typevars # skips symbol

    var typevarsSeq: seq[Cursor] = @[]

    while typevars.kind != ParRi:
      typevarsSeq.add typevars
      takeTree(typeArgs, typevars)

    for hook in originHooks:
      let res = tryLoadSym(hook)
      if res.status == LacksNothing:
        let info = res.decl.info
        let procDecl = asRoutine(res.decl)
        var typevarsStart = procDecl.typevars
        inc typevarsStart # skips typevars tag

        var counter = 0
        while typevarsStart.kind != ParRi:
          let name = asTypevar(typevarsStart).name.symId
          inferred[name] = typevarsSeq[counter]
          skip typevarsStart # skip the typevar tree
          inc counter
        discard requestRoutineInstance(c, hook, typeArgs, inferred, info)

proc semcheck*(infile, outfile: string; config: sink NifConfig; moduleFlags: set[ModuleFlag];
               commandLineArgs: sink string; canSelfExec: bool) =
  var n0 = setupProgram(infile, outfile)
  var c = SemContext(
    dest: createTokenBuf(),
    types: createBuiltinTypes(),
    thisModuleSuffix: prog.main,
    moduleFlags: moduleFlags,
    g: ProgramContext(config: config),
    phase: SemcheckTopLevelSyms,
    routine: SemRoutine(kind: NoSym),
    commandLineArgs: commandLineArgs,
    canSelfExec: canSelfExec)
  for magic in ["typeof", "compiles"]:
    c.unoverloadableMagics.incl(pool.strings.getOrIncl(magic))
  c.currentScope = Scope(tab: initTable[StrId, seq[Sym]](), up: nil, kind: ToplevelScope)
  # XXX could add self module symbol here

  assert n0 == "stmts"

  if {SkipSystem, IsSystem} * moduleFlags == {}:
    importSingleFile(c, ImportedFilename(path: stdlibFile("std/system"), name: "system"),
       "", ImportMode(kind: ImportSystem, list: initPackedSet[StrId]()), n0.info)

  #echo "PHASE 1"
  var n1 = phaseX(c, n0, SemcheckTopLevelSyms)
  #echo "PHASE 2: ", toString(n1)
  var n2 = phaseX(c, beginRead(n1), SemcheckSignatures)

  #echo "PHASE 3: ", toString(n2)
  var n = beginRead(n2)
  c.phase = SemcheckBodies
  takeToken c, n
  while n.kind != ParRi:
    semStmt c, n, false
  instantiateGenerics c
  for _, val in mpairs(c.instantiatedTypes):
    let s = fetchSym(c, val)
    let res = declToCursor(c, s)
    if res.status == LacksNothing:
      requestHookInstance(c, res.decl)
      c.dest.copyTree res.decl
  instantiateGenericHooks c
  takeParRi c, n

  if reportErrors(c) == 0:
    var final = move c.dest
    var finalBuf = beginRead(final)
    c.dest = injectDerefs(finalBuf)
  else:
    quit 1

  if reportErrors(c) == 0:
    writeOutput c, outfile
  else:
    quit 1<|MERGE_RESOLUTION|>--- conflicted
+++ resolved
@@ -980,19 +980,6 @@
 
     result = ProcInstance(targetSym: targetSym, procType: cursorAt(signature, 0),
       returnType: cursorAt(signature, beforeRetType))
-<<<<<<< HEAD
-    var newInferred = initTable[SymId, Cursor](inferred.len)
-    var typevars = decl.typevars
-    inc typevars
-    var typeArg = cursorAt(signature, typeArgsStart)
-    while typevars.kind != ParRi:
-      assert typeArg.kind != ParRi
-      let typevar = asLocal(typevars).name.symId
-      newInferred[typevar] = typeArg
-      skip typevars
-      skip typeArg
-    assert typeArg.kind == ParRi
-=======
 
     # rebuild inferred as cursors to params in signature invocation
     var newInferred = initTable[SymId, Cursor](inferred.len)
@@ -1007,7 +994,6 @@
       skip typeArg
     assert typeArg.kind == ParRi
 
->>>>>>> d4d4717e
     publish targetSym, ensureMove signature
 
     c.instantiatedProcs[(origin, key)] = targetSym
