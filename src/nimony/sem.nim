--- conflicted
+++ resolved
@@ -4867,11 +4867,7 @@
   #b.addRaw toString(c.dest)
   #b.close()
   writeFile outfile, "(.nif24)\n" & toString(c.dest)
-<<<<<<< HEAD
-  createIndex outfile, true, IndexSections(hooks: c.hookIndexMap, converters: c.converterIndexMap)
-=======
-  createIndex outfile, true, c.hookIndexMap, c.toBuild
->>>>>>> 35886966
+  createIndex outfile, true, IndexSections(hooks: c.hookIndexMap, converters: c.converterIndexMap, toBuild: c.toBuild)
 
 proc phaseX(c: var SemContext; n: Cursor; x: SemPhase): TokenBuf =
   assert n == "stmts"
