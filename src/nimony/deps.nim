--- conflicted
+++ resolved
@@ -277,13 +277,10 @@
     of DoCompile, DoRun:
       exeFile(c.rootNode.files[0])
 
-<<<<<<< HEAD
   # Absolute path of root node module
   s.add "\nROOT_PATH = " & rootPath(c)
-=======
   if passC.len != 0:
     s.add "\nCFLAGS += " & mescape(passC)
->>>>>>> aed4d69b
   s.add "\nall: " & mescape dest
 
   # The .exe file depends on all .o files:
