--- conflicted
+++ resolved
@@ -157,13 +157,8 @@
   of SizeofX, CardX, AlignofX, OffsetofX:
     result = c.builtins.intType
   of AddX, SubX, MulX, DivX, ModX, ShlX, ShrX, AshrX, BitandX, BitorX, BitxorX, BitnotX,
-<<<<<<< HEAD
-     PlussetX, MinussetX, MulsetX, XorsetX,
-     CastX, ConvX, OconvX, HconvX, DconvX, OconstrX, NewoconstrX:
-=======
      PlusSetX, MinusSetX, MulSetX, XorSetX,
      CastX, ConvX, OconvX, HconvX, DconvX, OconstrX, NewOconstrX, AconstrX, SetX:
->>>>>>> 8fb23409
     result = n.firstSon
   of ParX, EmoveX:
     result = getTypeImpl(c, n.firstSon)
