--- conflicted
+++ resolved
@@ -647,12 +647,9 @@
             of DestroyX, CopyX, WasMovedX, SinkhX, TraceX:
               inc pc
               analyseExpr c, pc
-<<<<<<< HEAD
-=======
               # don't assume arity here
               while pc.kind != ParRi:
                 analyseExpr c, pc
->>>>>>> b7716819
               skipParRi pc
             else:
               raiseAssert "BUG: unknown statement: " & toString(pc, false)
