#       Nimony
# (c) Copyright 2024 Andreas Rumpf
#
# See the file "license.txt", included in this
# distribution, for details about the copyright.

import std / assertions
include nifprelude
import stringviews, keymatcher

type
  StmtKind* = enum
    NoStmt
    StmtsS = "stmts"
    VarS = "var"
    LetS = "let"
    CursorS = "cursor"
    ResultS = "result"
    ConstS = "const"
    EmitS = "emit"
    AsgnS = "asgn"
    BlockS = "block"
    IfS = "if"
    WhenS = "when"
    BreakS = "break"
    ContinueS = "continue"
    WhileS = "while"
    ForS = "for"
    CaseS = "case"
    RetS = "ret"
    YieldS = "yld"
    ProcS = "proc"
    FuncS = "func"
    IterS = "iterator"
    ConverterS = "converter"
    MethodS = "method"
    MacroS = "macro"
    TemplateS = "template"
    TypeS = "type"
    CallS = "call"
    CmdS = "cmd"
    DiscardS = "discard"
    IncludeS = "include"
    ImportS = "import"
<<<<<<< HEAD
    FromS = "from"
    ImportExceptS = "importexcept"
    ExportS = "export"
=======
    FromImportS = "from"
    ImportExceptS = "importexcept"
>>>>>>> 7c06e2e3

  SymKind* = enum
    NoSym
    VarY = "var"
    LetY = "let"
    CursorY = "cursor"
    ResultY = "result"
    ConstY = "const"
    ParamY = "param"
    TypevarY = "typevar"
    EfldY = "efld"
    FldY = "fld"
    ProcY = "proc"
    FuncY = "func"
    IterY = "iterator"
    ConverterY = "converter"
    MethodY = "method"
    MacroY = "macro"
    TemplateY = "template"
    TypeY = "type"
    LabelY = "block"
    ModuleY = "module"
    CchoiceY = "cchoice"

  ExprKind* = enum
    NoExpr
    QuotedX = "quoted"
    AtX = "at"
    DerefX = "deref"
    HderefX = "hderef"
    DotX = "dot"
    PatX = "pat"
    ParX = "par"
    AddrX = "addr"
    HaddrX = "haddr"
    NilX = "nil"
    FalseX = "false"
    TrueX = "true"
    AndX = "and"
    OrX = "or"
    NotX = "not"
    NegX = "neg"
    SizeofX = "sizeof"
    OconstrX = "obj"
    TupleConstrX = "tup"
    AconstrX = "arr"
    SetX = "set"
    OchoiceX = "ochoice"
    CchoiceX = "cchoice"
    KvX = "kv"
    AddX = "add"
    SubX = "sub"
    MulX = "mul"
    DivX = "div"
    ModX = "mod"
    ShrX = "shr"
    ShlX = "shl"
    AshrX = "ashr"
    BitandX = "bitand"
    BitorX = "bitor"
    BitxorX = "bitxor"
    BitnotX = "bitnot"
    EqX = "eq"
    NeqX = "neq"
    LeX = "le"
    LtX = "lt"
    CastX = "cast"
    ConvX = "conv"
    OconvX = "oconv" # object conversion
    HconvX = "hconv" # hidden basic type conversion
    DconvX = "dconv" # conversion between `distinct` types
    CallX = "call"
    CallStrLitX = "callstrlit"
    InfixX = "infix"
    PrefixX = "prefix"
    CmdX = "cmd"
    InfX = "inf"
    NegInfX = "neginf"
    NanX = "nan"
    SufX = "suf"
    RangeX = "range"
    RangesX = "ranges"
    CompilesX = "compiles"
    DeclaredX = "declared"
    DefinedX = "defined"
    HighX = "high"
    LowX = "low"
    TypeofX = "typeof"
    UnpackX = "unpack"
    IsMainModuleX = "ismainmodule"

  TypeKind* = enum
    NoType
    ObjectT = "object"
    TupleT = "tuple"
    EnumT = "enum"
    IntT = "i"
    UIntT = "u"
    FloatT = "f"
    CharT = "c"
    BoolT = "bool"
    VoidT = "void"
    PtrT = "ptr"
    RefT = "ref"
    MutT = "mut"
    OutT = "out"
    LentT = "lent"
    SinkT = "sink"
    #FlexarrayT = "flexarray"
    StringT = "string"
    VarargsT = "varargs"
    NilT = "nilt"
    OrT = "or"
    AndT = "and"
    NotT = "not"
    ConceptT = "concept"
    DistinctT = "distinct"
    StaticT = "static"
    ProcT = "proctype"
    IterT = "itertype"
    InvokeT = "at" # might not be the best idea to do it this way...
    ArrayT = "array"
    UncheckedArrayT = "uarray"
    SetT = "sett"
    AutoT = "auto"
    SymKindT = "symkind"
    TypedescT = "typedesc"
    UntypedT = "untyped"
    TypedT = "typed"
    CstringT = "cstring"
    PointerT = "pointer"

  PragmaKind* = enum
    NoPragma
    Magic = "magic"
    ImportC = "importc"
    ImportCpp = "importcpp"
    ExportC = "exportc"
    Nodecl = "nodecl"
    Header = "header"
    Align = "align"
    Bits = "bits"
    Selectany = "selectany"
    Threadvar = "threadvar"
    Globalvar = "global"
    Discardable = "discardable"
    NoReturn = "noreturn"
    Varargs = "varargs"
    Borrow = "borrow"

  SubstructureKind* = enum
    NoSub
    ElifS = "elif"
    ElseS = "else"
    OfS = "of"
    ParamS = "param"
    ParamsS = "params"
    FldS = "fld"
    EfldS = "efld"
    AtomicS = "atomic"
    TypevarsS = "typevars"
    RoS = "ro"
    RestrictS = "restrict"
    PragmasS = "pragmas"
    UnpackFlatS = "unpackflat"
    UnpackTupS = "unpacktup"

  CallConv* = enum
    NoCallConv
    CdeclC = "cdecl"
    StdcallC = "stdcall"
    SafecallC = "safecall"
    SyscallC = "syscall"
    FastcallC = "fastcall"
    ThiscallC = "thiscall"
    NoconvC = "noconv"
    MemberC = "member"
    InlineC = "inline"
    NoinlineC = "noinline"

declareMatcher parseStmtKind, StmtKind

proc stmtKind*(c: Cursor): StmtKind {.inline.} =
  assert c.kind == ParLe
  parseStmtKind pool.tags[tag(c)]

declareMatcher parsePragmaKind, PragmaKind

proc pragmaKind*(c: Cursor): PragmaKind {.inline.} =
  if c.kind == ParLe:
    result = parsePragmaKind pool.tags[tag(c)]
  elif c.kind == Ident:
    result = parsePragmaKind pool.strings[c.litId]
  else:
    result = NoPragma

declareMatcher parseSubstructureKind, SubstructureKind

proc substructureKind*(c: Cursor): SubstructureKind {.inline.} =
  if c.kind == ParLe:
    result = parseSubstructureKind pool.tags[tag(c)]
  else:
    result = NoSub

declareMatcher parseTypeKind, TypeKind

proc typeKind*(c: Cursor): TypeKind {.inline.} =
  if c.kind == ParLe:
    result = parseTypeKind pool.tags[tag(c)]
  elif c.kind == DotToken:
    result = VoidT
  else:
    result = NoType

declareMatcher parseCallConvKind, CallConv

proc callConvKind*(c: Cursor): CallConv {.inline.} =
  if c.kind == ParLe:
    result = parseCallConvKind pool.tags[tag(c)]
  elif c.kind == Ident:
    result = parseCallConvKind pool.strings[c.litId]
  else:
    result = NoCallConv

declareMatcher parseExprKind, ExprKind

proc exprKind*(c: Cursor): ExprKind {.inline.} =
  if c.kind == ParLe:
    result = parseExprKind pool.tags[tag(c)]
  else:
    result = NoExpr

declareMatcher parseSymKind, SymKind

proc symKind*(c: Cursor): SymKind {.inline.} =
  if c.kind == ParLe:
    result = parseSymKind pool.tags[tag(c)]
  else:
    result = NoSym

template `==`*(n: Cursor; s: string): bool = n.kind == ParLe and pool.tags[n.tagId] == s

const
  RoutineKinds* = {ProcY, FuncY, IterY, TemplateY, MacroY, ConverterY, MethodY}

proc addParLe*(dest: var TokenBuf; kind: TypeKind|SymKind|ExprKind|StmtKind; info = NoLineInfo) =
  dest.add parLeToken(pool.tags.getOrIncl($kind), info)

proc parLeToken*(kind: TypeKind|SymKind|ExprKind|StmtKind|SubstructureKind; info = NoLineInfo): PackedToken =
  parLeToken(pool.tags.getOrIncl($kind), info)<|MERGE_RESOLUTION|>--- conflicted
+++ resolved
@@ -42,14 +42,9 @@
     DiscardS = "discard"
     IncludeS = "include"
     ImportS = "import"
-<<<<<<< HEAD
-    FromS = "from"
+    FromImportS = "from"
     ImportExceptS = "importexcept"
     ExportS = "export"
-=======
-    FromImportS = "from"
-    ImportExceptS = "importexcept"
->>>>>>> 7c06e2e3
 
   SymKind* = enum
     NoSym
