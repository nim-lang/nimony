--- conflicted
+++ resolved
@@ -146,12 +146,8 @@
     DefaultTupX = "defaulttup"
     ExprX = "expr" # was nkStmtListExpr in the old Nim
     ArrAtX = "arrat"
-<<<<<<< HEAD
-    TupAtX = "tupat"
-=======
     TupAtX = "tupat" # tup[0] syntax
     EnsureMoveX = "emove" # note that `move` can be written in standard Nim
->>>>>>> ecc1d442
 
   TypeKind* = enum
     NoType
