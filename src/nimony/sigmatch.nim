#       Nimony
# (c) Copyright 2024 Andreas Rumpf
#
# See the file "license.txt", included in this
# distribution, for details about the copyright.

import std / [sets, tables, assertions]

import bitabs, nifreader, nifstreams, nifcursors, lineinfos

import nimony_model, decls, programs, semdata, asthelpers

type
  Item* = object
    n*, typ*: Cursor
    kind*: SymKind

  FnCandidate* = object
    kind*: SymKind
    sym*: SymId
    typ*: Cursor

  MatchError* = object
    info: PackedLineInfo
    msg: string
    pos: int

  Match* = object
    inferred*: Table[SymId, Cursor]
    tvars: HashSet[SymId]
    fn*: FnCandidate
    args*, typeArgs*: TokenBuf
    err*, flipped*: bool
    skippedMod: TypeKind
    removeArgErrors: bool
    argInfo: PackedLineInfo
    pos, opened: int
    inheritanceCosts, intCosts: int
    returnType*: Cursor
    context: ptr SemContext
    error: MatchError
    firstVarargPosition*: int

proc createMatch*(context: ptr SemContext): Match = Match(context: context, firstVarargPosition: -1)

proc concat(a: varargs[string]): string =
  result = a[0]
  for i in 1..high(a): result.add a[i]

proc typeToString*(n: Cursor): string =
  result = toString(n, false)

proc error(m: var Match; msg: sink string) =
  if m.err: return # first error is the important one
  m.err = true
  m.error = MatchError(info: m.argInfo, msg: msg, pos: m.pos+1)

proc addErrorMsg*(dest: var string; m: Match) =
  assert m.err
  dest.add "[" & $(m.error.pos) & "] " & m.error.msg

proc addErrorMsg*(dest: var TokenBuf; m: Match) =
  assert m.err
  dest.addParLe ErrT, m.argInfo
  let str = "For type " & typeToString(m.fn.typ) & " mismatch at position\n" &
    "[" & $(m.pos+1) & "] " & m.error.msg
  dest.addStrLit str
  dest.addDotToken()
  dest.addParRi()

proc expected(f, a: Cursor): string =
  concat("expected: ", typeToString(f), " but got: ", typeToString(a))

proc typeImpl(s: SymId): Cursor =
  let res = tryLoadSym(s)
  assert res.status == LacksNothing
  result = res.decl
  assert result.stmtKind == TypeS
  inc result # skip ParLe
  for i in 1..4:
    skip(result) # name, export marker, pragmas, generic parameter

proc objtypeImpl*(s: SymId): Cursor =
  result = typeImpl(s)
  let k = typeKind result
  if k in {RefT, PtrT}:
    inc result

proc getTypeSection*(s: SymId): TypeDecl =
  let res = tryLoadSym(s)
  assert res.status == LacksNothing
  result = asTypeDecl(res.decl)

proc getProcDecl*(s: SymId): Routine =
  let res = tryLoadSym(s)
  assert res.status == LacksNothing
  result = asRoutine(res.decl)

proc isObjectType(s: SymId): bool =
  let impl = objtypeImpl(s)
  result = impl.typeKind == ObjectT

proc isConcept(s: SymId): bool =
  #let impl = typeImpl(s)
  # XXX Model Concept in the grammar
  #result = impl.tag == ConceptT
  result = false

iterator inheritanceChain(s: SymId): SymId =
  var objbody = objtypeImpl(s)
  while true:
    let od = asObjectDecl(objbody)
    if od.kind == ObjectT:
      var parent = od.parentType
      if parent.typeKind in {RefT, PtrT}:
        inc parent
      if parent.kind == Symbol:
        let ps = parent.symId
        yield ps
        objbody = objtypeImpl(ps)
      else:
        break
    else:
      break

proc matchesConstraint(m: var Match; f: var Cursor; a: Cursor): bool =
  result = false
  if f.kind == DotToken:
    result = true
    inc f
  elif a.kind == Symbol:
    let res = tryLoadSym(a.symId)
    assert res.status == LacksNothing
    var typevar = asTypevar(res.decl)
    if typevar.kind == TypevarY:
      result = matchesConstraint(m, f, typevar.typ)
  elif f.kind == Symbol:
    let res = tryLoadSym(f.symId)
    assert res.status == LacksNothing
    var typeImpl = asTypeDecl(res.decl)
    if typeImpl.kind == TypeY:
      result = matchesConstraint(m, typeImpl.body, a)
    inc f
  else:
    case f.typeKind
    of NotT:
      inc f
      if not matchesConstraint(m, f, a):
        result = true
      if f.kind != ParRi: result = false
      skipToEnd f
    of AndT:
      inc f
      result = true
      while f.kind != ParRi:
        if not matchesConstraint(m, f, a):
          result = false
          break
      skipToEnd f
    of OrT:
      inc f
      while f.kind != ParRi:
        if matchesConstraint(m, f, a):
          result = true
          break
      skipToEnd f
    of ConceptT:
      # XXX Use some algorithm here that can cache the result
      # so that it can remember e.g. "int fulfils Fibable". For
      # now this should be good enough for our purposes:
      result = true
      skip f
    elif f.kind == ParLe and a.kind == ParLe:
      result = f.tagId == a.tagId
      inc f
      if f.kind != ParRi: result = false
      skipToEnd f

proc matchesConstraint(m: var Match; f: SymId; a: Cursor): bool =
  let res = tryLoadSym(f)
  assert res.status == LacksNothing
  var typevar = asTypevar(res.decl)
  assert typevar.kind == TypevarY
  result = matchesConstraint(m, typevar.typ, a)

proc isTypevar(s: SymId): bool =
  let res = tryLoadSym(s)
  assert res.status == LacksNothing
  let typevar = asTypevar(res.decl)
  result = typevar.kind == TypevarY

proc linearMatch(m: var Match; f, a: var Cursor, containsStartTag = true) =
  var nested = 0
  while true:
    if f.kind == Symbol and isTypevar(f.symId):
      # type vars are specal:
      let fs = f.symId
      if m.inferred.contains(fs):
        # rematch?
        linearMatch(m, m.inferred[fs], a)
        if m.err: break
      elif matchesConstraint(m, fs, a):
        m.inferred[fs] = a # NOTICE: Can introduce modifiers for a type var!
      else:
        m.error concat(typeToString(a), " does not match constraint ", typeToString(f))
        break
    elif f.kind == a.kind:
      case f.kind
      of UnknownToken, EofToken,
          DotToken, Ident, Symbol, SymbolDef,
          StringLit, CharLit, IntLit, UIntLit, FloatLit:
        if f.uoperand != a.uoperand:
          m.error expected(f, a)
          break
      of ParLe:
        if f.uoperand != a.uoperand:
          m.error expected(f, a)
          break
        inc nested
      of ParRi:
        if nested == ord(containsStartTag): break
        dec nested
    else:
      m.error expected(f, a)
      break
    inc f
    inc a

const
  TypeModifiers = {MutT, OutT, LentT, SinkT, StaticT}

proc skipModifier*(a: Cursor): Cursor =
  result = a
  if result.kind == ParLe and result.typeKind in TypeModifiers:
    inc result

proc commonType(f, a: Cursor): Cursor =
  # XXX Refine
  result = a

proc typevarRematch(m: var Match; typeVar: SymId; f, a: Cursor) =
  let com = commonType(f, a)
  if com.kind == ParLe and com.tagId == ErrT:
    m.error concat("could not match again: ", pool.syms[typeVar], "; expected ",
      typeToString(f), " but got ", typeToString(a))
  elif matchesConstraint(m, typeVar, com):
    m.inferred[typeVar] = skipModifier(com)
  else:
    m.error concat(typeToString(a), " does not match constraint ", typeToString(typeImpl typeVar))

proc useArg(m: var Match; arg: Item) =
  var usedDeref = false
  if arg.typ.typeKind in {MutT, LentT, OutT} and m.skippedMod notin {MutT, LentT, OutT}:
    m.args.addParLe HderefX, arg.n.info
    usedDeref = true
  if m.removeArgErrors:
    var n = arg.n
    m.args.addWithoutErrors n
  else:
    m.args.addSubtree arg.n
  if usedDeref:
    m.args.addParRi()

proc singleArgImpl(m: var Match; f: var Cursor; arg: Item)

proc matchSymbol(m: var Match; f: Cursor; arg: Item) =
  let a = skipModifier(arg.typ)
  let fs = f.symId
  if isTypevar(fs):
    if m.inferred.contains(fs):
      typevarRematch(m, fs, m.inferred[fs], a)
    elif matchesConstraint(m, fs, a):
      m.inferred[fs] = a
    else:
      m.error concat(typeToString(a), " does not match constraint ", typeToString(f))
  elif isObjectType(fs):
    if a.kind != Symbol:
      m.error expected(f, a)
    elif a.symId == fs:
      discard "direct match, no annotation required"
    else:
      var diff = 1
      for fparent in inheritanceChain(fs):
        if fparent == a.symId:
          m.args.addParLe OconvX, m.argInfo
          m.args.addIntLit diff, m.argInfo
          if m.flipped:
            dec m.inheritanceCosts, diff
          else:
            inc m.inheritanceCosts, diff
          inc m.opened
          diff = 0 # mark as success
          break
        inc diff
      if diff != 0:
        m.error expected(f, a)
      elif m.skippedMod == OutT:
        m.error "subtype relation not available for `out` parameters"
  elif isConcept(fs):
    m.error "'concept' is not implemented"
  else:
    # fast check that works for aliases too:
    if a.kind == Symbol and a.symId == fs:
      discard "perfect match"
    else:
      var impl = typeImpl(fs)
      if impl.kind == ParLe and impl.tagId == ErrT:
        m.error expected(f, a)
      else:
        singleArgImpl(m, impl, arg)

proc typebits*(context: ptr SemContext; n: PackedToken): int =
  if n.kind == IntLit:
    result = pool.integers[n.intId]
  elif n.kind == InlineInt:
    result = n.soperand
  else:
    result = 0
  if result == -1:
    result = context.g.config.bits

proc cmpTypeBits(context: ptr SemContext; f, a: Cursor): int =
  if (f.kind == IntLit or f.kind == InlineInt) and
     (a.kind == IntLit or a.kind == InlineInt):
    result = typebits(context, f.load) - typebits(context, a.load)
  else:
    result = -1

proc matchIntegralType(m: var Match; f: var Cursor; arg: Item) =
  var a = skipModifier(arg.typ)
  if f.tag == a.tag:
    inc a
  else:
    m.error expected(f, a)
    return
  let forig = f
  inc f
  let cmp = cmpTypeBits(m.context, f, a)
  if cmp == 0:
    discard "same types"
  elif cmp > 0:
    # f has more bits than a, great!
    if m.skippedMod in {MutT, OutT}:
      m.error "implicit conversion to " & typeToString(forig) & " is not mutable"
    else:
      m.args.addParLe HconvX, m.argInfo
      m.args.addSubtree forig
      inc m.intCosts
      inc m.opened
  else:
    m.error expected(f, a)
  inc f

proc expectParRi(m: var Match; f: var Cursor) =
  if f.kind == ParRi:
    inc f
  else:
    m.error "BUG: formal type not at end!"

proc singleArgImpl(m: var Match; f: var Cursor; arg: Item) =
  case f.kind
  of Symbol:
    matchSymbol m, f, arg
    inc f
  of ParLe:
    let fk = f.typeKind
    case fk
    of MutT:
      var a = arg.typ
      if a.typeKind in {MutT, OutT, LentT}:
        inc a
      else:
        m.skippedMod = f.typeKind
        m.args.addParLe HaddrX, m.argInfo
        inc m.opened
      inc f
      singleArgImpl m, f, Item(n: arg.n, typ: a)
      expectParRi m, f
    of IntT, UIntT, FloatT, CharT:
      matchIntegralType m, f, arg
      expectParRi m, f
    of BoolT, StringT:
      var a = skipModifier(arg.typ)
      if a.typeKind != fk:
        m.error expected(f, a)
      inc f
      expectParRi m, f
    of InvokeT:
      # Keep in mind that (invok GenericHead Type1 Type2 ...)
      # is tyGenericInvokation in the old Nim. A generic *instance*
      # is always a nominal type ("Symbol") like
      # `(type GeneratedName (invok MyInst ConcreteTypeA ConcreteTypeB) (object ...))`.
      # This means a Symbol can match an InvokT.
      var a = skipModifier(arg.typ)
      if a.kind == Symbol:
        var t = getTypeSection(a.symId)
        if t.typevars.typeKind == InvokeT:
          linearMatch m, f, t.typevars
        else:
          m.error expected(f, a)
      else:
        linearMatch m, f, a
      expectParRi m, f
    of ArrayT, SetT:
      var a = skipModifier(arg.typ)
      linearMatch m, f, a
      expectParRi m, f
    of TypedescT:
      # do not skip modifier
      var a = arg.typ
      linearMatch m, f, a
      expectParRi m, f
    of VarargsT:
      discard "do not even advance f here"
      if m.firstVarargPosition < 0:
        m.firstVarargPosition = m.args.len
    of UntypedT:
      # `varargs` and `untyped` simply match everything:
      inc f
      expectParRi m, f
    of TupleT:
      let fOrig = f
      let aOrig = arg.typ
      var a = aOrig
      if a.typeKind != TupleT:
        m.error expected(fOrig, aOrig)
        skip f
      else:
        # skip tags:
        inc f
        inc a
        while f.kind != ParRi:
          if a.kind == ParRi:
            # len(f) > len(a)
            m.error expected(fOrig, aOrig)
          # only the type of the field is important:
          var ffld = asLocal(f).typ
          var afld = asLocal(a).typ
          linearMatch m, ffld, afld
          # skip fields:
          skip f
          skip a
        if a.kind != ParRi:
          # len(a) > len(f)
          m.error expected(fOrig, aOrig)
    of UntypedT:
      # always matches, but needs errors removed from typed arg
      m.removeArgErrors = true
      inc f
      expectParRi m, f
    of TypedT:
      # always matches
      inc f
      expectParRi m, f
    else:
      m.error "BUG: unhandled type: " & pool.tags[f.tagId]
  else:
    m.error "BUG: " & expected(f, arg.typ)

proc singleArg(m: var Match; f: var Cursor; arg: Item) =
  singleArgImpl(m, f, arg)
  if not m.err:
    m.useArg arg # since it was a match, copy it
    while m.opened > 0:
      m.args.addParRi()
      dec m.opened

proc typematch*(m: var Match; formal: Cursor; arg: Item) =
  var f = formal
  singleArg m, f, arg

type
  TypeRelation* = enum
    NoMatch
    ConvertibleMatch
    GenericMatch
    EqualMatch

proc usesConversion*(m: Match): bool {.inline.} =
  result = abs(m.inheritanceCosts) + m.intCosts > 0

proc sigmatchLoop(m: var Match; f: var Cursor; args: openArray[Item]) =
  var i = 0
  var isVarargs = false
  while f.kind != ParRi:
    m.skippedMod = NoType
<<<<<<< HEAD
    m.removeArgErrors = false
    m.argInfo = args[i].n.info
=======
>>>>>>> b484f8eb

    assert f.symKind == ParamY
    let param = asLocal(f)
    var ftyp = param.typ
    # This is subtle but only this order of `i >= args.len` checks
    # is correct for all cases (varargs/too few args/too many args)
    if ftyp != "varargs":
      if i >= args.len: break
      skip f
    else:
      isVarargs = true
      if i >= args.len: break
    m.argInfo = args[i].n.info

    singleArg m, ftyp, args[i]
    if m.err: break
    inc m.pos
    inc i
  if isVarargs:
    if m.firstVarargPosition < 0:
      m.firstVarargPosition = m.args.len
    skip f


iterator typeVars(fn: SymId): SymId =
  let res = tryLoadSym(fn)
  assert res.status == LacksNothing
  var c = res.decl
  if isRoutine(c.symKind):
    inc c # skip routine tag
    for i in 1..3:
      skip c # name, export marker, pattern
    if c.substructureKind == TypevarsS:
      inc c
      while c.kind != ParRi:
        if c.symKind == TypeVarY:
          var tv = c
          inc tv
          yield tv.symId
        skip c

proc collectDefaultValues(f: var Cursor): seq[Item] =
  result = @[]
  while f.symKind == ParamY:
    let param = asLocal(f)
    if param.val.kind == DotToken: break
    result.add Item(n: param.val, typ: param.typ)
    skip f

proc sigmatch*(m: var Match; fn: FnCandidate; args: openArray[Item];
               explicitTypeVars: Cursor) =
  assert fn.kind != NoSym or fn.sym == SymId(0)
  m.tvars = initHashSet[SymId]()
  m.fn = fn
  if fn.kind in RoutineKinds:
    var e = explicitTypeVars
    for v in typeVars(fn.sym):
      m.tvars.incl v
      if e.kind != DotToken and e.kind != ParRi:
        if matchesConstraint(m, v, e):
          m.inferred[v] = e
        else:
          let res = tryLoadSym(v)
          assert res.status == LacksNothing
          var typevar = asTypevar(res.decl)
          assert typevar.kind == TypevarY
          m.error concat(typeToString(e), " does not match constraint ", typeToString(typevar.typ))
        skip e
  elif explicitTypeVars.kind != DotToken:
    # aka there are explicit type vars
    if m.tvars.len == 0:
      m.error "routine is not generic"
      return

  var f = fn.typ
  assert f == "params"
  inc f # "params"
  sigmatchLoop m, f, args

  if m.pos < args.len:
    # not all arguments where used, error:
    m.error "too many arguments"
  elif f.kind != ParRi:
    # use default values for these parameters, but this needs to be done
    # properly with generics etc. so we use a helper `args` seq and pretend
    # the programmer had written out these arguments:
    let moreArgs = collectDefaultValues(f)
    sigmatchLoop m, f, moreArgs
    if f.kind != ParRi:
      m.error "too few arguments"

  if f.kind == ParRi:
    inc f
    m.returnType = f # return type follows the parameters in the token stream

  # check all type vars have a value:
  if not m.err and fn.kind in RoutineKinds:
    for v in typeVars(fn.sym):
      let inf = m.inferred.getOrDefault(v)
      if inf == default(Cursor):
        m.error "could not infer type for " & pool.syms[v]
        break
      m.typeArgs.addSubtree inf

proc matchesBool*(m: var Match; t: Cursor) =
  var a = skipModifier(t)
  if a.typeKind == BoolT:
    inc a
    if a.kind == ParRi: return
  m.error concat("expected: 'bool' but got: ", typeToString(t))

type
  DisambiguationResult* = enum
    NobodyWins,
    FirstWins,
    SecondWins

proc cmpMatches*(a, b: Match): DisambiguationResult =
  assert not a.err
  assert not b.err
  if a.inheritanceCosts < b.inheritanceCosts:
    result = FirstWins
  elif a.inheritanceCosts > b.inheritanceCosts:
    result = SecondWins
  elif a.intCosts < b.intCosts:
    result = FirstWins
  elif a.intCosts > b.intCosts:
    result = SecondWins
  else:
    result = NobodyWins

# How to implement named parameters: In a preprocessing step
# The signature is matched against the named parameters. The
# call is then reordered to `f`'s needs. This keeps the common case fast
# where no named parameters are used at all.
<|MERGE_RESOLUTION|>--- conflicted
+++ resolved
@@ -484,11 +484,7 @@
   var isVarargs = false
   while f.kind != ParRi:
     m.skippedMod = NoType
-<<<<<<< HEAD
     m.removeArgErrors = false
-    m.argInfo = args[i].n.info
-=======
->>>>>>> b484f8eb
 
     assert f.symKind == ParamY
     let param = asLocal(f)
