--- conflicted
+++ resolved
@@ -579,11 +579,7 @@
     case fk
     of MutT, OutT, SinkT:
       var a = arg.typ
-<<<<<<< HEAD
-      if a.typeKind in {MutT, OutT, LentT, SinkT}:
-=======
       if a.typeKind in {MutT, OutT, SinkT, LentT}:
->>>>>>> 2f43c598
         inc a
       else:
         m.skippedMod = f.typeKind
