#       Nimony
# (c) Copyright 2024 Andreas Rumpf
#
# See the file "license.txt", included in this
# distribution, for details about the copyright.

import std / [sets, tables, assertions]

import bitabs, nifreader, nifstreams, nifcursors, lineinfos

import nimony_model, decls, programs, semdata, typeprops, xints, builtintypes, renderer, symparser, asthelpers
import ".." / models / tags

type
  Item* = object
    n*, typ*: Cursor
    kind*: SymKind

  FnCandidate* = object
    kind*: SymKind
    sym*: SymId
    typ*: Cursor
    fromConcept*: bool

  MatchErrorKind* = enum
    InvalidMatch
    InvalidRematch
    ConstraintMismatch
    FormalTypeNotAtEndBug
    FormalParamsMismatch
    CallConvMismatch
    UnavailableSubtypeRelation
    NotImplementedConcept
    ImplicitConversionNotMutable
    UnhandledTypeBug
    MismatchBug
    MissingExplicitGenericParameter
    ExtraGenericParameter
    RoutineIsNotGeneric
    CouldNotInferTypeVar
    TooManyArguments
    TooFewArguments
    NameNotFound
    ParamAlreadyGiven

  MatchError* = object
    info: PackedLineInfo
    #msg: string
    kind: MatchErrorKind
    typeVar: SymId
    expected, got: TypeCursor
    pos: int

  Match* = object
    inferred*: Table[SymId, Cursor]
    tvars: HashSet[SymId]
    fn*: FnCandidate
    args*, typeArgs*: TokenBuf
    err*, flipped*: bool
    concreteMatch: bool
    hasError: bool # mark that error message was set
    skippedMod: TypeKind
    argInfo: PackedLineInfo
    pos, opened: int
    inheritanceCosts, intLitCosts, intConvCosts, convCosts: int
    returnType*: Cursor
    context: ptr SemContext
    error: MatchError
    firstVarargPosition*: int
    genericConverter*, checkEmptyArg*, insertedParam*: bool

proc createMatch*(context: ptr SemContext): Match = Match(context: context, firstVarargPosition: -1)

proc concat(a: varargs[string]): string =
  result = a[0]
  for i in 1..high(a): result.add a[i]

proc error(m: var Match; k: MatchErrorKind; expected, got: Cursor) =
  m.err = true
  if m.hasError: return # first error is the important one
  m.hasError = true
  m.error = MatchError(info: m.argInfo, kind: k,
                       expected: expected, got: got, pos: m.pos+1)
  #writeStackTrace()
  #echo "ERROR: ", msg

proc error0(m: var Match; k: MatchErrorKind) =
  m.err = true
  if m.hasError: return # first error is the important one
  m.hasError = true
  m.error = MatchError(info: m.argInfo, kind: k, pos: m.pos+1)

proc errorTypevar(m: var Match; k: MatchErrorKind; expected, got: Cursor; typevar: SymId) =
  m.err = true
  if m.hasError: return # first error is the important one
  m.hasError = true
  m.error = MatchError(info: m.argInfo, kind: k,
                       typeVar: typevar,
                       expected: expected, got: got, pos: m.pos+1)

proc error0Typevar(m: var Match; k: MatchErrorKind; typevar: SymId) =
  m.err = true
  if m.hasError: return # first error is the important one
  m.hasError = true
  m.error = MatchError(info: m.argInfo, kind: k,
                       typeVar: typevar, pos: m.pos+1)

proc getErrorMsg*(m: Match): string =
  case m.error.kind
  of InvalidMatch:
    concat("expected: ", typeToString(m.error.expected), " but got: ", typeToString(m.error.got))
  of InvalidRematch:
    concat("Could not match again: ", pool.syms[m.error.typeVar], " expected ",
      typeToString(m.error.expected), " but got ", typeToString(m.error.got))
  of ConstraintMismatch:
    concat(typeToString(m.error.got), " does not match constraint ",
      typeToString(m.error.expected))
  of FormalTypeNotAtEndBug:
    "BUG: formal type not at end!"
  of FormalParamsMismatch:
    "parameter lists do not match"
  of CallConvMismatch:
    "calling conventions do not match"
  of UnavailableSubtypeRelation:
    "subtype relation not available for `out` parameters"
  of NotImplementedConcept:
    "'concept' is not implemented"
  of ImplicitConversionNotMutable:
    concat("implicit conversion to ", typeToString(m.error.expected), " is not mutable")
  of UnhandledTypeBug:
    concat("BUG: unhandled type: ", pool.tags[m.error.expected.tagId])
  of MismatchBug:
    concat("BUG: expected: ", typeToString(m.error.expected), " but got: ", typeToString(m.error.got))
  of MissingExplicitGenericParameter:
    concat("missing explicit generic parameter for ", pool.syms[m.error.typeVar])
  of ExtraGenericParameter:
    "extra generic parameter"
  of RoutineIsNotGeneric:
    "routine is not generic"
  of CouldNotInferTypeVar:
    concat("could not infer type for ", pool.syms[m.error.typeVar])
  of TooManyArguments:
    "too many arguments"
  of TooFewArguments:
    "too few arguments"
  of NameNotFound:
    "named argument not found"
  of ParamAlreadyGiven:
    "parameter already given"

proc addErrorMsg*(dest: var string; m: Match) =
  assert m.err
  dest.add "[" & $(m.error.pos) & "] " & getErrorMsg(m)

proc addErrorMsg*(dest: var TokenBuf; m: Match) =
  assert m.err
  dest.addParLe ErrT, m.argInfo
  dest.addDotToken()
  let str = "For type " & typeToString(m.fn.typ) & " mismatch at position\n" &
    "[" & $(m.pos+1) & "] " & getErrorMsg(m)
  dest.addStrLit str
  dest.addParRi()

proc getProcDecl*(s: SymId): Routine =
  let res = tryLoadSym(s)
  assert res.status == LacksNothing
  result = asRoutine(res.decl, SkipInclBody)

proc isObjectType(s: SymId): bool =
  let res = tryLoadSym(s)
  assert res.status == LacksNothing
  var n = res.decl
  if n.stmtKind == TypeS:
    inc n # skip ParLe
    for i in 1..4:
      skip(n) # name, export marker, pragmas, generic parameter
    if n.typeKind in {RefT, PtrT}:
      inc n
    result = n.typeKind == ObjectT
  else:
    result = false

proc isEnumType*(n: Cursor): bool =
  if n.kind == Symbol:
    let impl = getTypeSection(n.symId)
    result = impl.kind == TypeY and impl.body.typeKind in {EnumT, HoleyEnumT}
  else:
    result = false

proc isConcept(s: SymId): bool =
  #let impl = typeImpl(s)
  # XXX Model Concept in the grammar
  #result = impl.tag == ConceptT
  result = false

type LinearMatchFlag = enum
  ExactBits ## do not normalize bits

proc linearMatch(m: var Match; f, a: var Cursor; flags: set[LinearMatchFlag] = {})

proc matchesConstraint*(m: var Match; f: var Cursor; a: Cursor): bool

proc matchSymbolConstraint(m: var Match; f: var Cursor; a: Cursor): bool =
  result = false
  let fOrig = f
  let fs = f.symId
  inc f
  let res = tryLoadSym(fs)
  assert res.status == LacksNothing
  var typeImpl = asTypeDecl(res.decl)
  # check if symbol has typeclass behavior:
  if typeImpl.kind == TypeY:
    if typeImpl.body.typeKind == ConceptT:
      return matchesConstraint(m, typeImpl.body, a)
    if typeImpl.typevars.substructureKind == TypevarsU:
      # matching generic base symbol, acts as typeclass
      # XXX does not consider inheritance
      var inst = a
      if a.kind == Symbol:
        if fs == a.symId:
          return true
        let resa = tryLoadSym(a.symId)
        assert resa.status == LacksNothing
        var aDecl = asTypeDecl(resa.decl)
        if aDecl.typevars.typeKind == InvokeT:
          inst = aDecl.typevars
      if inst.typeKind == InvokeT:
        inc inst
        assert inst.kind == Symbol
        if fs == inst.symId:
          return true
  # otherwise, match symbol as a regular type (includes typevar case):
  # XXX typevars inferred to have typevar values will try to match individual constraints here
  f = fOrig
  var a = a
  var err = false
  swap m.err, err
  linearMatch m, f, a # XXX this means conversions are not allowed, i.e. T: cstring cannot match "abc"
  swap m.err, err
  result = not err

proc matchTypeConstraint(m: var Match; f: var Cursor; a: Cursor): bool =
  result = false
  case f.typeKind
  of ConceptT:
    # XXX Use some algorithm here that can cache the result
    # so that it can remember e.g. "int fulfils Fibable". For
    # now this should be good enough for our purposes:
    result = true
    skip f
  of TypeKindT:
    var aTag = a
    if aTag.typeKind == InvokeT:
      inc aTag
    if aTag.kind == Symbol:
      aTag = typeImpl(aTag.symId)
    if aTag.typeKind == TypeKindT:
      inc aTag
    inc f
    assert f.kind == ParLe
    result = aTag.kind == ParLe and f.tagId == aTag.tagId
    inc f
    assert f.kind == ParRi
    inc f
    assert f.kind == ParRi
    inc f
  of OrdinalT:
    case a.typeKind
    of OrdinalT:
      result = true
    of TypeKindT:
      var aTag = a
      inc aTag
      result = isOrdinalTypeKind(aTag.typeKind)
    else:
      result = isOrdinalType(a)
    skip f
  else:
    # match as a regular type:
    var a = a
    var err = false
    swap m.err, err
    linearMatch m, f, a # XXX this means conversions are not allowed, i.e. T: cstring cannot match "abc"
    swap m.err, err
    result = not err

<<<<<<< HEAD
proc matchSingleConstraint(m: var Match; f: var Cursor; a: Cursor): bool {.inline.} =
  if f.kind == Symbol:
    result = matchSymbolConstraint(m, f, a)
  else:
    result = matchTypeConstraint(m, f, a)

proc matchConstraintSplitAnd(m: var Match; f: var Cursor; a: Cursor): bool =
  if a.typeKind == AndT:
    # an argument with `and` type is not understood by typeclasses
    # consider at least one branch the `and` type can take enough to match the constraint
    # since we need to consider every branch, this has to be done last
    result = false
    var a = a
    inc a
    var nested = 1
    while nested != 0:
      if a.typeKind == AndT:
        inc a
        inc nested
      elif a.kind == ParRi:
        inc a
        dec nested
      else:
        var f2 = f
        # XXX `a` can be an `or` type again here which will not match properly
        # a fix might be to split `a` into sum of products form before matching, i.e.
        # (A or B) and (C or D) becomes (A and C) or (A and D) or (B and C) or (B and D)
        # same for `not`
        result = matchSingleConstraint(m, f2, a)
        if result: break
        skip a
    skip f
  else:
    result = matchSingleConstraint(m, f, a)

proc matchBooleanConstraint(m: var Match; f: var Cursor; a: Cursor): bool =
  result = false
  case f.typeKind
  of AndT:
    inc f
    result = true
    while f.kind != ParRi:
      var f2 = f
      if not matchBooleanConstraint(m, f2, a):
        result = false
        break
      skip f
    skipToEnd f
  of OrT:
    inc f
    while f.kind != ParRi:
      var f2 = f
      if matchBooleanConstraint(m, f2, a):
        result = true
        break
      skip f
    skipToEnd f
  of NotT:
    # XXX handle not/not case somehow
    inc f
    result = not matchBooleanConstraint(m, f, a)
    skipParRi f
  else:
    # standalone typeclass
    result = matchConstraintSplitAnd(m, f, a)

proc matchConstraintSplitOr(m: var Match; f: var Cursor; a: Cursor): bool =
  if a.typeKind == OrT:
    # an argument with `or` type is not understood by typeclasses
    # each possible branch the `or` type can take needs to match the constraint independently,
    # so we split it before matching any typeclasses
    result = false
    var a = a
    inc a
    var nested = 1
    while nested != 0:
      if a.typeKind == OrT:
        inc a
        inc nested
      elif a.kind == ParRi:
        inc a
        dec nested
      else:
        var f2 = f
        result = matchBooleanConstraint(m, f2, a)
        if not result: break
        skip a
    skip f
  else:
    result = matchBooleanConstraint(m, f, a)

proc matchesConstraint(m: var Match; f: var Cursor; a: Cursor): bool =
=======
proc matchesConstraint*(m: var Match; f: var Cursor; a: Cursor): bool =
>>>>>>> e8bf03e7
  result = false
  if f.kind == DotToken:
    inc f
    return true
  if a.kind == Symbol:
    let res = tryLoadSym(a.symId)
    assert res.status == LacksNothing
    if res.decl.symKind == TypevarY:
      var typevar = asTypevar(res.decl)
      return matchesConstraint(m, f, typevar.typ)
  result = matchConstraintSplitOr(m, f, a)

proc matchesConstraint(m: var Match; f: SymId; a: Cursor): bool =
  let res = tryLoadSym(f)
  assert res.status == LacksNothing
  var typevar = asTypevar(res.decl)
  assert typevar.kind == TypevarY
  result = matchesConstraint(m, typevar.typ, a)

proc isTypevar(s: SymId): bool =
  let res = tryLoadSym(s)
  assert res.status == LacksNothing
  let typevar = asTypevar(res.decl)
  result = typevar.kind == TypevarY

proc cmpTypeBits(context: ptr SemContext; f, a: Cursor): int =
  if (f.kind == IntLit or f.kind == InlineInt) and
     (a.kind == IntLit or a.kind == InlineInt):
    result = typebits(context.g.config, f.load) - typebits(context.g.config, a.load)
  else:
    result = -1

proc cmpExactTypeBits(f, a: Cursor): int =
  # compares type bits without normalizing
  if (f.kind == IntLit or f.kind == InlineInt) and
     (a.kind == IntLit or a.kind == InlineInt):
    result = typebits(f.load) - typebits(a.load)
  else:
    result = -1

proc sameSymbol(a, b: SymId): bool =
  if a == b:
    return true
  # symbols might be different for instantiations from different modules,
  # consider this case by checking if the instantiation keys are equal:
  let sa = pool.syms[a]
  let sb = pool.syms[b]
  result = isInstantiation(sa) and isInstantiation(sb) and
    removeModule(sa) == removeModule(sb)

proc expectParRi(m: var Match; f: var Cursor) =
  if f.kind == ParRi:
    inc f
  else:
    m.error FormalTypeNotAtEndBug, f, f

proc procTypeMatch(m: var Match; f, a: var Cursor)

proc linearMatch(m: var Match; f, a: var Cursor; flags: set[LinearMatchFlag] = {}) =
  let fOrig = f
  let aOrig = a
  var nested = 0
  while true:
    if f.kind == Symbol and isTypevar(f.symId):
      # type vars are specal:
      let fs = f.symId
      if m.concreteMatch:
        # generic param is from provided argument type
        # instead of considering inference, treat as a standalone value
        if matchesConstraint(m, fs, a):
          inc f
          skip a
        else:
          m.error(ConstraintMismatch, f, a)
          break
      elif m.inferred.contains(fs):
        # rematch?
        var prev = m.inferred[fs]
        # mark that the match is to a given type from the outside context:
        m.concreteMatch = true
        linearMatch(m, prev, a, flags) # skips a
        m.concreteMatch = false # was already false because of `elif`
        inc f
      elif matchesConstraint(m, fs, a):
        m.inferred[fs] = a # NOTICE: Can introduce modifiers for a type var!
        inc f
        skip a
      else:
        m.error(ConstraintMismatch, f, a)
        break
    elif f.kind == a.kind:
      case f.kind
      of UnknownToken, EofToken,
          DotToken, Ident, SymbolDef,
          StringLit, CharLit, IntLit, UIntLit, FloatLit:
        if f.uoperand != a.uoperand:
          m.error(InvalidMatch, fOrig, aOrig)
          break
        inc f
        inc a
      of Symbol:
        if not sameSymbol(f.symId, a.symId):
          m.error(InvalidMatch, fOrig, aOrig)
          break
        inc f
        inc a
      of ParLe:
        # special cases:
        case f.typeKind
        of ProctypeT, ParamsT:
          if a.typeKind notin {ProctypeT, ParamsT}:
            m.error(InvalidMatch, fOrig, aOrig)
            break
          var a2 = a # since procTypeMatch does not skip it properly
          procTypeMatch m, f, a2
          skip a # XXX consider when a is (params)
        of IntT, UIntT, FloatT, CharT:
          if a.typeKind != f.typeKind:
            m.error(InvalidMatch, fOrig, aOrig)
            break
          inc f
          inc a
          if ExactBits in flags:
            if cmpExactTypeBits(f, a) != 0:
              m.error(InvalidMatch, fOrig, aOrig)
              break
          else:
            if cmpTypeBits(m.context, f, a) != 0:
              m.error(InvalidMatch, fOrig, aOrig)
              break
          skip f
          skip a
          if f.kind != ParRi:
            # importc part
            while f.pragmaKind in {ImportcP, ImportcppP}:
              skip f
          if a.kind != ParRi:
            # importc part
            while a.pragmaKind in {ImportcP, ImportcppP}:
              skip a
          expectParRi m, f
          expectParRi m, a
        else:
          if f.uoperand != a.uoperand:
            m.error(InvalidMatch, fOrig, aOrig)
            break
          inc nested
          inc f
          inc a
      of ParRi:
        assert nested > 0
        dec nested
        inc f
        inc a
    elif f.typeKind == InvokeT and a.kind == Symbol:
      # Keep in mind that (invok GenericHead Type1 Type2 ...)
      # is tyGenericInvokation in the old Nim. A generic *instance*
      # is always a nominal type ("Symbol") like
      # `(type GeneratedName (invok MyInst ConcreteTypeA ConcreteTypeB) (object ...))`.
      # This means a Symbol can match an InvokT.
      var t = getTypeSection(a.symId)
      if t.kind == TypeY and t.typevars.typeKind == InvokeT:
        linearMatch m, f, t.typevars, flags # skips f
        inc a
      else:
        m.error(InvalidMatch, fOrig, aOrig)
        break
    else:
      m.error(InvalidMatch, fOrig, aOrig)
      break
    # only match a single tree/token:
    if nested == 0:
      # successful match
      return
  # arriving here means the loop was exited early, make sure arguments are fully skipped
  f = fOrig
  a = aOrig
  skip f
  skip a

proc extractCallConv(c: var Cursor): CallConv =
  result = Fastcall
  if c.substructureKind == PragmasU:
    inc c
    while c.kind != ParRi:
      let res = callConvKind(c)
      if res != NoCallConv:
        result = res
      skip c
    inc c
  elif c.kind == DotToken:
    inc c
  else:
    raiseAssert "BUG: No pragmas found"

proc procTypeMatch(m: var Match; f, a: var Cursor) =
  if f.typeKind == ProctypeT:
    inc f
    for i in 1..4: skip f
  if a.typeKind == ProctypeT:
    inc a
    for i in 1..4: skip a
  var hasParams = 0
  if f.typeKind == ParamsT:
    inc f
    if f.kind != ParRi: inc hasParams
  if a.typeKind == ParamsT:
    inc a
    if a.kind != ParRi: inc hasParams, 2
  if hasParams == 3:
    while f.kind != ParRi and a.kind != ParRi:
      var fParam = takeLocal(f, SkipFinalParRi)
      var aParam = takeLocal(a, SkipFinalParRi)
      assert fParam.kind == ParamY
      assert aParam.kind == ParamY
      linearMatch m, fParam.typ, aParam.typ
    if f.kind == ParRi:
      if a.kind == ParRi:
        discard "ok"
      else:
        m.error FormalParamsMismatch, f, a
        skipUntilEnd a
    else:
      m.error FormalParamsMismatch, f, a
      skipUntilEnd f
      skipUntilEnd a
  elif hasParams == 2:
    m.error FormalParamsMismatch, f, a
    skipUntilEnd a
  elif hasParams == 1:
    m.error FormalParamsMismatch, f, a
    skipUntilEnd f

  # also correct for the DotToken case:
  inc f
  inc a

  # match return types:
  let fret = typeKind f
  let aret = typeKind a
  if fret == aret and fret == VoidT:
    skip f
    skip a
  else:
    linearMatch m, f, a
  # match calling conventions:
  let fcc = extractCallConv(f)
  let acc = extractCallConv(a)
  if fcc != acc:
    m.error CallConvMismatch, f, a
  # XXX consider when f or a is (params):
  skip f # effects
  #skip a # effects
  skip f # body
  #skip a # body
  expectParRi m, f
  #expectParRi m, a

proc commonType(f, a: Cursor): Cursor =
  # XXX Refine
  result = a

proc typevarRematch(m: var Match; typeVar: SymId; f, a: Cursor) {.used.} =
  # now unused, maybe bring back error message somehow
  let com = commonType(f, a)
  if com.kind == ParLe and com.tagId == ErrT:
    m.errorTypevar InvalidRematch, f, a, typeVar
  elif matchesConstraint(m, typeVar, com):
    m.inferred[typeVar] = skipModifier(com)
  else:
    m.error ConstraintMismatch, typeImpl(typeVar), a

proc useArg(m: var Match; arg: Item) =
  m.args.addSubtree arg.n

proc singleArgImpl(m: var Match; f: var Cursor; arg: Item)

proc matchSymbol(m: var Match; f: Cursor; arg: Item) =
  let a = skipModifier(arg.typ)
  let fs = f.symId
  if isTypevar(fs):
    if m.concreteMatch:
      # generic param is from provided argument type
      # instead of considering inference, treat as a standalone value
      if not matchesConstraint(m, fs, a):
        m.error ConstraintMismatch, f, a
    elif m.inferred.contains(fs):
      # used to call typevarRematch
      var prev = m.inferred[fs]
      # mark that the match is to a given type from the outside context:
      m.concreteMatch = true
      singleArgImpl(m, prev, arg)
      m.concreteMatch = false # was already false because of `elif`
    elif matchesConstraint(m, fs, a):
      m.inferred[fs] = a
    else:
      m.error ConstraintMismatch, f, a
  elif isObjectType(fs):
    if a.kind != Symbol:
      m.error InvalidMatch, f, a
    elif sameSymbol(fs, a.symId):
      discard "direct match, no annotation required"
    elif not isObjectType(a.symId):
      m.error InvalidMatch, f, a
    else:
      var diff = 1
      for fparent in inheritanceChain(a.symId):
        if sameSymbol(fparent, fs):
          m.args.addParLe BaseobjX, m.argInfo
          m.args.addSubtree f
          m.args.addIntLit diff, m.argInfo
          if m.flipped:
            dec m.inheritanceCosts, diff
          else:
            inc m.inheritanceCosts, diff
          inc m.opened
          diff = 0 # mark as success
          break
        inc diff
      if diff != 0:
        m.error InvalidMatch, f, a
      elif m.skippedMod == OutT:
        m.error UnavailableSubtypeRelation, f, a
  elif isConcept(fs):
    m.error NotImplementedConcept, f, a
  else:
    # fast check that works for aliases too:
    if a.kind == Symbol and sameSymbol(a.symId, fs):
      discard "perfect match"
    else:
      var impl = typeImpl(fs)
      if impl.kind == ParLe and impl.tagId == ErrT:
        m.error InvalidMatch, f, a
      else:
        if impl.typeKind in {EnumT, HoleyEnumT}:
          #echo "ENUM: ", f.toString(false), " ", arg.n.toString(false)
          m.error InvalidMatch, f, a
        else:
          singleArgImpl(m, impl, arg)

proc checkIntLitRange(context: ptr SemContext; f: Cursor; intLit: Cursor): bool =
  if f.typeKind == FloatT:
    result = true
  else:
    let i = createXint(pool.integers[intLit.intId])
    result = i >= firstOrd(context[], f) and i <= lastOrd(context[], f)

proc skipExpr*(n: Cursor): Cursor =
  result = n
  while result.exprKind in {ExprX, ParX}:
    inc result
    var next = result
    while next.kind != ParRi:
      result = next
      skip next

proc matchIntegralType(m: var Match; f: var Cursor; arg: Item) =
  var a = skipModifier(arg.typ)
  let ex = skipExpr(arg.n)
  let isIntLit = f.typeKind != CharT and
    ex.kind == IntLit and sameTrees(a, m.context.types.intType)
  let sameKind = f.tag == a.tag
  if sameKind or isIntLit:
    inc a
  else:
    m.error InvalidMatch, f, a
    return
  let forig = f
  inc f
  let cmp = cmpTypeBits(m.context, f, a)
  if cmp == 0 and sameKind:
    discard "same types"
  elif cmp > 0 or (isIntLit and checkIntLitRange(m.context, forig, ex)):
    # f has more bits than a, great!
    if m.skippedMod in {MutT, OutT}:
      m.error ImplicitConversionNotMutable, forig, forig
    else:
      m.args.addParLe HconvX, m.argInfo
      m.args.addSubtree forig
      if isIntLit:
        if forig.typeKind == FloatT:
          inc m.convCosts
        else:
          inc m.intLitCosts
      else:
        # sameKind is true
        inc m.intConvCosts
      inc m.opened
  else:
    m.error InvalidMatch, f, a
  inc f
  while f.pragmaKind in {ImportcP, ImportcppP}:
    skip f

proc matchArrayType(m: var Match; f: var Cursor; a: var Cursor) =
  if a.typeKind == ArrayT:
    var a1 = a
    var f1 = f
    inc a1
    inc f1
    skip a1
    skip f1
    let fLen = lengthOrd(m.context[], f1)
    let aLen = lengthOrd(m.context[], a1)
    if fLen.isNaN or aLen.isNaN:
      # match typevars
      linearMatch m, f, a
    elif fLen == aLen:
      inc f
      inc a
      linearMatch m, f, a
      skip f
      expectParRi m, f
    else:
      m.error InvalidMatch, f, a
  else:
    m.error InvalidMatch, f, a

proc isSomeSeqType*(a: Cursor, elemType: var Cursor): bool =
  # check that `a` is either an instantiation of seq or an invocation to it
  result = false
  var a = a
  var i = 0
  while a.kind == Symbol:
    let decl = getTypeSection(a.symId)
    if decl.kind == TypeY:
      if decl.body.kind == Symbol:
        a = decl.body
      else:
        a = decl.typevars
    else:
      return false
    inc i
    if i == 20: break
  if a.typeKind == InvokeT:
    inc a # tag
    result = a.kind == Symbol and pool.syms[a.symId] == "seq.0." & SystemModuleSuffix
    if result:
      inc a
      elemType = a

proc isSomeSeqType*(a: Cursor): bool {.inline.} =
  var dummy = default(Cursor)
  result = isSomeSeqType(a, dummy)

proc singleArgImpl(m: var Match; f: var Cursor; arg: Item) =
  case f.kind
  of Symbol:
    matchSymbol m, f, arg
    inc f
  of ParLe:
    let fk = f.typeKind
    case fk
    of MutT, OutT, SinkT, LentT:
      var a = arg.typ
      if a.typeKind in {MutT, OutT, SinkT, LentT}:
        inc a
      else:
        m.skippedMod = f.typeKind
      inc f
      singleArgImpl m, f, Item(n: arg.n, typ: a)
      expectParRi m, f
    of IntT, UIntT, FloatT, CharT:
      matchIntegralType m, f, arg
      expectParRi m, f
    of BoolT:
      var a = skipModifier(arg.typ)
      if a.typeKind != fk:
        m.error InvalidMatch, f, a
      inc f
      expectParRi m, f
    of InvokeT:
      # handled in linearMatch
      # XXX except for inheritance
      var a = skipModifier(arg.typ)
      linearMatch m, f, a
    of RangetypeT:
      # for now acts the same as base type
      var a = skipModifier(arg.typ)
      inc f # skip to base type
      linearMatch m, f, a
      skip f
      skip f
      expectParRi m, f
    of ArrayT:
      var a = skipModifier(arg.typ)
      matchArrayType m, f, a
    of SetT, UarrayT:
      var a = skipModifier(arg.typ)
      linearMatch m, f, a
    of CstringT:
      var a = skipModifier(arg.typ)
      if a.typeKind == NiltT:
        discard "ok"
        inc f
        expectParRi m, f
      elif isStringType(a) and skipExpr(arg.n).kind == StringLit:
        m.args.addParLe HconvX, m.argInfo
        m.args.addSubtree f
        inc m.opened
        inc m.convCosts
        inc f
        expectParRi m, f
      else:
        linearMatch m, f, a
    of PointerT:
      var a = skipModifier(arg.typ)
      case a.typeKind
      of NiltT:
        discard "ok"
        inc f
        expectParRi m, f
      of PtrT, CstringT:
        m.args.addParLe HconvX, m.argInfo
        m.args.addSubtree f
        inc m.opened
        inc m.convCosts
        inc f
        expectParRi m, f
      else:
        linearMatch m, f, a
    of PtrT, RefT:
      var a = skipModifier(arg.typ)
      case a.typeKind
      of NiltT:
        discard "ok"
        inc f
        skip f
        expectParRi m, f
      else:
        linearMatch m, f, a
    of TypedescT:
      # do not skip modifier
      var a = arg.typ
      linearMatch m, f, a, {ExactBits}
    of VarargsT:
      discard "do not even advance f here"
      if m.firstVarargPosition < 0:
        m.firstVarargPosition = m.args.len
    of UntypedT, TypedT:
      # `typed` and `untyped` simply match everything:
      inc f
      expectParRi m, f
    of TupleT:
      let fOrig = f
      let aOrig = skipModifier(arg.typ)
      var a = aOrig
      if a.typeKind != TupleT:
        m.error InvalidMatch, fOrig, aOrig
        skip f
      else:
        # skip tags:
        inc f
        inc a
        while f.kind != ParRi:
          if a.kind == ParRi:
            # len(f) > len(a)
            m.error InvalidMatch, fOrig, aOrig
          # only the type of the field is important:
          var ffld = getTupleFieldType(f)
          var afld = getTupleFieldType(a)
          linearMatch m, ffld, afld
          # skip fields:
          skip f
          skip a
        if a.kind != ParRi:
          # len(a) > len(f)
          m.error InvalidMatch, fOrig, aOrig
    of ProctypeT, ParamsT:
      var a = skipModifier(arg.typ)
      case a.typeKind
      of NiltT:
        discard "ok"
        skip f
      else:
        procTypeMatch m, f, a
    of NoType, ErrT, ObjectT, EnumT, HoleyEnumT, VoidT, NiltT, OrT, AndT, NotT,
        ConceptT, DistinctT, StaticT, IteratorT, ItertypeT, AutoT, SymKindT, TypeKindT, OrdinalT:
      m.error UnhandledTypeBug, f, f
  else:
    m.error MismatchBug, f, arg.typ

proc isEmptyLiteral*(n: Cursor): bool =
  result = n.exprKind in {AconstrX, SetConstrX}
  if result:
    var n = n
    inc n # tag
    skip n # type
    result = n.kind == ParRi

proc isEmptyCall*(n: Cursor): bool =
  # input needs to be semchecked, possibly in AllowEmpty context
  if n.exprKind notin CallKinds:
    return false
  var n = n
  inc n
  # overload of `@` with empty array param:
  result = n.kind == Symbol and pool.syms[n.symId] == "@.1." & SystemModuleSuffix
  inc n
  if not isEmptyLiteral(n):
    return false
  skip n
  if n.kind != ParRi:
    return false

proc isEmptyContainer*(n: Cursor): bool =
  result = isEmptyLiteral(n) or isEmptyCall(n)

proc addEmptyRangeType(buf: var TokenBuf; c: ptr SemContext; info: PackedLineInfo) =
  buf.addParLe(RangetypeT, info)
  buf.addSubtree c.types.intType
  buf.addIntLit(0, info)
  buf.addIntLit(-1, info)
  buf.addParRi()

proc matchEmptyContainer(m: var Match; f: var Cursor; arg: Item) =
  # XXX handle empty containers nested inside (expr)
  if (arg.n.exprKind == AconstrX and f.typeKind == ArrayT) or
      (arg.n.exprKind == SetConstrX and f.typeKind == SetT):
    # could also handle case where `f` is a typevar
    if arg.n.exprKind == AconstrX:
      # need to match index type
      var fIndex = f
      inc fIndex # skip tag
      skip fIndex # skip element type
      let fLen = lengthOrd(m.context[], fIndex)
      if fLen.isNaN:
        # create index type to match to
        var buf = createTokenBuf(8)
        let info = arg.n.info
        addEmptyRangeType(buf, m.context, info)
        # hoist it in case it gets inferred:
        var aIndex = typeToCursor(m.context[], buf, 0)
        linearMatch(m, fIndex, aIndex)
      elif fLen != zero():
        m.error(InvalidMatch, f, arg.typ)
    inc m.inheritanceCosts
    if not m.err:
      if containsGenericParams(f): # maybe restrict to params of this routine
        # element type needs to be instantiated:
        m.checkEmptyArg = true
      m.args.add arg.n.load # copy tag
      m.args.takeTree f
      m.args.addParRi()
  else:
    var elemType = default(Cursor)
    if (arg.n.exprKind in CallKinds and isSomeSeqType(f, elemType)):
      inc m.inheritanceCosts
      if not m.err:
        # call to `@` needs to be instantiated/template expanded,
        # also the element type needs to be instantiated if generic:
        m.checkEmptyArg = true
        # keep the call to `@` but give the array constructor the element type:
        var call = arg.n
        m.args.add call.load # copy call tag
        inc call
        m.args.add call.load # copy symbol
        inc call
        assert call.exprKind == AconstrX
        m.args.add call.load # copy array tag
        inc call
        # build our own array type:
        m.args.addParLe(ArrayT, call.info)
        m.args.addSubtree elemType
        addEmptyRangeType(m.args, m.context, call.info)
        m.args.addParRi()
        skip call
        takeParRi m.args, call # array constructor
        takeParRi m.args, call # call
    else:
      # match against `auto`, untyped/varargs should still match
      singleArgImpl(m, f, arg)

proc singleArg(m: var Match; f: var Cursor; arg: Item) =
  if arg.typ.typeKind == AutoT and isEmptyContainer(arg.n):
    matchEmptyContainer(m, f, arg)
    return
  singleArgImpl(m, f, arg)
  if not m.err:
    m.useArg arg # since it was a match, copy it
    while m.opened > 0:
      m.args.addParRi()
      dec m.opened

proc typematch*(m: var Match; formal: Cursor; arg: Item) =
  m.argInfo = arg.n.info
  var f = formal
  singleArg m, f, arg

type
  TypeRelation* = enum
    NoMatch
    IntLitMatch
    IntConvMatch
    ConvertibleMatch
    SubtypeMatch
    GenericMatch
    EqualMatch

proc usesConversion*(m: Match): bool {.inline.} =
  result = abs(m.inheritanceCosts) + m.intLitCosts + m.intConvCosts + m.convCosts > 0

proc classifyMatch*(m: Match): TypeRelation {.inline.} =
  if m.err:
    return NoMatch
  if m.convCosts != 0:
    return ConvertibleMatch
  if m.intConvCosts != 0:
    return IntConvMatch
  if m.intLitCosts != 0:
    return IntLitMatch
  if m.inheritanceCosts != 0:
    return SubtypeMatch
  if m.inferred.len != 0:
    # maybe a better way to track this
    return GenericMatch
  result = EqualMatch

proc sigmatchLoop(m: var Match; f: var Cursor; args: openArray[Item]) =
  var i = 0
  var isVarargs = false
  while f.kind != ParRi:
    m.skippedMod = NoType

    assert f.symKind == ParamY
    let param = asLocal(f)
    var ftyp = param.typ
    # This is subtle but only this order of `i >= args.len` checks
    # is correct for all cases (varargs/too few args/too many args)
    if ftyp.tagEnum != VarargsTagId:
      if i >= args.len: break
      skip f
    else:
      isVarargs = true
      if i >= args.len: break
    if args[i].n.kind == DotToken:
      # default parameter
      if param.val.kind != DotToken:
        m.args.add dotToken(param.val.info)
      else:
        # can end up here after named param ordering which doesn't check if params have default values
        # XXX error message should include param name
        m.error0 TooFewArguments
        break
    else:
      m.argInfo = args[i].n.info
      singleArg m, ftyp, args[i]
      if m.err: break
    inc m.pos
    inc i
  if isVarargs:
    if m.firstVarargPosition < 0:
      m.firstVarargPosition = m.args.len
    skip f


iterator typeVars(fn: SymId): SymId =
  let res = tryLoadSym(fn)
  assert res.status == LacksNothing
  var c = res.decl
  if isRoutine(c.symKind):
    inc c # skip routine tag
    for i in 1..3:
      skip c # name, export marker, pattern
    if c.substructureKind == TypevarsU:
      inc c
      while c.kind != ParRi:
        if c.symKind == TypeVarY:
          var tv = c
          inc tv
          yield tv.symId
        skip c

proc collectDefaultValues(m: var Match; f: Cursor): seq[Item] =
  var f = f
  result = @[]
  while f.symKind == ParamY:
    let param = asLocal(f)
    if param.val.kind == DotToken: break
    m.insertedParam = true
    # add dot token
    result.add Item(n: emptyNode(m.context[]), typ: m.context.types.autoType)
    skip f

proc matchTypevars*(m: var Match; fn: FnCandidate; explicitTypeVars: Cursor) =
  m.tvars = initHashSet[SymId]()
  if fn.kind in RoutineKinds:
    var e = explicitTypeVars
    for v in typeVars(fn.sym):
      m.tvars.incl v
      if e.kind == DotToken: discard
      elif e.kind == ParRi:
        m.error0Typevar MissingExplicitGenericParameter, v
        break
      else:
        if matchesConstraint(m, v, e):
          m.inferred[v] = e
        else:
          let res = tryLoadSym(v)
          assert res.status == LacksNothing
          var typevar = asTypevar(res.decl)
          assert typevar.kind == TypevarY
          m.error ConstraintMismatch, typevar.typ, e
        skip e
    if e.kind != DotToken and e.kind != ParRi:
      m.error0 ExtraGenericParameter
  elif explicitTypeVars.kind != DotToken:
    # aka there are explicit type vars
    if m.tvars.len == 0:
      m.error0 RoutineIsNotGeneric
      return

proc sigmatch*(m: var Match; fn: FnCandidate; args: openArray[Item];
               explicitTypeVars: Cursor) =
  assert fn.kind != NoSym or fn.sym == SymId(0)
  m.fn = fn
  matchTypevars m, fn, explicitTypeVars

  var f = fn.typ
  assert f.isParamsTag
  inc f # "params"
  sigmatchLoop m, f, args

  if m.pos < args.len:
    # not all arguments where used, error:
    m.error0 TooManyArguments
  elif f.kind != ParRi:
    # use default values for these parameters
    let moreArgs = collectDefaultValues(m, f)
    sigmatchLoop m, f, moreArgs
    if f.kind != ParRi:
      m.error0 TooFewArguments

  if f.kind == ParRi:
    inc f
    m.returnType = f # return type follows the parameters in the token stream

proc buildTypeArgs*(m: var Match) =
  # check all type vars have a value:
  if not m.err and m.fn.kind in RoutineKinds:
    for v in typeVars(m.fn.sym):
      let inf = m.inferred.getOrDefault(v)
      if inf == default(Cursor):
        m.error0Typevar CouldNotInferTypeVar, v
        break
      m.typeArgs.addSubtree inf

type
  DisambiguationResult* = enum
    NobodyWins,
    FirstWins,
    SecondWins

proc mutualGenericMatch(a, b: Match): DisambiguationResult =
  # same goal as `checkGeneric` in old compiler
  result = NobodyWins
  let c = a.context
  var aParams = a.fn.typ
  var bParams = b.fn.typ
  assert aParams.typeKind == ParamsT
  assert bParams.typeKind == ParamsT
  inc aParams
  inc bParams
  while aParams.kind != ParRi and bParams.kind != ParRi:
    let aParam = takeLocal(aParams, SkipFinalParRi)
    let bParam = takeLocal(bParams, SkipFinalParRi)
    var aFormal = aParam.typ
    var bFormal = bParam.typ
    var ma = createMatch(c)
    singleArg ma, aFormal, Item(n: emptyNode(c[]), typ: bParam.typ)
    var mb = createMatch(c)
    singleArg mb, bFormal, Item(n: emptyNode(c[]), typ: aParam.typ)
    let aMatch = classifyMatch(ma)
    let bMatch = classifyMatch(mb)
    if aMatch == GenericMatch and bMatch == NoMatch:
      # b is more specific
      if result == FirstWins: return NobodyWins
      result = SecondWins
    if bMatch == GenericMatch and aMatch == NoMatch:
      # a is more specific
      if result == SecondWins: return NobodyWins
      result = FirstWins

proc cmpMatches*(a, b: Match): DisambiguationResult =
  assert not a.err
  assert not b.err
  if a.convCosts < b.convCosts:
    result = FirstWins
  elif a.convCosts > b.convCosts:
    result = SecondWins
  elif a.intConvCosts < b.intConvCosts:
    result = FirstWins
  elif a.intConvCosts > b.intConvCosts:
    result = SecondWins
  elif a.intLitCosts < b.intLitCosts:
    result = FirstWins
  elif a.intLitCosts > b.intLitCosts:
    result = SecondWins
  elif a.inheritanceCosts < b.inheritanceCosts:
    result = FirstWins
  elif a.inheritanceCosts > b.inheritanceCosts:
    result = SecondWins
  else:
    let diff = a.inferred.len - b.inferred.len
    if diff < 0:
      result = FirstWins
    elif diff > 0:
      result = SecondWins
    else:
      if a.fn.typ.typeKind == ParamsT and b.fn.typ.typeKind == ParamsT:
        result = mutualGenericMatch(a, b)
      else:
        result = NobodyWins

type ParamsInfo = object
  len: int
  names: Table[StrId, int]
  isVarargs: seq[bool] # could also use a set or store the decls and check after

proc buildParamsInfo(params: Cursor): ParamsInfo =
  result = ParamsInfo(names: initTable[StrId, int](), len: 0)
  var f = params
  assert f.isParamsTag
  inc f # "params"
  while f.kind != ParRi:
    assert f.symKind == ParamY
    var param = takeLocal(f, SkipFinalParRi)
    let isVarargs = param.typ.tagEnum == VarargsTagId
    result.isVarargs.add isVarargs
    let name = getIdent(param.name)
    result.names[name] = result.len
    inc result.len

proc orderArgs(m: var Match; paramsCursor: Cursor; args: openArray[Item]): seq[Item] =
  let params = buildParamsInfo(paramsCursor)
  var positions = newSeq[int](params.len)
  for i in 0 ..< positions.len: positions[i] = -1
  var cont: seq[bool] = @[] # could be a set but uses less memory for most common arg counts
  var inVarargs = false
  var fi = 0
  var ai = 0
  while ai < args.len:
    # original nim uses this for next positional argument regardless of named arg:
    let nextFi = fi + 1
    var n = args[ai].n
    if n.substructureKind == VvU:
      inc n
      let name = getIdent(n)
      if name in params.names:
        fi = params.names[name]
        inVarargs = false
      else:
        swap m.pos, ai
        m.error0 NameNotFound
        swap m.pos, ai
        return
    elif fi >= params.len:
      swap m.pos, ai
      m.error0 TooManyArguments
      swap m.pos, ai
      return

    if inVarargs:
      if cont.len == 0:
        cont = newSeq[bool](args.len)
      assert ai != 0
      cont[ai - 1] = true
    elif positions[fi] < 0:
      positions[fi] = ai
    else:
      swap m.pos, ai
      m.error0 ParamAlreadyGiven
      swap m.pos, ai
      return

    if not params.isVarargs[fi]:
      fi = nextFi # will be checked on the next arg if it went over
    else:
      inVarargs = true
    inc ai

  result = newSeqOfCap[Item](args.len)
  fi = 0
  while fi < params.len:
    ai = positions[fi]
    if ai < 0:
      # does not fail early here for missing default value
      m.insertedParam = true
      result.add Item(n: emptyNode(m.context[]), typ: m.context.types.autoType)
    else:
      while true:
        var arg = args[ai]
        # remove name:
        if arg.n.substructureKind == VvU:
          inc arg.n
          skip arg.n
        result.add arg
        if cont.len != 0 and cont[ai]:
          inc ai
          assert ai < args.len
        else:
          break
    inc fi

proc sigmatchNamedArgs*(m: var Match; fn: FnCandidate; args: openArray[Item];
                        explicitTypeVars: Cursor;
                        hasNamedArgs: bool) =
  if hasNamedArgs:
    sigmatch m, fn, orderArgs(m, fn.typ, args), explicitTypeVars
  else:
    sigmatch m, fn, args, explicitTypeVars<|MERGE_RESOLUTION|>--- conflicted
+++ resolved
@@ -284,7 +284,6 @@
     swap m.err, err
     result = not err
 
-<<<<<<< HEAD
 proc matchSingleConstraint(m: var Match; f: var Cursor; a: Cursor): bool {.inline.} =
   if f.kind == Symbol:
     result = matchSymbolConstraint(m, f, a)
@@ -376,10 +375,7 @@
   else:
     result = matchBooleanConstraint(m, f, a)
 
-proc matchesConstraint(m: var Match; f: var Cursor; a: Cursor): bool =
-=======
 proc matchesConstraint*(m: var Match; f: var Cursor; a: Cursor): bool =
->>>>>>> e8bf03e7
   result = false
   if f.kind == DotToken:
     inc f
