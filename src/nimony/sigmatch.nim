--- conflicted
+++ resolved
@@ -458,14 +458,6 @@
     m.error expected(f, a)
   inc f
 
-<<<<<<< HEAD
-=======
-proc expectParRi(m: var Match; f: var Cursor) =
-  if f.kind == ParRi:
-    inc f
-  else:
-    m.error "BUG: formal type not at end!"
-
 proc matchArrayType(m: var Match; f: var Cursor; a: var Cursor) =
   if a.typeKind == ArrayT:
     var a1 = a
@@ -492,7 +484,6 @@
   else:
     m.error expected(f, a)
 
->>>>>>> 4852d016
 proc singleArgImpl(m: var Match; f: var Cursor; arg: Item) =
   case f.kind
   of Symbol:
