--- conflicted
+++ resolved
@@ -756,11 +756,7 @@
        UnpackX, EnumToStrX,
        IsMainModuleX, DefaultObjX, DefaultTupX, PlusSetX, MinusSetX,
        MulSetX, XorSetX, EqSetX, LeSetX, LtSetX, InSetX, CardSetX, EnsureMoveX,
-<<<<<<< HEAD
-       DestroyX, DupX, CopyX, WasMovedX, SinkhX, TraceX:
-=======
-       DestroyX, DupX, CopyX, WasMovedX, SinkHookX, TraceX, BracketX, CurlyX:
->>>>>>> 8fb23409
+       DestroyX, DupX, CopyX, WasMovedX, SinkhX, TraceX, BracketX, CurlyX:
       trExprLoop c, n
     of CompilesX, DeclaredX, DefinedX, HighX, LowX, TypeofX, SizeofX:
       # we want to avoid false dependencies for `sizeof(var)` as it doesn't really "use" the variable:
