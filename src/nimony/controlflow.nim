#       Nimony
# (c) Copyright 2025 Andreas Rumpf
#
# See the file "license.txt", included in this
# distribution, for details about the copyright.

## Helper to translate control flow into `goto` based code
## which can be easier to analyze, depending on the used algorithm.

import std/[assertions, intsets]
include nifprelude

import nimony_model, programs, typenav

const
  GotoInstr* = InlineInt

type
  Label = distinct int
  TempVar = distinct int
  BlockKind = enum
    IsRoutine
    IsLoop
    IsBlock
    IsTryStmt
    IsFinally
  BlockOrLoop {.acyclic.} = ref object
    kind: BlockKind
    sym: SymId # block label or for a routine its `result` symbol
    parent: BlockOrLoop
    breakInstrs: seq[Label]
    contInstrs: seq[Label]
  ControlFlow = object
    dest: TokenBuf
    stmtBegin: int
    nextVar: int
    currentBlock: BlockOrLoop
    typeCache: TypeCache

proc codeListing*(c: TokenBuf, start = 0; last = -1): string =
  # for debugging purposes
  # first iteration: compute all necessary labels:
  var jumpTargets = initIntSet()
  let last = if last < 0: c.len-1 else: min(last, c.len-1)
  for i in start..last:
    if c[i].kind == GotoInstr:
      jumpTargets.incl(i+c[i].getInt28)
  # second iteration: generate string representation:
  var i = start
  var b = nifbuilder.open(1000)
  while i <= last:
    if i in jumpTargets:
      b.addTree "lab"
      b.addSymbolDef("L" & $i)
      b.endTree()
    case c[i].kind
    of GotoInstr:
      b.addTree "goto"
      b.addIdent "L" & $(i+c[i].getInt28())
      b.endTree()
    of Symbol:
      b.addSymbol pool.syms[c[i].symId]
    of SymbolDef:
      b.addSymbolDef pool.syms[c[i].symId]
    of EofToken:
      b.addRaw "\n<unexptected EOF>\n"
    of DotToken: b.addEmpty
    of Ident: b.addIdent pool.strings[c[i].litId]
    of StringLit: b.addStrLit pool.strings[c[i].litId]
    of CharLit: b.addCharLit c[i].charLit
    of IntLit: b.addIntLit pool.integers[c[i].intId]
    of UIntLit: b.addUIntLit pool.uintegers[c[i].uintId]
    of FloatLit: b.addFloatLit pool.floats[c[i].floatId]
    of ParLe: b.addTree pool.tags[c[i].tagId]
    of ParRi: b.endTree()
    inc i
  if i in jumpTargets: b.addRaw("L" & $i & ": End\n")
  result = b.extract()

proc genLabel(c: ControlFlow): Label = Label(c.dest.len)

proc jmpBack(c: var ControlFlow, p: Label; info: PackedLineInfo) =
  c.dest.add int28Token(p.int32 - c.dest.len.int32, info)

proc jmpForw(c: var ControlFlow; info: PackedLineInfo): Label =
  result = Label(c.dest.len)
  c.dest.add int28Token(0, info) # destination will be patched later

proc patch(c: var ControlFlow; p: Label) =
  # patch with current index
  c.dest[p.int].patchInt28Token int32(c.dest.len - p.int)

proc trExpr(c: var ControlFlow; n: var Cursor)
proc trStmt(c: var ControlFlow; n: var Cursor)

type
  Target = SymId

proc trStmtOrExpr(c: var ControlFlow; n: var Cursor; tar: Target) =
  if tar != SymId(0):
    c.dest.addParLe(AsgnS, n.info)
    c.dest.addSymUse tar, n.info
    trExpr c, n
    c.dest.addParRi()
  else:
    trStmt c, n

type
  FixupList = seq[Label]

proc trCondOp2(c: var ControlFlow; n: var Cursor; tjmp, fjmp: var FixupList; info: PackedLineInfo) =
  # Handles the `b` part of `a and b` or `a or b`. Simply translates it
  # to `(ite b tjmp fjmp)`.
  c.dest.addParLe(IteF, info)
  trExpr c, n # second condition
  tjmp.add c.jmpForw(info)
  fjmp.add c.jmpForw(info)
  c.dest.addParRi()
  skipParRi n

proc trAnd(c: var ControlFlow; n: var Cursor; tjmp, fjmp: var FixupList) =
  # (ite (first-condition) L1 fjmp)
  # (lab :L1) (ite second-condition tjmp fjmp)
  let info = n.info
  c.dest.addParLe(IteF, info)
  inc n
  trExpr c, n # first-condition
  let l1 = c.jmpForw(info)
  fjmp.add c.jmpForw(info)
  c.dest.addParRi()
  c.patch l1
  trCondOp2 c, n, tjmp, fjmp, info

proc trOr(c: var ControlFlow; n: var Cursor; tjmp, fjmp: var FixupList) =
  # (ite (first-condition) tjmp L1)
  # (lab :L1) (ite second-condition tjmp fjmp)
  let info = n.info
  c.dest.addParLe(IteF, info)
  inc n
  trExpr c, n # first-condition
  tjmp.add c.jmpForw(info)
  let l1 = c.jmpForw(info)
  c.dest.addParRi()
  c.patch l1
  trCondOp2 c, n, tjmp, fjmp, info

proc trIte(c: var ControlFlow; n: var Cursor; tjmp, fjmp: var FixupList) =
  case n.exprKind
  of AndX:
    trAnd(c, n, tjmp, fjmp)
  of OrX:
    trOr(c, n, tjmp, fjmp)
  of NotX:
    # reverse the jump targets:
    inc n
    trIte c, n, fjmp, tjmp
    skipParRi n
  of ParX:
    inc n
    trIte c, n, tjmp, fjmp
    skipParRi n
  else:
    # cannot exploit a special case here:
    let info = NoLineInfo
    c.dest.addParLe(IteF, info)
    trExpr c, n
    tjmp.add c.jmpForw(info)
    fjmp.add c.jmpForw(info)
    c.dest.addParRi()

proc defineTemp(c: var ControlFlow; tmp: TempVar; info: PackedLineInfo) =
  c.dest.addSymDef pool.syms.getOrIncl("`cf." & $int(tmp)), info

proc useTemp(c: var ControlFlow; tmp: TempVar; info: PackedLineInfo) =
  c.dest.copyIntoSymUse pool.syms.getOrIncl("`cf." & $int(tmp)), info

proc declareBool(c: var ControlFlow; info: PackedLineInfo): TempVar =
  result = TempVar(c.nextVar)
  inc c.nextVar
  c.dest.addParLe VarS, info
  c.defineTemp result, info
  c.dest.addEmpty2 info # no export marker, no pragmas
  c.dest.addParPair(BoolT, info)
  c.dest.addDotToken() # no value
  c.dest.addParRi()

proc rollbackToStmtBegin(c: var ControlFlow): TokenBuf =
  result = createTokenBuf(40)
  for i in c.stmtBegin ..< c.dest.len:
    result.add c.dest[i]
  c.dest.shrink c.stmtBegin

proc trStandaloneAndOr(c: var ControlFlow; n: var Cursor; opc: ExprKind) =
  assert opc == AndX or opc == OrX
  # The control flow graph has no `and`/`or` operators and we might already be in deeply
  # nested expression based code here. The solution is to "repair" the AST:
  # `(call (add x (add y z)) (and a b)` is rewritten to
  # `(var :tmp (bool)) (asgn tmp a) (ite tmp L1 L2)
  # L1: (asgn tmp b)
  # L2:
  # (call (add x (add y z)) tmp)`.
  # For this we stored the beginning of the stmt in `c.stmtBegin`.
  let fullExpr = rollbackToStmtBegin c
  let info = n.info
  let temp = declareBool(c, info)
  var tjmp: seq[Label] = @[]
  var fjmp: seq[Label] = @[]
  trIte c, n, tjmp, fjmp
  for t in tjmp:
    c.patch t
  c.dest.copyIntoKind(AsgnS, info):
    c.useTemp temp, info
    c.dest.addParPair TrueX, info
  let lend = c.jmpForw(info)
  # patch the false jump targets:
  for f in fjmp:
    c.patch f
  c.dest.copyIntoKind(AsgnS, info):
    c.useTemp temp, info
    c.dest.addParPair FalseX, info
  c.patch lend

  for i in 0 ..< fullExpr.len:
    c.dest.add fullExpr[i]
  c.useTemp temp, info

proc trWhile(c: var ControlFlow; n: var Cursor) =
  let info = n.info
  inc n
  let thisBlock = BlockOrLoop(kind: IsLoop, sym: SymId(0), parent: c.currentBlock)
  c.currentBlock = thisBlock
  let loopStart = c.genLabel()

  # Generate if with goto
  var tjmp: seq[Label] = @[]
  trIte c, n, tjmp, thisBlock.breakInstrs # transform condition

  # loop body is about to begin:
  for t in tjmp: c.patch t

  trStmt(c, n) # transform body
  for cont in thisBlock.contInstrs: c.patch cont
  c.jmpBack(loopStart, info)

  for f in thisBlock.breakInstrs: c.patch f
  skipParRi n
  c.currentBlock = c.currentBlock.parent

proc trBlock(c: var ControlFlow; n: var Cursor; tar: Target) =
  inc n
  let thisBlock = BlockOrLoop(kind: IsBlock, sym: SymId(0), parent: c.currentBlock)
  c.currentBlock = thisBlock
  if n.kind == SymbolDef:
    thisBlock.sym = n.symId
    inc n
  elif n.kind == DotToken:
    inc n
  else:
    raiseAssert "invalid block statement"
  trStmtOrExpr c, n, tar
  for brk in thisBlock.breakInstrs: c.patch brk
  skipParRi n
  c.currentBlock = c.currentBlock.parent

proc trReturn(c: var ControlFlow; n: var Cursor) =
  var it {.cursor.} = c.currentBlock
  while it != nil and it.kind notin {IsRoutine, IsTryStmt, IsFinally}:
    it = it.parent
  if it == nil:
    raiseAssert "return outside of routine"
  inc n # skip `(ret`
  if (n.kind == Symbol and n.symId == it.sym) or (n.kind == DotToken):
    discard "do not generate `result = result`"
    inc n
  else:
    c.dest.addParLe(AsgnS, n.info)
    c.dest.addSymUse it.sym, n.info
    trExpr c, n
    c.dest.addParRi()
  skipParRi n
  it.breakInstrs.add c.jmpForw(n.info)

proc trIf(c: var ControlFlow; n: var Cursor; tar: Target) =
  var endings: seq[Label] = @[]
  inc n # if
  while true:
    let info = n.info
    let k = n.substructureKind
    if k == ElifU:
      inc n
      var tjmp: seq[Label] = @[]
      var fjmp: seq[Label] = @[]
      trIte c, n, tjmp, fjmp # condition
      for t in tjmp: c.patch t
      trStmtOrExpr c, n, tar # action
      endings.add c.jmpForw(info)
      for f in fjmp: c.patch f
      skipParRi n
    elif k == ElseU:
      inc n
      trStmtOrExpr c, n, tar
      skipParRi n
    else:
      break
  skipParRi n
  for i in countdown(endings.high, 0):
    c.patch(endings[i])

proc trBreak(c: var ControlFlow; n: var Cursor) =
  var it {.cursor.} = c.currentBlock
  inc n
  if n.kind == DotToken:
    while it != nil and it.kind notin {IsLoop, IsBlock}:
      if it.kind == IsRoutine:
        # we cannot cross routine boundaries!
        raiseAssert "break outside of loop"
      it = it.parent
    if it != nil:
      it.breakInstrs.add c.jmpForw(n.info)
    else:
      raiseAssert "break outside of loop"
    inc n
  elif n.kind == Symbol:
    let lab = n.symId
    while it != nil and it.sym != lab:
      if it.kind == IsRoutine:
        # we cannot cross routine boundaries!
        raiseAssert "could not find label"
      it = it.parent
    if it != nil:
      it.breakInstrs.add c.jmpForw(n.info)
    else:
      raiseAssert "could not find label"
    inc n
  else:
    raiseAssert "invalid break statement"
  skipParRi n

proc trContinue(c: var ControlFlow; n: var Cursor) =
  var it {.cursor.} = c.currentBlock
  inc n
  if n.kind == DotToken:
    if it != nil:
      it.contInstrs.add c.jmpForw(n.info)
    else:
      raiseAssert "continue outside of loop"
    inc n
  else:
    raiseAssert "invalid continue statement"
  skipParRi n

proc trFor(c: var ControlFlow; n: var Cursor) =
  let info = n.info
  let loopStart = c.jmpForw(info)
  c.dest.addParLe(ForBindF, info)
  inc n
  # iterator call:
  trExpr c, n
  # bindings:
  takeTree c.dest, n
  c.dest.addParRi()
  # loop body:
  let thisBlock = BlockOrLoop(kind: IsLoop, sym: SymId(0), parent: c.currentBlock)
  c.currentBlock = thisBlock
  trStmt c, n
  skipParRi n
  for cont in thisBlock.contInstrs: c.patch cont
  c.jmpBack(loopStart, info)
  for brk in thisBlock.breakInstrs: c.patch brk
  c.currentBlock = c.currentBlock.parent

proc trResult(c: var ControlFlow; n: var Cursor) =
  copyInto c.dest, n:
    if c.currentBlock.kind == IsRoutine:
      c.currentBlock.sym = n.symId
    takeLocalHeader c.typeCache, c.dest, n, ResultY
    trExpr c, n

proc trLocal(c: var ControlFlow; n: var Cursor) =
  let kind = n.symKind
  copyInto c.dest, n:
    takeLocalHeader c.typeCache, c.dest, n, kind
    trExpr c, n

proc trProc(c: var ControlFlow; n: var Cursor) =
  let thisProc = BlockOrLoop(kind: IsRoutine, sym: SymId(0), parent: c.currentBlock)
  c.currentBlock = thisProc
  c.typeCache.openScope()
  copyInto c.dest, n:
    let isConcrete = takeRoutineHeader(c.typeCache, c.dest, n)
    if isConcrete:
      c.dest.addParLe(StmtsS, n.info)
      trStmt c, n
      for ret in thisProc.breakInstrs: c.patch ret
      c.dest.addParPair RetS, NoLineInfo
    else:
      takeTree c.dest, n
      for ret in thisProc.breakInstrs: c.patch ret
    if isConcrete:
      c.dest.addParRi() # StmtsS
  c.currentBlock = c.currentBlock.parent
  c.typeCache.closeScope()

proc trTry(c: var ControlFlow; n: var Cursor; tar: Target) =
  var thisBlock = BlockOrLoop(kind: IsTryStmt, sym: SymId(0), parent: c.currentBlock)
  c.currentBlock = thisBlock
  inc n
  trStmtOrExpr c, n, tar
  let tryEnd = c.jmpForw(n.info)
  for ret in thisBlock.breakInstrs: c.patch ret
  thisBlock.breakInstrs.shrink 0

  var exceptEnds: seq[Label] = @[]
  while n.substructureKind == ExceptU:
    inc n
    takeTree c.dest, n # copy (except e as Type)
    trStmtOrExpr c, n, tar
    exceptEnds.add c.jmpForw(n.info)
    skipParRi n

  for exceptEnd in exceptEnds: c.patch exceptEnd
  c.patch tryEnd
  # Inside a `finally` `return` really means `return` again:
  c.currentBlock = c.currentBlock.parent

  if n.substructureKind == FinU:
    inc n
    trStmt c, n
    skipParRi n

  skipParRi n

proc trRaise(c: var ControlFlow; n: var Cursor) =
  # we map `raise x` to `currexc = x; return`.
  c.dest.addParLe(AsgnS, n.info)
  inc n
  c.dest.addSymUse pool.syms.getOrIncl("currexc.0.sys"), n.info
  trExpr c, n
  c.dest.addParRi()
  skipParRi n
  var it {.cursor.} = c.currentBlock
  while it != nil and it.kind notin {IsRoutine, IsTryStmt, IsFinally}:
    it = it.parent
  if it == nil:
    raiseAssert "raise outside of routine"
  else:
    it.breakInstrs.add c.jmpForw(n.info)

proc isComplexLhs(n: Cursor): bool =
  var n = n
  var nested = 0
  while true:
    case n.kind
    of ParLe:
      if n.exprKind in CallKinds+{PatX, ArrAtX}:
        return true
      inc nested
    of ParRi:
      dec nested
    else: discard
    if nested == 0: break
    inc n
  return false

proc trAsgn(c: var ControlFlow; n: var Cursor) =
  # Problem: Analysis of left-hand-side of assignments always is more complex
  # because of things like `obj.field[f(a, b, c)] = value` which contain simple
  # usages of `a, b, c`. Thus we break these into two statements:
  # obj.a.b.c.s[i] = value --> let tmp = addr(obj.a.b.c.s[i]); tmp[] = value
  # This works more reliably when we already eliminated the ExprX things, so we
  # do it afterwards:
  let asgnBegin = c.dest.len
  let info = n.info
  copyInto c.dest, n:
    let typ = c.typeCache.getType(n) # we might need it later
    trExpr c, n
    trExpr c, n
  let lhs = cursorAt(c.dest, asgnBegin+1)
  if isComplexLhs(lhs):
    var stmts = createTokenBuf(40)

    let tmp = pool.syms.getOrIncl("`cf" & $c.nextVar)
    inc c.nextVar
    stmts.addParLe LetS, info
    stmts.addSymDef tmp, info
    stmts.addEmpty2 info # no export marker, no pragmas
    stmts.copyIntoKind PtrT, info:
      stmts.copyTree typ
    stmts.copyIntoKind AddrX, info:
      stmts.copyTree lhs
    stmts.addParRi()

    var rhs = lhs
    skip rhs

    stmts.copyIntoKind AsgnS, info:
      stmts.copyIntoKind DerefX, info:
        stmts.addSymUse tmp, info
      stmts.copyTree rhs

    endRead c.dest
    c.dest.shrink asgnBegin
    c.dest.add stmts
  else:
    endRead c.dest

proc trCaseRanges(c: var ControlFlow; n: var Cursor; selector: SymId; selectorType: Cursor;
               tjmp, fjmp: var FixupList) =
  assert n.substructureKind == RangesU
  inc n
  var nextAttempt = Label(-1)
  var nextAttemptB = Label(-1)
  while n.kind != ParRi:
    if nextAttempt.int >= 0:
      c.patch nextAttempt
      nextAttempt = Label(-1)
    if nextAttemptB.int >= 0:
      c.patch nextAttemptB
      nextAttemptB = Label(-1)

    if n.substructureKind == RangeU:
      inc n

      c.dest.addParLe(IteF, n.info)
      c.dest.addParLe(LeX, n.info)
      c.dest.copyTree selectorType
      trExpr c, n
      c.dest.addSymUse selector, n.info
      c.dest.addParRi() # LeX
      let trange = c.jmpForw(n.info)
      nextAttemptB = c.jmpForw(n.info)
      c.dest.addParRi() # IteF
      c.patch trange

      c.dest.addParLe(IteF, n.info)
      c.dest.addParLe(LeX, n.info)
      c.dest.copyTree selectorType
      c.dest.addSymUse selector, n.info
      trExpr c, n
      c.dest.addParRi() # LeX
      tjmp.add c.jmpForw(n.info)
      nextAttempt = c.jmpForw(n.info)
      c.dest.addParRi() # IteF

      skipParRi n
    else:
      c.dest.addParLe(IteF, n.info)
      c.dest.addParLe(EqX, n.info)
      c.dest.copyTree selectorType
      c.dest.addSymUse selector, n.info
      trExpr c, n
      c.dest.addParRi() # EqX
      tjmp.add c.jmpForw(n.info)
      nextAttempt = c.jmpForw(n.info)
      c.dest.addParRi() # IteF
  if nextAttempt.int >= 0:
    fjmp.add nextAttempt
  if nextAttemptB.int >= 0:
    fjmp.add nextAttemptB
  inc n

proc trCase(c: var ControlFlow; n: var Cursor; tar: Target) =
  let info = n.info
  inc n
  let selectorType = c.typeCache.getType(n)
  let simpleSelector = n.kind == Symbol
  var selector: SymId
  if simpleSelector:
    selector = n.symId
    inc n
  else:
    selector = pool.syms.getOrIncl("`cf" & $c.nextVar)
    inc c.nextVar
    c.dest.addParLe VarS, info
    c.dest.addSymDef selector, info
    c.dest.addEmpty2 info # no export marker, no pragmas
    c.dest.copyTree selectorType
    trExpr c, n
    c.dest.addParRi()

  var endings: FixupList = @[]
  while n.substructureKind == OfU:
    inc n
    var tjmp: FixupList = @[]
    var fjmp: FixupList = @[]
    trCaseRanges c, n, selector, selectorType, tjmp, fjmp
    for t in tjmp: c.patch t
    trStmtOrExpr c, n, tar
    endings.add c.jmpForw(n.info)
    for f in fjmp: c.patch f
    skipParRi n
  if n.substructureKind == ElseU:
    inc n
    trStmtOrExpr c, n, tar
    skipParRi n
  skipParRi n
  for e in endings: c.patch e

proc trCall(c: var ControlFlow; n: var Cursor) =
  c.dest.add n
  inc n
  while n.kind != ParRi:
    trExpr c, n
  c.dest.addParRi()
  inc n

proc trStmt(c: var ControlFlow; n: var Cursor) =
  c.stmtBegin = c.dest.len
  case n.stmtKind
  of NoStmt:
    trExpr c, n
  of IfS:
    trIf c, n, default(Target)
  of WhileS:
    trWhile c, n
  of StmtsS, UnpackDeclS:
    inc n
    while n.kind != ParRi:
      trStmt c, n
    inc n
  of ScopeS, StaticstmtS:
    c.dest.add n
    inc n
    c.typeCache.openScope()
    while n.kind != ParRi:
      trStmt c, n
    c.dest.addParRi()
    inc n
    c.typeCache.closeScope()
  of BreakS:
    trBreak c, n
  of ContinueS:
    trContinue c, n
  of RetS:
    trReturn c, n
  of ResultS:
    trResult c, n
  of VarS, LetS, CursorS, ConstS, GvarS, TvarS, GletS, TletS:
    trLocal c, n
  of BlockS:
    trBlock c, n, default(Target)
  of ForS:
    trFor c, n
  of AsgnS:
    trAsgn c, n
  of CaseS:
    trCase c, n, default(Target)
  of TryS:
    trTry c, n, default(Target)
  of RaiseS:
    trRaise c, n
  of IteratorS, ProcS, FuncS, MacroS, ConverterS, MethodS:
    trProc c, n
<<<<<<< HEAD
  of TemplateS, TypeS, CommentS, EmitS, IncludeS, ImportS, ExportS, FromImportS, ImportExceptS, PragmasS,
=======
  of TemplateS, TypeS, CommentS, EmitS, IncludeS, ImportS, ExportS, FromimportS, ImportExceptS, PragmasS,
>>>>>>> 484f2b42
     ImportasS, ExportexceptS, BindS, MixinS, UsingS:
    c.dest.addDotToken()
    skip n
  of CallS, CmdS:
    trCall c, n
  of YldS, DiscardS, InclS, ExclS, AsmS, DeferS:
    c.dest.add n
    inc n
    while n.kind != ParRi:
      trExpr c, n
    c.dest.addParRi()
    inc n
  of WhenS:
    raiseAssert "`when` statement should have been eliminated"

proc openTempVar(c: var ControlFlow; typ: Cursor; info: PackedLineInfo): SymId =
  result = pool.syms.getOrIncl("`cf" & $c.nextVar)
  inc c.nextVar
  c.dest.addParLe LetS, info
  c.dest.addSymDef result, info
  c.dest.addEmpty2 info # no export marker, no pragmas
  c.dest.copyTree typ

proc trStmtListExpr(c: var ControlFlow; n: var Cursor) =
  var typ = default(Cursor)
  let info = n.info
  inc n
  let fullExpr = rollbackToStmtBegin c
  while n.kind != ParRi:
    if isLastSon(n):
      typ = c.typeCache.getType(n)
      break
    trStmt c, n

  if cursorIsNil(typ):
    when defined(debug):
      writeStackTrace()
    quit "trStmtListExpr: type is nil"
  let temp = openTempVar(c, typ, NoLineInfo)
  trExpr c, n
  c.dest.addParRi() # close temp var declaration
  skipParRi n
  for i in 0 ..< fullExpr.len:
    c.dest.add fullExpr[i]
  c.dest.addSymUse temp, info

type
  ControlFlowAsExprKind = enum
    IfExpr, CaseExpr, TryExpr, BlockExpr

proc trIfCaseTryBlockExpr(c: var ControlFlow; n: var Cursor; kind: ControlFlowAsExprKind) =
  let typ = c.typeCache.getType(n)
  let info = n.info

  let fullExpr = rollbackToStmtBegin c

  let tar = openTempVar(c, typ, NoLineInfo)
  c.dest.addDotToken()
  c.dest.addParRi() # close temp var declaration

  case kind
  of IfExpr:
    trIf c, n, tar
  of CaseExpr:
    trCase c, n, tar
  of TryExpr:
    trTry c, n, tar
  of BlockExpr:
    trBlock c, n, tar

  for i in 0 ..< fullExpr.len:
    c.dest.add fullExpr[i]
  c.dest.addSymUse tar, info

proc trExprLoop(c: var ControlFlow; n: var Cursor) =
  c.dest.add n
  inc n
  while n.kind != ParRi:
    trExpr c, n
  c.dest.addParRi()
  inc n

proc trExpr(c: var ControlFlow; n: var Cursor) =
  case n.kind
  of Symbol, SymbolDef, IntLit, UIntLit, FloatLit, StringLit, CharLit,
     Ident, DotToken, EofToken, UnknownToken:
    c.dest.add n
    inc n
  of ParRi:
    raiseAssert "unreachable"
  of ParLe:
    case n.exprKind
    of AndX:
      trStandaloneAndOr(c, n, AndX)
    of OrX:
      trStandaloneAndOr(c, n, OrX)
    of ExprX:
      trStmtListExpr c, n
    of CallKinds:
      trCall c, n
    of ArrAtX, TupatX, AtX, DerefX, HderefX, DotX, DdotX, PatX:
      # in anticipation of special casing:
      trExprLoop c, n
    of AddrX, HaddrX:
      trExprLoop c, n
    of QuotedX, ParX, PragmaxX, CurlyatX, TabconstrX, DoX,
       NilX, FalseX, TrueX, NotX, NegX, OconstrX, NewobjX, NewrefX, TupConstrX,
       AconstrX, SetConstrX, OchoiceX, CchoiceX, AddX, SubX, MulX, DivX, ModX,
       ShrX, ShlX, AshrX, BitandX, BitorX, BitxorX, BitnotX, EqX, NeqX, LeX, LtX,
       CastX, ConvX, OconvX, HconvX, DconvX, InfX, NegInfX, NanX, SufX,
       UnpackX, EnumToStrX, XorX,
       IsMainModuleX, DefaultObjX, DefaultTupX, PlusSetX, MinusSetX,
       MulSetX, XorSetX, EqSetX, LeSetX, LtSetX, InSetX, CardX, EmoveX,
       DestroyX, DupX, CopyX, WasMovedX, SinkhX, TraceX, BracketX, CurlyX, TupX:
      trExprLoop c, n
    of CompilesX, DeclaredX, DefinedX, HighX, LowX, TypeofX, SizeofX, AlignofX, OffsetofX:
      # we want to avoid false dependencies for `sizeof(var)` as it doesn't really "use" the variable:
      c.dest.addDotToken()
      skip n
    of ErrX:
      trExprLoop c, n
    of NoExpr:
      case n.stmtKind
      of IfS:
        trIfCaseTryBlockExpr c, n, IfExpr
      of CaseS:
        trIfCaseTryBlockExpr c, n, CaseExpr
      of TryS:
        trIfCaseTryBlockExpr c, n, TryExpr
      of BlockS:
        trIfCaseTryBlockExpr c, n, BlockExpr
      else:
        trExprLoop c, n

proc toControlflow*(n: Cursor): TokenBuf =
  var c = ControlFlow(typeCache: createTypeCache())
  assert n.stmtKind == StmtsS
  c.typeCache.openScope()
  var n = n
  c.dest.add n
  inc n
  while n.kind != ParRi:
    trStmt c, n
  c.dest.addParPair RetS, NoLineInfo
  c.dest.addParRi()
  c.typeCache.closeScope()
  result = ensureMove c.dest
  #echo "result: ", codeListing(result)

when isMainModule:
  proc test(s: string) =
    var input = parse(s)
    var cf = toControlflow(beginRead(input))
    echo codeListing(cf)

  const BasicTest = """(stmts
(if (elif (eq +11 +11) (call echo "true")))

(if
  (elif (eq +12 +12) (call echo "true"))
  (elif (and (eq +2 +3) (eq +4 +5)) (call echo "elif"))
  (else (call echo "false"))
)

(while (eq +13 +13) (call echo "while"))

(while (or (eq +9 +9) (eq +4 +5)) (call echo "while 2"))

(let :my.var . . (i -1) (call echo.0 "abc" (and (eq +5 -5) (eq +6 -6))))
)

"""
  const NotTest = """(stmts
  (if (elif (not (eq +1 +1)) (call echo "true")))
  (call echo (expr (stmts (call side.effect)) +3))
)
"""
  const ReturnTest = """(stmts
  (proc :my.proc . . . (params (param :i.0 .. (i -1) .))
    (i -1) . . (stmts (result :res.0 . . (i -1) .) (ret +1)))
  (call my.proc +3))
  """

  const TryTest =  """(stmts
  (try
    (stmts (call echo "try") (raise some.exc))
    (except (as :e.0 Type)
      (stmts (call echo "except")))
    (fin
      (stmts (call echo "finally"))
    )
  ))
  """

  const CaseTest = """(stmts
    (let :other.var . . (i -1) +12)
    (let :my.var . . (i -1)
      (case other.var
        (of (set +0 +1 +2 (range +5 +15) +80) +1)
        (else +0)
    )
    )
  )"""

  const AsgnTest = """(stmts
  (proc :my.proc . . . (params (param :i.0 .. (i -1) .))
    (i -1) . . (stmts (result :res.0 . . (i -1) .) (ret +1)))

  (let :my.var . . (array (i +8) +6) .)
  (var :i.0 . . (i -1) +0)
  (asgn (arrat my.var i.0) +56)

  (asgn i.0 +1)
  )
  """

  #test BasicTest
  #test NotTest
  #test ReturnTest
  #test TryTest
  #test CaseTest
  test AsgnTest<|MERGE_RESOLUTION|>--- conflicted
+++ resolved
@@ -651,11 +651,7 @@
     trRaise c, n
   of IteratorS, ProcS, FuncS, MacroS, ConverterS, MethodS:
     trProc c, n
-<<<<<<< HEAD
-  of TemplateS, TypeS, CommentS, EmitS, IncludeS, ImportS, ExportS, FromImportS, ImportExceptS, PragmasS,
-=======
   of TemplateS, TypeS, CommentS, EmitS, IncludeS, ImportS, ExportS, FromimportS, ImportExceptS, PragmasS,
->>>>>>> 484f2b42
      ImportasS, ExportexceptS, BindS, MixinS, UsingS:
     c.dest.addDotToken()
     skip n
