--- conflicted
+++ resolved
@@ -654,13 +654,8 @@
     skip n
   of CallS, CmdS:
     trCall c, n
-<<<<<<< HEAD
-  of YieldS, DiscardS, InclSetS, ExclSetS:
+  of YldS, DiscardS, InclS, ExclS:
     c.dest.addToken n
-=======
-  of YldS, DiscardS, InclS, ExclS:
-    c.dest.add n
->>>>>>> a768e9e7
     inc n
     while n.kind != ParRi:
       trExpr c, n
