#
#
#           Hexer Compiler
#        (c) Copyright 2024 Andreas Rumpf
#
#    See the file "copying.txt", included in this
#    distribution, for details about the copyright.
#

import std / [hashes, os, tables, sets, assertions]

include nifprelude
import typekeys
import ".." / nimony / [nimony_model, programs, typenav, expreval, xints, decls, builtintypes, sizeof]
import basics, pipeline


proc setOwner(e: var EContext; newOwner: SymId): SymId =
  result = e.currentOwner
  e.currentOwner = newOwner

proc demand(e: var EContext; s: SymId) =
  if not e.declared.contains(s):
    e.requires.add s

proc offer(e: var EContext; s: SymId) =
  e.declared.incl s


proc skipExportMarker(e: var EContext; c: var Cursor) =
  if c.kind == DotToken:
    inc c
  elif c.kind == Ident and pool.strings[c.litId] == "x":
    inc c
  elif c.kind == ParLe:
    # can now also be `(tag)` or `(tag <bits>)`:
    skip c
  else:
    error e, "expected '.' or 'x' for an export marker: ", c

proc expectSymdef(e: var EContext; c: var Cursor) =
  if c.kind != SymbolDef:
    error e, "expected symbol definition, but got: ", c

proc getSymDef(e: var EContext; c: var Cursor): (SymId, PackedLineInfo) =
  expectSymdef(e, c)
  result = (c.symId, c.info)
  inc c

proc expectSym(e: var EContext; c: var Cursor) =
  if c.kind != Symbol:
    error e, "expected symbol, but got: ", c

proc getSym(e: var EContext; c: var Cursor): (SymId, PackedLineInfo) =
  expectSym(e, c)
  result = (c.symId, c.info)
  inc c

proc expectStrLit(e: var EContext; c: var Cursor) =
  if c.kind != StringLit:
    error e, "expected string literal, but got: ", c

proc expectIntLit(e: var EContext; c: var Cursor) =
  if c.kind != IntLit:
    error e, "expected int literal, but got: ", c



proc add(e: var EContext; tag: string; info: PackedLineInfo) =
  e.dest.add tagToken(tag, info)

type
  TraverseMode = enum
    TraverseAll, TraverseSig, TraverseTopLevel

proc traverseExpr(e: var EContext; c: var Cursor)
proc traverseStmt(e: var EContext; c: var Cursor; mode = TraverseAll)
proc traverseLocal(e: var EContext; c: var Cursor; tag: string; mode: TraverseMode)

type
  TypeFlag = enum
    IsTypeBody
    IsPointerOf
    IsNodecl

proc traverseType(e: var EContext; c: var Cursor; flags: set[TypeFlag] = {})

type
  CollectedPragmas = object
    externName: string
    flags: set[PragmaKind]
    align, bits: IntId
    header: StrId
    callConv: CallConv

proc parsePragmas(e: var EContext; c: var Cursor): CollectedPragmas

proc traverseField(e: var EContext; c: var Cursor; flags: set[TypeFlag] = {}) =
  e.dest.add c # fld
  inc c

  expectSymdef(e, c)
  let (s, sinfo) = getSymDef(e, c)
  e.dest.add symdefToken(s, sinfo)
  e.offer s

  skipExportMarker e, c

  let prag = parsePragmas(e, c)

  e.dest.addDotToken() # adds pragmas

  if prag.externName.len > 0:
    e.registerMangle(s, prag.externName & ".c")

  traverseType e, c, flags

  skip c # skips value
  wantParRi e, c

proc ithTupleField(counter: int): SymId {.inline.} =
  pool.syms.getOrIncl("fld." & $counter)

proc genTupleField(e: var EContext; typ: var Cursor; counter: int) =
  e.dest.add tagToken("fld", typ.info)
  let name = ithTupleField(counter)
  e.dest.add symdefToken(name, typ.info)
  e.offer name
  e.dest.addDotToken() # pragmas
  e.traverseType(typ, {})
  e.dest.addParRi() # "fld"

proc traverseEnumField(e: var EContext; c: var Cursor; flags: set[TypeFlag] = {}) =
  e.dest.add c # efld
  inc c

  expectSymdef(e, c)
  let (s, sinfo) = getSymDef(e, c)
  e.dest.add symdefToken(s, sinfo)
  e.offer s

  skipExportMarker e, c

  skip c # pragmas: must be empty

  skip c # type: must be the enum itself

  inc c # skips TupleConstr
  traverseExpr e, c
  skip c
  skipParRi e, c

  wantParRi e, c

proc genStringType(e: var EContext; info: PackedLineInfo) =
  let s = pool.syms.getOrIncl(StringName)
  e.dest.add tagToken("type", info)
  e.dest.add symdefToken(s, info)
  e.offer s

  e.dest.addDotToken()
  e.dest.add tagToken("object", info)
  e.dest.addDotToken()

  e.dest.add tagToken("fld", info)
  let strField = pool.syms.getOrIncl(StringAField)
  e.dest.add symdefToken(strField, info)
  e.offer strField
  e.dest.addDotToken()
  e.dest.add tagToken("ptr", info)
  e.dest.add tagToken("c", info)
  e.dest.addIntLit(8, info)
  e.dest.addParRi() # "c"
  e.dest.addParRi() # "ptr"
  e.dest.addParRi() # "fld"

  e.dest.add tagToken("fld", info)
  let lenField = pool.syms.getOrIncl(StringIField)
  e.dest.add symdefToken(lenField, info)
  e.offer lenField
  e.dest.addDotToken()
  e.dest.add tagToken("i", info)
  e.dest.addIntLit(-1, info)
  e.dest.addParRi() # "i"
  e.dest.addParRi() # "fld"

  e.dest.addParRi() # "object"
  e.dest.addParRi() # "type"

proc useStringType(e: var EContext; info: PackedLineInfo) =
  let s = pool.syms.getOrIncl(StringName)
  e.dest.add symToken(s, info)

proc traverseTupleBody(e: var EContext; c: var Cursor) =
  let info = c.info
  inc c
  e.dest.add tagToken("object", info)
  e.dest.addDotToken()
  var counter = 0
  while c.kind != ParRi:
    if c.substructureKind == FldU:
      inc c # skip fld
      e.offer c.symId
      skip c # skip name
      skip c # skip export marker
      skip c # skip pragmas
      genTupleField(e, c, counter)
      skip c # skip value
      skipParRi e, c
    else:
      if c.kind == SymbolDef:
        e.offer c.symId
      genTupleField(e, c, counter)
    inc counter
  wantParRi e, c

proc traverseOpenArrayBody(e: var EContext; c: var Cursor) =
  e.dest.add tagToken("object", c.info)
  e.dest.addDotToken()
  inc c
  let typ = c
  e.dest.add tagToken("fld", typ.info)
  let name = ithTupleField(0)
  e.dest.add symdefToken(name, typ.info)
  e.offer name
  e.dest.addDotToken() # pragmas
  e.dest.add tagToken("ptr", typ.info)
  e.traverseType(c, {})
  e.dest.addParRi() # "ptr"
  e.dest.addParRi() # "fld"

  var intType = e.typeCache.builtins.intType
  genTupleField(e, intType, 1)

  traverseType e, c
  skipParRi e, c

proc traverseArrayBody(e: var EContext; c: var Cursor) =
  e.dest.add c
  inc c
  traverseType e, c
  if c.typeKind == RangetypeT:
    inc c
    skip c
    expectIntLit e, c
    let first = pool.integers[c.intId]
    inc c
    expectIntLit e, c
    let last = pool.integers[c.intId]
    inc c
    skipParRi e, c
    e.dest.addIntLit(last - first + 1, c.info)
  else:
    # should not be possible, but assume length anyway
    traverseExpr e, c
  wantParRi e, c

type
  GenPragmas = object
    opened: bool

proc openGenPragmas(): GenPragmas = GenPragmas(opened: false)

proc maybeOpen(e: var EContext; g: var GenPragmas; info: PackedLineInfo) {.inline.} =
  if not g.opened:
    g.opened = true
    e.dest.add tagToken("pragmas", info)

proc addKey(e: var EContext; g: var GenPragmas; key: string; info: PackedLineInfo) =
  maybeOpen e, g, info
  e.dest.add tagToken(key, info)
  e.dest.addParRi()

proc addKeyVal(e: var EContext; g: var GenPragmas; key: string; val: PackedToken; info: PackedLineInfo) =
  maybeOpen e, g, info
  e.dest.add tagToken(key, info)
  e.dest.add val
  e.dest.addParRi()

proc closeGenPragmas(e: var EContext; g: GenPragmas) =
  if g.opened:
    e.dest.addParRi()
  else:
    e.dest.addDotToken()

proc traverseParams(e: var EContext; c: var Cursor)

proc traverseProcTypeBody(e: var EContext; c: var Cursor) =
  e.dest.add tagToken("proctype", c.info)
  # This is really stupid...
  e.dest.addDotToken() # name
  inc c # proc
  # name, export marker, pattern, type vars:
  for i in 0..<4: skip c
  traverseParams e, c

  let pinfo = c.info
  let prag = parsePragmas(e, c)
  var genPragmas = openGenPragmas()
  if prag.callConv != NoCallConv:
    let name = $prag.callConv
    e.addKey genPragmas, name, pinfo
  closeGenPragmas e, genPragmas

  # ignore, effects and body:
  skip c
  skip c
  wantParRi e, c

proc traverseAsNamedType(e: var EContext; c: var Cursor) =
  let info = c.info
  var body = c
  let key = takeMangle c

  var val = e.newTypes.getOrDefault(key)
  if val == SymId(0):
    val = pool.syms.getOrIncl(key & ".0.t")
    e.newTypes[key] = val

    var buf = createTokenBuf(30)
    swap e.dest, buf

    e.dest.add tagToken("type", info)
    e.dest.add symdefToken(val, info)
    e.offer val

    e.dest.addDotToken()
    case body.typeKind
    of TupleT:
      traverseTupleBody e, body
    of ArrayT:
      traverseArrayBody e, body
    of OpenArrayT:
      traverseOpenArrayBody e, body
    of ProctypeT:
      traverseProcTypeBody e, body
    else:
      error e, "expected tuple or array, but got: ", body
    e.dest.addParRi() # "type"

    swap e.dest, buf
    e.pending.add buf
  # regardless of what we had to do, we still need to add the typename:
  e.dest.add symToken(val, info)

proc traverseType(e: var EContext; c: var Cursor; flags: set[TypeFlag] = {}) =
  case c.kind
  of DotToken:
    e.dest.add c
    inc c
  of Symbol:
    let s = c.symId
    let ext = maybeMangle(e, s)
    if ext.len != 0:
      e.dest.addSymUse pool.syms.getOrIncl(ext), c.info
      inc c
      return
    let res = tryLoadSym(s)
    if res.status == LacksNothing:
      var body = asTypeDecl(res.decl).body
      if body.typeKind == DistinctT: # skips DistinctT
        inc body
        traverseType(e, body, flags)
        inc c
      else:
        e.demand s
        e.dest.add c
        inc c
    else:
      error e, "could not find symbol: " & pool.syms[s]
  of ParLe:
    case c.typeKind
    of NoType, ErrT, OrT, AndT, NotT, TypedescT, UntypedT, TypedT, TypeKindT, OrdinalT:
      error e, "type expected but got: ", c
    of IntT, UIntT:
      let start = e.dest.len
      e.dest.add c
      inc c
      e.dest.add c
      inc c
      if c.kind != ParRi and c.pragmaKind in {ImportcP, ImportcppP}:
        e.dest.shrink start
        inc c
        e.dest.addSymUse pool.syms.getOrIncl(pool.strings[c.litId] & ".c"), c.info
        inc c
        skipParRi e, c
        skipParRi e, c
      else:
        wantParRi e, c
    of FloatT, CharT, BoolT, AutoT, SymKindT:
      e.loop c:
        e.dest.add c
        inc c
    of PtrT, RefT, MutT, OutT, LentT:
      e.dest.add tagToken("ptr", c.info)
      inc c
      e.loop c:
        traverseType e, c, {IsPointerOf}
    of ArrayT, OpenarrayT, ProctypeT:
      if IsNodecl in flags:
        traverseArrayBody e, c
      else:
        traverseAsNamedType e, c
    of RangetypeT:
      # skip to base type
      inc c
      traverseType e, c
      skip c
      skip c
      wantParRi e, c
    of UncheckedArrayT:
      if IsPointerOf in flags:
        inc c
        traverseType e, c
        skipParRi e, c
      else:
        e.dest.add tagToken("flexarray", c.info)
        inc c
        traverseType e, c
        wantParRi e, c
    of PointerT:
      e.dest.add tagToken("ptr", c.info)
      e.dest.add tagToken("void", c.info)
      e.dest.addParRi()
      inc c
      wantParRi e, c
    of CstringT:
      e.dest.add tagToken("ptr", c.info)
      e.dest.add tagToken($CharT, c.info)
      e.dest.addIntLit(8, c.info)
      e.dest.addParRi()
      inc c
      wantParRi e, c
    of StaticT, SinkT, DistinctT:
      inc c
      traverseType e, c, flags
      skipParRi e, c
    of TupleT:
      traverseAsNamedType e, c
    of ObjectT:
      e.dest.add c
      inc c
      if c.kind == DotToken:
        e.dest.add c
        inc c
      else:
        # inherited symbol
        let (s, sinfo) = getSym(e, c)
        e.dest.add symToken(s, sinfo)
        e.demand s

      if c.kind == DotToken:
        e.dest.add c
        inc c
      else:
        while c.substructureKind == FldU:
          traverseField(e, c, flags)

      wantParRi e, c
    of EnumT, HoleyEnumT:
      e.dest.add tagToken("enum", c.info)
      inc c
      traverseType e, c, flags # base type

      while c.substructureKind == EfldU:
        traverseEnumField(e, c, flags)

      wantParRi e, c
    of SettT:
      let info = c.info
      inc c
      let sizeOrig = bitsetSizeInBytes(c)
      var err = false
      let size = asSigned(sizeOrig, err)
      if err:
        error e, "invalid set element type: ", c
      else:
        case size
        of 1, 2, 4, 8:
          e.dest.add tagToken("u", info)
          e.dest.addIntLit(size * 8, info)
          e.dest.addParRi()
        else:
          var arrBuf = createTokenBuf(16)
          arrBuf.add tagToken("array", info)
          arrBuf.add tagToken("u", info)
          arrBuf.addIntLit(8, info)
          arrBuf.addParRi()
          arrBuf.addIntLit(size, info)
          arrBuf.addParRi()
          var arrCursor = cursorAt(arrBuf, 0)
          traverseAsNamedType(e, arrCursor)
      skip c
      skipParRi e, c
    of VoidT, VarargsT, NiltT, ConceptT,
       IteratorT, InvokeT, RefobjT, PtrobjT, ParamsT, ItertypeT:
      error e, "unimplemented type: ", c
  else:
    error e, "type expected but got: ", c

proc maybeByConstRef(e: var EContext; c: var Cursor) =
  let param = asLocal(c)
  if passByConstRef(param.typ, param.pragmas, e.bits div 8):
    var paramBuf = createTokenBuf()
    paramBuf.add tagToken("param", c.info)
    paramBuf.add param.name
    paramBuf.add param.exported
    paramBuf.add param.pragmas
    copyIntoKind paramBuf, PtrT, param.typ.info:
      paramBuf.add param.typ
    paramBuf.addDotToken()
    paramBuf.addParRi()
    var paramCursor = beginRead(paramBuf)
    traverseLocal(e, paramCursor, "param", TraverseSig)
    endRead(paramBuf)
    skip c
  else:
    traverseLocal(e, c, "param", TraverseSig)

proc traverseParams(e: var EContext; c: var Cursor) =
  if c.kind == DotToken:
    e.dest.add c
    inc c
  elif c.kind == ParLe and c.typeKind == ParamsT:
    e.dest.add c
    inc c
    loop e, c:
      if c.symKind != ParamY:
        error e, "expected (param) but got: ", c
      maybeByConstRef(e, c)
  else:
    error e, "expected (params) but got: ", c
  # the result type
  traverseType e, c

proc parsePragmas(e: var EContext; c: var Cursor): CollectedPragmas =
  result = default(CollectedPragmas)
  if c.kind == DotToken:
    inc c
  elif c.kind == ParLe and pool.tags[c.tag] == $PragmasS:
    inc c
    while true:
      case c.kind
      of ParRi:
        inc c
        break
      of EofToken:
        error e, "expected ')', but EOF reached"
      else: discard
      if c.kind == ParLe:
        let pk = c.pragmaKind
        case pk
        of NoPragma:
          let cc = c.callConvKind
          if cc == NoCallConv:
            error e, "unknown pragma: ", c
          else:
            result.callConv = cc
          inc c
        of MagicP:
          inc c
          if c.kind notin {StringLit, Ident}:
            error e, "expected string literal or ident, but got: ", c
          result.flags.incl NodeclP
          inc c
        of ImportcP, ImportcppP:
          inc c
          expectStrLit e, c
          result.externName = pool.strings[c.litId]
          result.flags.incl pk
          inc c
        of ExportcP, PluginP:
          inc c
          expectStrLit e, c
          result.externName = pool.strings[c.litId]
          inc c
        of NodeclP, SelectanyP, ThreadvarP, GlobalP, DiscardableP, NoReturnP,
           VarargsP, BorrowP, NoSideEffectP, NoDestroyP, ByCopyP, ByRefP,
           InlineP, NoinlineP, NoInitP:
          result.flags.incl pk
          inc c
        of HeaderP:
          inc c
          expectStrLit e, c
          result.header = c.litId
          result.flags.incl NodeclP
          inc c
        of AlignP:
          inc c
          expectIntLit e, c
          result.align = c.intId
          inc c
        of BitsP:
          inc c
          expectIntLit e, c
          result.bits = c.intId
          inc c
        of RequiresP, EnsuresP, StringP, RaisesP:
          skip c
          continue
        of BuildP, EmitP:
          raiseAssert "unreachable"
        skipParRi e, c
      else:
        error e, "unknown pragma: ", c
  else:
    error e, "(pragmas) or '.' expected, but got: ", c

proc traverseProc(e: var EContext; c: var Cursor; mode: TraverseMode) =
  e.openMangleScope()
  var dst = createTokenBuf(50)
  swap e.dest, dst
  #let toPatch = e.dest.len

  let vinfo = c.info
  e.add "proc", vinfo
  inc c
  let (s, sinfo) = getSymDef(e, c)

  # namePos
  e.dest.add symdefToken(s, sinfo)
  e.offer s

  var isGeneric = false
  if c.kind == ParLe:
    isGeneric = true
  skipExportMarker e, c

  skip c # patterns

  if c.substructureKind == TypevarsU:
    isGeneric = true
    # count each typevar as used:
    inc c
    while c.kind != ParRi:
      assert c.symKind == TypevarY
      inc c
      let (typevar, _) = getSymDef(e, c)
      e.offer typevar
      skipToEnd c
    inc c
  else:
    skip c # generic parameters

  if isGeneric:
    # count each param as used:
    inc c
    while c.kind != ParRi:
      assert c.symKind == ParamY
      inc c
      let (param, _) = getSymDef(e, c)
      e.offer param
      skipToEnd c
    inc c
    skip c # skip return type
  else:
    traverseParams e, c

  let pinfo = c.info
  let prag = parsePragmas(e, c)

  let oldOwner = setOwner(e, s)

  var genPragmas = openGenPragmas()
  if prag.callConv != NoCallConv:
    let name = $prag.callConv
    e.addKey genPragmas, name, pinfo
  if prag.externName.len > 0:
    e.registerMangleInParent(s, prag.externName & ".c")
    e.addKeyVal genPragmas, "was", symToken(s, pinfo), pinfo
  if SelectanyP in prag.flags:
    e.addKey genPragmas, "selectany", pinfo

  if BorrowP in prag.flags:
    e.addKey genPragmas, $InlineP, pinfo
  closeGenPragmas e, genPragmas

  skip c # miscPos

  # body:
  if isGeneric:
    skip c
  elif mode != TraverseSig or InlineP in prag.flags:
    traverseStmt e, c, TraverseAll
  else:
    e.dest.addDotToken()
    skip c
  wantParRi e, c
  swap dst, e.dest
  if NodeclP in prag.flags or isGeneric:
    discard "do not add to e.dest"
  elif prag.flags * {ImportcP, ImportcppP} != {}:
    e.dest.add tagToken("imp", c.info)
    e.dest.add dst
    e.dest.addParRi()
  else:
    e.dest.add dst
  if prag.header != StrId(0):
    e.headers.incl prag.header
  discard setOwner(e, oldOwner)
  e.closeMangleScope()

proc traverseTypeDecl(e: var EContext; c: var Cursor) =
  var dst = createTokenBuf(50)
  swap e.dest, dst
  #let toPatch = e.dest.len
  let vinfo = c.info
  e.add "type", vinfo
  inc c
  let (s, sinfo) = getSymDef(e, c)
  let oldOwner = setOwner(e, s)

  e.dest.add symdefToken(s, sinfo)
  e.offer s

  var isGeneric = c.kind == ParLe
  skipExportMarker e, c
  if c.substructureKind == TypevarsU:
    isGeneric = true
    # count each typevar as used:
    inc c
    while c.kind != ParRi:
      assert c.symKind == TypevarY
      inc c
      let (typevar, _) = getSymDef(e, c)
      e.offer typevar
      skipToEnd c
    inc c
  else:
    skip c # generic parameters

  let prag = parsePragmas(e, c)

  e.dest.addDotToken() # adds pragmas

  if prag.externName.len > 0:
    e.registerMangle(s, prag.externName & ".c")
  if c.typeKind in TypeclassKinds:
    isGeneric = true
  if isGeneric:
    skip c
  else:
    traverseType e, c, {IsTypeBody} + (if NodeclP in prag.flags: {IsNodecl} else: {})
  wantParRi e, c
  swap dst, e.dest
  if NodeclP in prag.flags or isGeneric:
    discard "do not add to e.dest"
  else:
    e.dest.add dst
  if prag.header != StrId(0):
    e.headers.incl prag.header
  discard setOwner(e, oldOwner)

proc genCstringLit(e: var EContext; c: var Cursor): bool =
  var cb = c
  if cb.typeKind == CstringT:
    inc cb # skip "(cstring"
    skipParRi e, cb # skip ")"
    if cb.kind == StringLit:
      e.dest.addStrLit pool.strings[cb.litId]
      inc cb
      skipParRi e, cb # skip ")" from "(conv"
      c = cb
      return true
  return false

proc genStringLit(e: var EContext; c: Cursor) =
  assert c.kind == StringLit
  let info = c.info
  let s {.cursor.} = pool.strings[c.litId]
  let existing = e.strLits.getOrDefault(s)
  if existing != SymId(0):
    e.dest.add symToken(existing, info)
  else:
    let strName = pool.syms.getOrIncl("str`." & $e.strLits.len)
    e.strLits[s] = strName
    e.pending.add tagToken("const", info)
    e.pending.add symdefToken(strName, info)
    e.offer strName

    e.pending.add tagToken("pragmas", info)
    e.pending.add tagToken("static", info)
    e.pending.addParRi()
    e.pending.addParRi()

    # type:
    e.pending.add symToken(pool.syms.getOrIncl(StringName), info)
    # value:
    e.pending.add tagToken("oconstr", info)
    e.pending.add symToken(pool.syms.getOrIncl(StringName), info)

    e.pending.add parLeToken(KvU, info)
    let strField = pool.syms.getOrIncl(StringAField)
    e.pending.add symToken(strField, info)
    e.pending.addStrLit(s)
    e.pending.addParRi() # "kv"

    e.pending.add parLeToken(KvU, info)
    let lenField = pool.syms.getOrIncl(StringIField)
    e.pending.add symToken(lenField, info)
    # length also contains the "isConst" flag:
    e.pending.addIntLit(s.len * 2 + 1, info)
    e.pending.addParRi() # "kv"

    e.pending.addParRi() # "oconstr"
    e.pending.addParRi() # "const"
    e.dest.add symToken(strName, info)

proc traverseStmtsExpr(e: var EContext; c: var Cursor) =
  let head = c.load()
  inc c
  if isLastSon(c):
    traverseExpr e, c
    skipParRi e, c
  else:
    e.dest.add head
    while c.kind != ParRi:
      if not isLastSon(c):
        traverseStmt e, c
      else:
        traverseExpr e, c
    wantParRi e, c

proc traverseTupleConstr(e: var EContext; c: var Cursor) =
  e.dest.add tagToken("oconstr", c.info)
  var tupleType = e.typeCache.getType(c)
  e.traverseType(tupleType, {})
  inc c
  var counter = 0
  while c.kind != ParRi:
    e.dest.add tagToken("kv", c.info)
    e.dest.add symToken(ithTupleField(counter), c.info)
    inc counter
    if c.substructureKind == KvU:
      inc c # skip "kv"
      skip c # skip key
      traverseExpr e, c
      skipParRi e, c
    else:
      traverseExpr e, c
    e.dest.addParRi() # "kv"
  wantParRi e, c

proc traverseExpr(e: var EContext; c: var Cursor) =
  var nested = 0
  while true:
    case c.kind
    of EofToken: break
    of ParLe:
      case c.exprKind
      of EqX, NeqX, LeX, LtX:
        e.dest.add c
        inc c
        var skipped = createTokenBuf()
        swap skipped, e.dest
        traverseType(e, c)
        swap skipped, e.dest
        inc nested
      of CastX:
        e.dest.add c
        inc c
        traverseType(e, c)
        traverseExpr(e, c)
        inc nested
      of HconvX, ConvX:
        let info = c.info
        inc c
        if not genCstringLit(e, c):
          e.dest.add tagToken("conv", info)
          traverseType(e, c)
          traverseExpr(e, c)
          inc nested
      of DconvX:
        inc c
        let beforeType = e.dest.len
        traverseType(e, c)
        e.dest.shrink beforeType
        traverseExpr(e, c)
        skipParRi(e, c)
      of AconstrX:
        e.dest.add tagToken("aconstr", c.info)
        inc c
        traverseType(e, c)
        inc nested
      of OconstrX:
        e.dest.add tagToken("oconstr", c.info)
        inc c
        traverseType(e, c)
        inc nested
      of TupleConstrX:
        traverseTupleConstr e, c
      of CmdX, CallStrLitX, InfixX, PrefixX, HcallX:
        e.dest.add tagToken("call", c.info)
        inc c
        inc nested
      of ExprX:
        traverseStmtsExpr e, c
      of ArrAtX:
        # XXX does not handle index type with offset low(I), maybe should be done in sem
        e.dest.add tagToken("at", c.info)
        inc c
        inc nested
      of TupAtX:
        e.dest.add tagToken("dot", c.info)
        inc c # skip tag
        traverseExpr e, c # tuple
        expectIntLit e, c
        e.dest.add symToken(ithTupleField(pool.integers[c.intId]), c.info)
        inc c # skip index
        e.dest.addIntLit(0, c.info) # inheritance
        e.dest.add c # add right paren
        inc c # skip right paren
      of DdotX:
        e.dest.add tagToken("dot", c.info)
        e.dest.add tagToken("deref", c.info)
        inc c # skip tag
        traverseExpr e, c
        e.dest.addParRi()
        traverseExpr e, c
        traverseExpr e, c
        wantParRi e, c
      of HaddrX, AddrX:
        e.dest.add tagToken("addr", c.info)
        inc c
        inc nested
      of HderefX, DerefX:
        e.dest.add tagToken("deref", c.info)
        inc c
        inc nested
      of SufX:
        var suf = c
        inc suf
        let arg = suf
        skip suf
        assert suf.kind == StringLit
        if arg.kind == StringLit and pool.strings[suf.litId] == "R":
          # cstring conversion
          inc c
          e.dest.add c # add string lit directly
          inc c # arg
          inc c # suf
          skipParRi e, c
        else:
          e.dest.add c
          inc c
          traverseExpr e, c
          e.dest.add c
          inc c
          wantParRi e, c
      of AshrX:
        e.dest.add tagToken("shr", c.info)
        inc c
        var bits = -1'i64
        if c.typeKind in {IntT, UIntT}:
          var bitsToken = c
          inc bitsToken
          bits = pool.integers[bitsToken.intId]
        else:
          #error e, "expected int/uint type for ashr, got: ", c
          discard
        traverseType(e, c)
        e.dest.copyIntoKind CastX, c.info:
          e.dest.add tagToken("i", c.info)
          e.dest.addIntLit(bits, c.info)
          e.dest.addParRi()
          traverseExpr e, c
        e.dest.copyIntoKind CastX, c.info:
          e.dest.add tagToken("u", c.info)
          e.dest.addIntLit(bits, c.info)
          e.dest.addParRi()
          traverseExpr e, c
        wantParRi e, c
<<<<<<< HEAD
      of NewOconstrX, SetX, PlusSetX, MinusSetX, MulSetX, XorSetX, EqSetX, LeSetX, LtSetX, InSetX, CardX:
=======
      of NewOconstrX, SetX, PlusSetX, MinusSetX, MulSetX, XorSetX, EqSetX, LeSetX, LtSetX, InSetX, CardSetX, BracketX, CurlyX:
>>>>>>> 8fb23409
        error e, "BUG: not eliminated: ", c
      else:
        e.dest.add c
        inc c
        inc nested
    of ParRi:
      e.dest.add c
      dec nested
      if nested == 0:
        inc c
        break
      inc c
    of SymbolDef:
      e.dest.add c
      e.offer c.symId
      inc c
    of Symbol:
      let ext = maybeMangle(e, c.symId)
      if ext.len != 0:
        e.dest.addSymUse pool.syms.getOrIncl(ext), c.info
      else:
        e.dest.add c
      e.demand c.symId
      inc c
    of StringLit:
      genStringLit e, c
      inc c
    of UnknownToken, DotToken, Ident, CharLit, IntLit, UIntLit, FloatLit:
      e.dest.add c
      inc c

    if nested == 0:
      break

proc traverseLocal(e: var EContext; c: var Cursor; tag: string; mode: TraverseMode) =
  var localDecl = c
  let toPatch = e.dest.len
  let vinfo = c.info
  e.add tag, vinfo
  inc c
  let (s, sinfo) = getSymDef(e, c)
  skipExportMarker e, c
  let pinfo = c.info
  let prag = parsePragmas(e, c)

  e.dest.add symdefToken(s, sinfo)
  e.offer s

  var genPragmas = openGenPragmas()

  if prag.externName.len > 0:
    e.registerMangle(s, prag.externName & ".c")
    e.addKeyVal genPragmas, "was", symToken(s, pinfo), pinfo

  if ThreadvarP in prag.flags:
    e.dest[toPatch] = tagToken("tvar", vinfo)
  elif GlobalP in prag.flags:
    e.dest[toPatch] = tagToken("gvar", vinfo)

  if prag.align != IntId(0):
    e.addKeyVal genPragmas, "align", intToken(prag.align, pinfo), pinfo
  if prag.bits != IntId(0):
    e.addKeyVal genPragmas, "bits", intToken(prag.bits, pinfo), pinfo
  closeGenPragmas e, genPragmas

  var nodecl = prag.flags.contains(NodeclP)
  e.typeCache.registerLocal(s, c)
  if tag == "param" and typeKind(c) == VarargsT:
    skip c
    nodecl = true
  else:
    traverseType e, c

  if mode != TraverseSig:
    traverseExpr e, c
  else:
    e.dest.addDotToken()
    skip c
  wantParRi e, c
  if nodecl:
    e.dest.shrink toPatch
  if prag.header != StrId(0):
    e.headers.incl prag.header

  if mode != TraverseTopLevel and tag in ["var", "const", "param"] and
      prag.flags * {ThreadvarP, GlobalP} == {}: # register local variables
    var declBuf = createTokenBuf()
    takeTree(declBuf, localDecl)
    publish s, declBuf

proc traverseWhile(e: var EContext; c: var Cursor) =
  let info = c.info
  e.nestedIn.add (WhileS, SymId(0))
  e.dest.add c
  inc c
  traverseExpr e, c
  traverseStmt e, c
  wantParRi e, c
  let lab = e.nestedIn[^1][1]
  if lab != SymId(0):
    e.dest.add tagToken("lab", info)
    e.dest.add symdefToken(lab, info)
    e.offer lab
    e.dest.addParRi()
  discard e.nestedIn.pop()

proc traverseBlock(e: var EContext; c: var Cursor) =
  let info = c.info
  inc c
  if c.kind == DotToken:
    e.nestedIn.add (BlockS, SymId(0))
    inc c
  else:
    let (s, _) = getSymDef(e, c)
    e.nestedIn.add (BlockS, s)
  e.dest.add tagToken("scope", info)
  traverseStmt e, c
  wantParRi e, c
  let lab = e.nestedIn[^1][1]
  if lab != SymId(0):
    e.dest.add tagToken("lab", info)
    e.dest.add symdefToken(lab, info)
    e.offer lab
    e.dest.addParRi()
  discard e.nestedIn.pop()

proc traverseBreak(e: var EContext; c: var Cursor) =
  let info = c.info
  inc c
  if c.kind == DotToken:
    inc c
    e.dest.add tagToken("break", info)
  else:
    expectSym e, c
    let lab = c.symId
    inc c
    e.dest.add tagToken("jmp", info)
    e.dest.add symToken(lab, info)
  wantParRi e, c

proc traverseIf(e: var EContext; c: var Cursor) =
  # (if cond (.. then ..) (.. else ..))
  e.dest.add c
  inc c
  while c.kind == ParLe and c.substructureKind == ElifU:
    e.dest.add c
    inc c # skips '(elif'
    traverseExpr e, c
    traverseStmt e, c
    wantParRi e, c
  if c.kind == ParLe and c.substructureKind == ElseU:
    e.dest.add c
    inc c
    traverseStmt e, c
    wantParRi e, c
  wantParRi e, c

proc traverseCase(e: var EContext; c: var Cursor) =
  e.dest.add c
  inc c
  traverseExpr e, c
  while c.kind != ParRi:
    case c.substructureKind
    of OfU:
      e.dest.add c
      inc c
<<<<<<< HEAD
      if c.kind == ParLe and c.exprKind == SetX:
=======
      if c.kind == ParLe and pool.tags[c.tag] == $RangesX:
>>>>>>> 8fb23409
        inc c
        e.add "ranges", c.info
        while c.kind != ParRi:
          traverseExpr e, c
        wantParRi e, c
      else:
        traverseExpr e, c
      traverseStmt e, c
      wantParRi e, c
    of ElseU:
      e.dest.add c
      inc c
      traverseStmt e, c
      wantParRi e, c
    else:
      error e, "expected (of) or (else) but got: ", c
  wantParRi e, c

proc traverseStmt(e: var EContext; c: var Cursor; mode = TraverseAll) =
  case c.kind
  of DotToken:
    e.dest.add c
    inc c
  of ParLe:
    case c.stmtKind
    of NoStmt:
      error e, "unknown statement: ", c
    of StmtsS:
      if mode == TraverseTopLevel:
        inc c
        while c.kind notin {EofToken, ParRi}:
          traverseStmt e, c, mode
        skipParRi e, c
      else:
        e.dest.add c
        inc c
        e.loop c:
          traverseStmt e, c, mode
    of ScopeS:
      e.openMangleScope()
      if mode == TraverseTopLevel:
        inc c
        while c.kind notin {EofToken, ParRi}:
          traverseStmt e, c, mode
        skipParRi e, c
      else:
        e.dest.add c
        inc c
        e.loop c:
          traverseStmt e, c, mode
      e.closeMangleScope()
    of VarS, LetS, CursorS, ResultS:
      traverseLocal e, c, (if e.nestedIn[^1][0] == StmtsS and mode in {TraverseTopLevel, TraverseSig}: "gvar" else: "var"), mode
    of ConstS:
      traverseLocal e, c, "const", mode
    of CmdS, CallS:
      e.dest.add tagToken("call", c.info)
      inc c
      e.loop c:
        traverseExpr e, c
    of EmitS:
      e.dest.add c
      inc c
      e.loop c:
        if c.kind == StringLit:
          e.dest.add c
          inc c
        else:
          traverseExpr e, c
    of AsgnS, RetS:
      e.dest.add c
      inc c
      e.loop c:
        traverseExpr e, c
    of DiscardS:
      let discardToken = c
      inc c
      if c.kind == DotToken:
        # eliminates discard without side effects
        inc c
        skipParRi e, c
      else:
        e.dest.add discardToken
        traverseExpr e, c
        wantParRi e, c
    of BreakS: traverseBreak e, c
    of WhileS: traverseWhile e, c
    of BlockS: traverseBlock e, c
    of IfS: traverseIf e, c
    of CaseS: traverseCase e, c
    of YldS, ForS, InclS, ExclS:
      error e, "BUG: not eliminated: ", c
    of TryS, RaiseS:
      error e, "BUG: not implemented: ", c
    of FuncS, ProcS, ConverterS, MethodS:
      traverseProc e, c, mode
    of MacroS, TemplateS, IncludeS, ImportS, FromS, ImportExceptS, ExportS, CommentS, IteratorS:
      # pure compile-time construct, ignore:
      skip c
    of TypeS:
      traverseTypeDecl e, c
    of ContinueS, WhenS:
      error e, "unreachable: ", c
    of PragmasS:
      skip c
  else:
    error e, "statement expected, but got: ", c

proc transformInlineRoutines(e: var EContext; c: var Cursor) =
  var swapped = createTokenBuf()
  swap e.dest, swapped

  var toTransform = createTokenBuf()
  toTransform.copyIntoKind StmtsS, c.info:
    takeTree(toTransform, c)
  var c0 = beginRead(toTransform)
  var dest = transform(e, c0, e.main)
  var c1 = beginRead(dest)
  inc c1 # skips (stmts

  swap e.dest, swapped

  e.dest.add tagToken("imp", c1.info)
  traverseStmt e, c1, TraverseSig
  e.dest.addDotToken()
  e.dest.addParRi()

proc importSymbol(e: var EContext; s: SymId) =
  let res = tryLoadSym(s)
  if res.status == LacksNothing:
    var c = res.decl
    if c.stmtKind == TypeS:
      traverseTypeDecl e, c
    else:
      if isRoutine(c.symKind):
        var pragmas = asRoutine(c).pragmas
        let prag = parsePragmas(e, pragmas)
        if InlineP in prag.flags:
          transformInlineRoutines(e, c)
          return

      e.dest.add tagToken("imp", c.info)
      traverseStmt e, c, TraverseSig
      e.dest.addDotToken()
      e.dest.addParRi()
  else:
    error e, "could not find symbol: " & pool.syms[s]

proc writeOutput(e: var EContext, rootInfo: PackedLineInfo) =
  var b = nifbuilder.open(e.dir / e.main & ".c.nif")
  b.addHeader "hexer", "nifc"
  var stack: seq[PackedLineInfo] = @[]
  if rootInfo.isValid:
    stack.add rootInfo
    var (file, line, col) = unpack(pool.man, rootInfo)
    b.addLineInfo(col, line, pool.files[file])
  b.addTree "stmts"
  for h in e.headers:
    b.withTree "incl":
      b.addStrLit pool.strings[h]

  var c = beginRead(e.dest)
  var ownerStack = @[(SymId(0), -1)]

  var nested = 0
  var nextIsOwner = -1
  for n in 0 ..< e.dest.len:
    let info = c.info
    if info.isValid:
      var (file, line, col) = unpack(pool.man, info)
      var fileAsStr = ""
      if stack.len > 0:
        let (pfile, pline, pcol) = unpack(pool.man, stack[^1])
        line = line - pline
        col = col - pcol
        if file != pfile: fileAsStr = pool.files[file]
      b.addLineInfo(col, line, fileAsStr)

    case c.kind
    of DotToken:
      b.addEmpty()
    of Ident:
      b.addIdent(pool.strings[c.litId])
    of Symbol:
      let owner = ownerStack[^1][0]
      let val = e.maybeMangle(c.symId)
      if val.len > 0:
        b.addSymbol(val)
      else:
        b.addSymbol(pool.syms[c.symId])
    of SymbolDef:
      let owner = ownerStack[^1][0]
      let val = e.maybeMangle(c.symId)
      if val.len > 0:
        b.addSymbolDef(val)
      else:
        b.addSymbolDef(pool.syms[c.symId])
      if nextIsOwner >= 0:
        ownerStack.add (c.symId, nextIsOwner)
        nextIsOwner = -1
    of IntLit:
      b.addIntLit(pool.integers[c.intId])
    of UIntLit:
      b.addUIntLit(pool.uintegers[c.uintId])
    of FloatLit:
      b.addFloatLit(pool.floats[c.floatId])
    of CharLit:
      b.addCharLit char(c.uoperand)
    of StringLit:
      b.addStrLit(pool.strings[c.litId])
    of UnknownToken:
      b.addIdent "<unknown token>"
    of EofToken:
      b.addIntLit c.soperand
    of ParRi:
      discard stack.pop()
      b.endTree()
      if nested > 0: dec nested
      if ownerStack[^1][1] == nested:
        discard ownerStack.pop()
    of ParLe:
      let tag = pool.tags[c.tagId]
      if tag == "proc" or tag == "type":
        nextIsOwner = nested
      b.addTree(tag)
      stack.add info
      inc nested
    inc c

  b.endTree()
  b.close()


proc expand*(infile: string, bits: int) =
  let (dir, file, ext) = splitModulePath(infile)
  var e = EContext(dir: (if dir.len == 0: getCurrentDir() else: dir), ext: ext, main: file,
    dest: createTokenBuf(),
    nestedIn: @[(StmtsS, SymId(0))],
    typeCache: createTypeCache(),
    bits: bits
    )
  e.openMangleScope()

  var c0 = setupProgram(infile, infile.changeFileExt ".c.nif", true)
  var dest = transform(e, c0, file)

  var c = beginRead(dest)
  let rootInfo = c.info

  if stmtKind(c) == StmtsS:
    inc c
    #genStringType e, c.info
    while c.kind != ParRi:
      traverseStmt e, c, TraverseTopLevel
    e.dest.add e.pending
  else:
    error e, "expected (stmts) but got: ", c

  # fix point expansion:
  var i = 0
  while i < e.requires.len:
    let imp = e.requires[i]
    if not e.declared.contains(imp):
      importSymbol(e, imp)
    inc i
  skipParRi e, c
  writeOutput e, rootInfo
  e.closeMangleScope()

when isMainModule:
  echo splitModulePath("/abc/def/name.4.nif")<|MERGE_RESOLUTION|>--- conflicted
+++ resolved
@@ -970,11 +970,7 @@
           e.dest.addParRi()
           traverseExpr e, c
         wantParRi e, c
-<<<<<<< HEAD
-      of NewOconstrX, SetX, PlusSetX, MinusSetX, MulSetX, XorSetX, EqSetX, LeSetX, LtSetX, InSetX, CardX:
-=======
-      of NewOconstrX, SetX, PlusSetX, MinusSetX, MulSetX, XorSetX, EqSetX, LeSetX, LtSetX, InSetX, CardSetX, BracketX, CurlyX:
->>>>>>> 8fb23409
+      of NewOconstrX, SetX, PlusSetX, MinusSetX, MulSetX, XorSetX, EqSetX, LeSetX, LtSetX, InSetX, CardX, BracketX, CurlyX:
         error e, "BUG: not eliminated: ", c
       else:
         e.dest.add c
@@ -1141,11 +1137,7 @@
     of OfU:
       e.dest.add c
       inc c
-<<<<<<< HEAD
-      if c.kind == ParLe and c.exprKind == SetX:
-=======
-      if c.kind == ParLe and pool.tags[c.tag] == $RangesX:
->>>>>>> 8fb23409
+      if c.kind == ParLe and c.substructureKind == RangesU:
         inc c
         e.add "ranges", c.info
         while c.kind != ParRi:
