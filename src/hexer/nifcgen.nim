--- conflicted
+++ resolved
@@ -1417,11 +1417,7 @@
       error c, "BUG: not implemented: ", n
     of FuncS, ProcS, ConverterS, MethodS:
       traverseProc c, n, mode
-<<<<<<< HEAD
-    of MacroS, TemplateS, IncludeS, ImportS, FromImportS, ImportExceptS, ExportS, CommentS, IteratorS,
-=======
     of MacroS, TemplateS, IncludeS, ImportS, FromimportS, ImportExceptS, ExportS, CommentS, IteratorS,
->>>>>>> 484f2b42
        ImportasS, ExportexceptS, BindS, MixinS, UsingS, StaticstmtS:
       # pure compile-time construct, ignore:
       skip n
