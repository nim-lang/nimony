#
#
#           Hexer Compiler
#        (c) Copyright 2024 Andreas Rumpf
#
#    See the file "copying.txt", included in this
#    distribution, for details about the copyright.
#

import std / [hashes, os, tables, sets, assertions]

include nifprelude
import typekeys
<<<<<<< HEAD
import ".." / nimony / [nimony_model, programs, typenav, expreval, xints, decls]
import basics, lowerer
=======
import ".." / nimony / [nimony_model, programs, typenav, expreval, xints]
import basics, iterinliner
>>>>>>> 422ccb8f


proc setOwner(e: var EContext; newOwner: SymId): SymId =
  result = e.currentOwner
  e.currentOwner = newOwner

proc demand(e: var EContext; s: SymId) =
  if not e.declared.contains(s):
    e.requires.add s

proc offer(e: var EContext; s: SymId) =
  e.declared.incl s


proc skipExportMarker(e: var EContext; c: var Cursor) =
  if c.kind == DotToken:
    inc c
  elif c.kind == Ident and pool.strings[c.litId] == "x":
    inc c
  elif c.kind == ParLe:
    # can now also be `(tag)` or `(tag <bits>)`:
    skip c
  else:
    error e, "expected '.' or 'x' for an export marker: ", c

proc expectSymdef(e: var EContext; c: var Cursor) =
  if c.kind != SymbolDef:
    error e, "expected symbol definition, but got: ", c

proc getSymDef(e: var EContext; c: var Cursor): (SymId, PackedLineInfo) =
  expectSymdef(e, c)
  result = (c.symId, c.info)
  inc c

proc expectSym(e: var EContext; c: var Cursor) =
  if c.kind != Symbol:
    error e, "expected symbol, but got: ", c

proc getSym(e: var EContext; c: var Cursor): (SymId, PackedLineInfo) =
  expectSym(e, c)
  result = (c.symId, c.info)
  inc c

proc expectStrLit(e: var EContext; c: var Cursor) =
  if c.kind != StringLit:
    error e, "expected string literal, but got: ", c

proc expectIntLit(e: var EContext; c: var Cursor) =
  if c.kind != IntLit:
    error e, "expected int literal, but got: ", c



proc add(e: var EContext; tag: string; info: PackedLineInfo) =
  e.dest.add tagToken(tag, info)

type
  TraverseMode = enum
    TraverseAll, TraverseSig, TraverseTopLevel

proc traverseExpr(e: var EContext; c: var Cursor)
proc traverseStmt(e: var EContext; c: var Cursor; mode = TraverseAll)
proc traverseLocal(e: var EContext; c: var Cursor; tag: string; mode: TraverseMode)

type
  TypeFlag = enum
    IsTypeBody
    IsPointerOf

proc traverseType(e: var EContext; c: var Cursor; flags: set[TypeFlag] = {})

proc traverseField(e: var EContext; c: var Cursor; flags: set[TypeFlag] = {}) =
  e.dest.add c # fld
  inc c

  expectSymdef(e, c)
  let (s, sinfo) = getSymDef(e, c)
  e.dest.add symdefToken(s, sinfo)
  e.offer s

  skipExportMarker e, c

  skip c # pragmas
  e.dest.addDotToken()

  traverseType e, c, flags

  skip c # skips value
  wantParRi e, c

proc ithTupleField(counter: int): SymId {.inline.} =
  pool.syms.getOrIncl("fld." & $counter)

proc genTupleField(e: var EContext; typ: var Cursor; counter: int) =
  e.dest.add tagToken("fld", typ.info)
  let name = ithTupleField(counter)
  e.dest.add symdefToken(name, typ.info)
  e.offer name
  e.dest.addDotToken() # pragmas
  e.traverseType(typ, {})
  e.dest.addParRi() # "fld"

proc traverseEnumField(e: var EContext; c: var Cursor; flags: set[TypeFlag] = {}) =
  e.dest.add c # efld
  inc c

  expectSymdef(e, c)
  let (s, sinfo) = getSymDef(e, c)
  e.dest.add symdefToken(s, sinfo)
  e.offer s

  skipExportMarker e, c

  skip c # pragmas: must be empty

  skip c # type: must be the enum itself

  inc c # skips TupleConstr
  traverseExpr e, c
  skip c
  skipParRi e, c

  wantParRi e, c

const
  NimStringName = "NimStr.0.sys"
  StringField = "s.0.sys"
  LengthField = "len.0.sys"

proc genStringType(e: var EContext; info: PackedLineInfo) =
  let s = pool.syms.getOrIncl(NimStringName)
  e.dest.add tagToken("type", info)
  e.dest.add symdefToken(s, info)
  e.offer s

  e.dest.addDotToken()
  e.dest.add tagToken("object", info)
  e.dest.addDotToken()

  e.dest.add tagToken("fld", info)
  let strField = pool.syms.getOrIncl(StringField)
  e.dest.add symdefToken(strField, info)
  e.offer strField
  e.dest.addDotToken()
  e.dest.add tagToken("ptr", info)
  e.dest.add tagToken("c", info)
  e.dest.addIntLit(8, info)
  e.dest.addParRi() # "c"
  e.dest.addParRi() # "ptr"
  e.dest.addParRi() # "fld"

  e.dest.add tagToken("fld", info)
  let lenField = pool.syms.getOrIncl(LengthField)
  e.dest.add symdefToken(lenField, info)
  e.offer lenField
  e.dest.addDotToken()
  e.dest.add tagToken("i", info)
  e.dest.addIntLit(-1, info)
  e.dest.addParRi() # "i"
  e.dest.addParRi() # "fld"

  e.dest.addParRi() # "object"
  e.dest.addParRi() # "type"

proc useStringType(e: var EContext; info: PackedLineInfo) =
  let s = pool.syms.getOrIncl(NimStringName)
  e.dest.add symToken(s, info)

proc traverseTupleBody(e: var EContext; c: var Cursor) =
  let info = c.info
  inc c
  e.dest.add tagToken("object", info)
  e.dest.addDotToken()
  var counter = 0
  while c.kind != ParRi:
    if c.substructureKind == FldS:
      inc c # skip fld
      e.offer c.symId
      skip c # skip name
      skip c # skip export marker
      skip c # skip pragmas
      genTupleField(e, c, counter)
      skip c # skip value
      skipParRi e, c
    else:
      if c.kind == SymbolDef:
        e.offer c.symId
      genTupleField(e, c, counter)
    inc counter
  wantParRi e, c

proc traverseOpenArrayBody(e: var EContext; c: var Cursor) =
  e.dest.add tagToken("object", c.info)
  e.dest.addDotToken()
  inc c
  let typ = c
  e.dest.add tagToken("fld", typ.info)
  let name = ithTupleField(0)
  e.dest.add symdefToken(name, typ.info)
  e.offer name
  e.dest.addDotToken() # pragmas
  e.dest.add tagToken("ptr", typ.info)
  e.traverseType(c, {})
  e.dest.addParRi() # "ptr"
  e.dest.addParRi() # "fld"

  var intType = e.typeCache.builtins.intType
  genTupleField(e, intType, 1)

  traverseType e, c
  skipParRi e, c

proc traverseArrayBody(e: var EContext; c: var Cursor) =
  e.dest.add c
  inc c
  traverseType e, c
  if c.typeKind == RangeT:
    inc c
    skip c
    expectIntLit e, c
    let first = pool.integers[c.intId]
    inc c
    expectIntLit e, c
    let last = pool.integers[c.intId]
    inc c
    skipParRi e, c
    e.dest.addIntLit(last - first + 1, c.info)
  else:
    # should not be possible, but assume length anyway
    traverseExpr e, c
  wantParRi e, c

proc traverseAsNamedType(e: var EContext; c: var Cursor) =
  let info = c.info
  var body = c
  let key = takeMangle c

  var val = e.newTypes.getOrDefault(key)
  if val == SymId(0):
    val = pool.syms.getOrIncl(key & ".0.t")
    e.newTypes[key] = val

    var buf = createTokenBuf(30)
    swap e.dest, buf

    e.dest.add tagToken("type", info)
    e.dest.add symdefToken(val, info)
    e.offer val

    e.dest.addDotToken()
    case body.typeKind
    of TupleT:
      traverseTupleBody e, body
    of ArrayT:
      traverseArrayBody e, body
    of OpenArrayT:
      traverseOpenArrayBody e, body
    else:
      error e, "expected tuple or array, but got: ", body
    e.dest.addParRi() # "type"

    swap e.dest, buf
    e.pending.add buf
  # regardless of what we had to do, we still need to add the typename:
  e.dest.add symToken(val, info)

proc traverseType(e: var EContext; c: var Cursor; flags: set[TypeFlag] = {}) =
  case c.kind
  of DotToken:
    e.dest.add c
    inc c
  of Symbol:
    let s = c.symId
    let res = tryLoadSym(s)
    if res.status == LacksNothing:
      var body = asTypeDecl(res.decl).body
      if body.typeKind == DistinctT: # skips DistinctT
        inc body
        traverseType(e, body, flags)
        inc c
      else:
        e.demand s
        e.dest.add c
        inc c
    else:
      error e, "could not find symbol: " & pool.syms[s]
  of ParLe:
    case c.typeKind
    of NoType, OrT, AndT, NotT, TypedescT, UntypedT, TypedT, TypeKindT, OrdinalT:
      error e, "type expected but got: ", c
    of IntT, UIntT, FloatT, CharT, BoolT, AutoT, SymKindT:
      e.loop c:
        e.dest.add c
        inc c
    of PtrT, RefT, MutT, OutT, LentT:
      e.dest.add tagToken("ptr", c.info)
      inc c
      e.loop c:
        traverseType e, c, {IsPointerOf}
    of ProcT:
      e.dest.add c
      inc c
      e.loop c:
        traverseType e, c
    of ArrayT, OpenArrayT:
      traverseAsNamedType e, c
    of RangeT:
      # skip to base type
      inc c
      traverseType e, c
      skip c
      skip c
      wantParRi e, c
    of UncheckedArrayT:
      if IsPointerOf in flags:
        inc c
        traverseType e, c
        skipParRi e, c
      else:
        e.dest.add tagToken("flexarray", c.info)
        inc c
        traverseType e, c
        wantParRi e, c
    of PointerT:
      e.dest.add tagToken("ptr", c.info)
      e.dest.add tagToken("void", c.info)
      e.dest.addParRi()
      inc c
      wantParRi e, c
    of CstringT:
      e.dest.add tagToken("ptr", c.info)
      e.dest.add tagToken($CharT, c.info)
      e.dest.addIntLit(8, c.info)
      e.dest.addParRi()
      inc c
      wantParRi e, c
    of StaticT, SinkT, DistinctT:
      inc c
      traverseType e, c, flags
      skipParRi e, c
    of TupleT:
      traverseAsNamedType e, c
    of ObjectT:
      e.dest.add c
      inc c
      if c.kind == DotToken:
        e.dest.add c
        inc c
      else:
        # inherited symbol
        let (s, sinfo) = getSym(e, c)
        e.dest.add symToken(s, sinfo)
        e.demand s

      if c.kind == DotToken:
        e.dest.add c
        inc c
      else:
        while c.substructureKind == FldS:
          traverseField(e, c, flags)

      wantParRi e, c
    of EnumT, HoleyEnumT:
      e.dest.add tagToken("enum", c.info)
      inc c
      traverseType e, c, flags # base type

      while c.substructureKind == EfldS:
        traverseEnumField(e, c, flags)

      wantParRi e, c
    of StringT:
      useStringType e, c.info
      inc c
      skipParRi e, c
    of SetT:
      let info = c.info
      inc c
      let sizeOrig = bitsetSizeInBytes(c)
      var err = false
      let size = asSigned(sizeOrig, err)
      if err:
        error e, "invalid set element type: ", c
      else:
        var arrBuf = createTokenBuf(16)
        arrBuf.add tagToken("array", info)
        arrBuf.add tagToken("u", info)
        arrBuf.addIntLit(8, info)
        arrBuf.addParRi()
        arrBuf.addIntLit(size, info)
        arrBuf.addParRi()
        var arrCursor = cursorAt(arrBuf, 0)
        traverseAsNamedType(e, arrCursor)
      skip c
      skipParRi e, c
    of VoidT, VarargsT, NilT, ConceptT,
       IterT, InvokeT:
      error e, "unimplemented type: ", c
  else:
    error e, "type expected but got: ", c

proc traverseParams(e: var EContext; c: var Cursor) =
  if c.kind == DotToken:
    e.dest.add c
    inc c
  elif c.kind == ParLe and pool.tags[c.tag] == $ParamsS:
    e.dest.add c
    inc c
    loop e, c:
      if c.substructureKind != ParamS:
        error e, "expected (param) but got: ", c
      traverseLocal(e, c, "param", TraverseSig)
  # the result type
  traverseType e, c

type
  CollectedPragmas = object
    externName: string
    flags: set[PragmaKind]
    align, bits: IntId
    header: StrId
    callConv: CallConv

proc parsePragmas(e: var EContext; c: var Cursor): CollectedPragmas =
  result = default(CollectedPragmas)
  if c.kind == DotToken:
    inc c
  elif c.kind == ParLe and pool.tags[c.tag] == $PragmasS:
    inc c
    while true:
      case c.kind
      of ParRi:
        inc c
        break
      of EofToken:
        error e, "expected ')', but EOF reached"
      else: discard
      if c.kind == ParLe:
        let pk = c.pragmaKind
        case pk
        of NoPragma:
          let cc = c.callConvKind
          if cc == NoCallConv:
            error e, "unknown pragma: ", c
          else:
            result.callConv = cc
          inc c
        of Magic:
          inc c
          if c.kind notin {StringLit, Ident}:
            error e, "expected string literal or ident, but got: ", c
          result.flags.incl Nodecl
          inc c
        of ImportC, ImportCpp, ExportC, Plugin:
          inc c
          expectStrLit e, c
          result.externName = pool.strings[c.litId]
          inc c
        of Nodecl, Selectany, Threadvar, Globalvar, Discardable, NoReturn,
           Varargs, Borrow, NoSideEffect, NoDestroy, ByCopy, ByRef, Inline, NoInit:
          result.flags.incl pk
          inc c
        of Header:
          inc c
          expectStrLit e, c
          result.header = c.litId
          inc c
        of Align:
          inc c
          expectIntLit e, c
          result.align = c.intId
          inc c
        of Bits:
          inc c
          expectIntLit e, c
          result.bits = c.intId
          inc c
        skipParRi e, c
      else:
        error e, "unknown pragma: ", c
  else:
    error e, "(pragmas) or '.' expected, but got: ", c

type
  GenPragmas = object
    opened: bool

proc openGenPragmas(): GenPragmas = GenPragmas(opened: false)

proc maybeOpen(e: var EContext; g: var GenPragmas; info: PackedLineInfo) {.inline.} =
  if not g.opened:
    g.opened = true
    e.dest.add tagToken("pragmas", info)

proc addKey(e: var EContext; g: var GenPragmas; key: string; info: PackedLineInfo) =
  maybeOpen e, g, info
  e.dest.add tagToken(key, info)
  e.dest.addParRi()

proc addKeyVal(e: var EContext; g: var GenPragmas; key: string; val: PackedToken; info: PackedLineInfo) =
  maybeOpen e, g, info
  e.dest.add tagToken(key, info)
  e.dest.add val
  e.dest.addParRi()

proc closeGenPragmas(e: var EContext; g: GenPragmas) =
  if g.opened:
    e.dest.addParRi()
  else:
    e.dest.addDotToken()

proc traverseProc(e: var EContext; c: var Cursor; mode: TraverseMode) =
  # namePos* = 0
  # patternPos* = 1    # empty except for term rewriting macros
  # genericParamsPos* = 2
  # paramsPos* = 3
  # resultPos* = 4
  # pragmasPos* = 5
  # miscPos* = 6  # used for undocumented and hacky stuff
  # bodyPos* = 7       # position of body; use rodread.getBody() instead!
  var dst = createTokenBuf(50)
  swap e.dest, dst
  #let toPatch = e.dest.len
  let vinfo = c.info
  e.add "proc", vinfo
  inc c
  let (s, sinfo) = getSymDef(e, c)

  # namePos
  e.dest.add symdefToken(s, sinfo)
  e.offer s

  var isGeneric = false
  if c.kind == ParLe:
    isGeneric = true
  skipExportMarker e, c

  skip c # patterns

  if c.substructureKind == TypevarsS:
    isGeneric = true
    # count each typevar as used:
    inc c
    while c.kind != ParRi:
      assert c.symKind == TypevarY
      inc c
      let (typevar, _) = getSymDef(e, c)
      e.offer typevar
      skipToEnd c
    inc c
  else:
    skip c # generic parameters

  if isGeneric:
    # count each param as used:
    inc c
    while c.kind != ParRi:
      assert c.symKind == ParamY
      inc c
      let (param, _) = getSymDef(e, c)
      e.offer param
      skipToEnd c
    inc c
    skip c # skip return type
  else:
    traverseParams e, c

  let pinfo = c.info
  let prag = parsePragmas(e, c)

  let oldOwner = setOwner(e, s)

  var genPragmas = openGenPragmas()
  if prag.externName.len > 0:
    e.toMangle[(s, oldOwner)] = prag.externName & ".c"
    e.addKeyVal genPragmas, "was", symToken(s, pinfo), pinfo
  if Selectany in prag.flags:
    e.addKey genPragmas, "selectany", pinfo

  if Borrow in prag.flags:
    e.addKey genPragmas, $Inline, pinfo
  closeGenPragmas e, genPragmas

  skip c # miscPos

  # body:
  if isGeneric:
    skip c
  elif mode != TraverseSig or Inline in prag.flags:
    traverseStmt e, c, TraverseAll
  else:
    e.dest.addDotToken()
    skip c
  wantParRi e, c
  swap dst, e.dest
  if Nodecl in prag.flags or isGeneric:
    discard "do not add to e.dest"
  else:
    e.dest.add dst
  if prag.header != StrId(0):
    e.headers.incl prag.header
  discard setOwner(e, oldOwner)

proc traverseTypeDecl(e: var EContext; c: var Cursor) =
  var dst = createTokenBuf(50)
  swap e.dest, dst
  #let toPatch = e.dest.len
  let vinfo = c.info
  e.add "type", vinfo
  inc c
  let (s, sinfo) = getSymDef(e, c)
  let oldOwner = setOwner(e, s)

  e.dest.add symdefToken(s, sinfo)
  e.offer s

  var isGeneric = c.kind == ParLe
  skipExportMarker e, c
  if c.substructureKind == TypevarsS:
    isGeneric = true
    # count each typevar as used:
    inc c
    while c.kind != ParRi:
      assert c.symKind == TypevarY
      inc c
      let (typevar, _) = getSymDef(e, c)
      e.offer typevar
      skipToEnd c
    inc c
  else:
    skip c # generic parameters

  let prag = parsePragmas(e, c)

  e.dest.addDotToken() # adds pragmas

  if isGeneric:
    skip c
  else:
    traverseType e, c, {IsTypeBody}
  wantParRi e, c
  swap dst, e.dest
  if Nodecl in prag.flags or isGeneric:
    discard "do not add to e.dest"
  else:
    e.dest.add dst
  if prag.header != StrId(0):
    e.headers.incl prag.header
  discard setOwner(e, oldOwner)

proc genCstringLit(e: var EContext; c: var Cursor): bool =
  var cb = c
  if cb.typeKind == CstringT:
    inc cb # skip "(cstring"
    skipParRi e, cb # skip ")"
    if cb.kind == StringLit:
      e.dest.addStrLit pool.strings[cb.litId]
      inc cb
      skipParRi e, cb # skip ")" from "(conv"
      c = cb
      return true
  return false

proc genStringLit(e: var EContext; c: Cursor) =
  assert c.kind == StringLit
  let info = c.info
  let s {.cursor.} = pool.strings[c.litId]
  let existing = e.strLits.getOrDefault(s)
  if existing != SymId(0):
    e.dest.add symToken(existing, info)
  else:
    let strName = pool.syms.getOrIncl("str`." & $e.strLits.len)
    e.strLits[s] = strName
    e.pending.add tagToken("const", info)
    e.pending.add symdefToken(strName, info)
    e.offer strName

    e.pending.add tagToken("pragmas", info)
    e.pending.add tagToken("static", info)
    e.pending.addParRi()
    e.pending.addParRi()

    # type:
    e.pending.add symToken(pool.syms.getOrIncl(NimStringName), info)
    # value:
    e.pending.add tagToken("oconstr", info)
    e.pending.add symToken(pool.syms.getOrIncl(NimStringName), info)

    e.pending.add parLeToken(KvX, info)
    let strField = pool.syms.getOrIncl(StringField)
    e.pending.add symToken(strField, info)
    e.pending.addStrLit(s)
    e.pending.addParRi() # "kv"

    e.pending.add parLeToken(KvX, info)
    let lenField = pool.syms.getOrIncl(LengthField)
    e.pending.add symToken(lenField, info)
    # length also contains the "isConst" flag:
    e.pending.addIntLit(s.len * 2 + 1, info)
    e.pending.addParRi() # "kv"

    e.pending.addParRi() # "oconstr"
    e.pending.addParRi() # "const"
    e.dest.add symToken(strName, info)

proc traverseStmtsExpr(e: var EContext; c: var Cursor) =
  let head = c.load()
  inc c
  if isLastSon(c):
    traverseExpr e, c
    skipParRi e, c
  else:
    e.dest.add head
    while c.kind != ParRi:
      if not isLastSon(c):
        traverseStmt e, c
      else:
        traverseExpr e, c
    wantParRi e, c

proc traverseTupleConstr(e: var EContext; c: var Cursor) =
  e.dest.add tagToken("oconstr", c.info)
  var tupleType = e.typeCache.getType(c)
  e.traverseType(tupleType, {})
  inc c
  var counter = 0
  while c.kind != ParRi:
    e.dest.add tagToken("kv", c.info)
    e.dest.add symToken(ithTupleField(counter), c.info)
    inc counter
    if c.exprKind == KvX:
      inc c # skip "kv"
      skip c # skip key
      traverseExpr e, c
      skipParRi e, c
    else:
      traverseExpr e, c
    e.dest.addParRi() # "kv"
  wantParRi e, c

proc traverseExpr(e: var EContext; c: var Cursor) =
  var nested = 0
  while true:
    case c.kind
    of EofToken: break
    of ParLe:
      case c.exprKind
      of EqX, NeqX, LeX, LtX:
        e.dest.add c
        inc c
        var skipped = createTokenBuf()
        swap skipped, e.dest
        traverseType(e, c)
        swap skipped, e.dest
        inc nested
      of CastX:
        e.dest.add c
        inc c
        traverseType(e, c)
        traverseExpr(e, c)
        inc nested
      of HconvX, ConvX:
        let info = c.info
        inc c
        if not genCstringLit(e, c):
          e.dest.add tagToken("conv", info)
          traverseType(e, c)
          traverseExpr(e, c)
          inc nested
      of DconvX:
        inc c
        let beforeType = e.dest.len
        traverseType(e, c)
        e.dest.shrink beforeType
        traverseExpr(e, c)
        skipParRi(e, c)
      of AconstrX:
        e.dest.add tagToken("aconstr", c.info)
        var arrayType = e.typeCache.getType(c)
        inc c
        e.traverseType(arrayType, {})
        inc nested
      of OconstrX:
        e.dest.add tagToken("oconstr", c.info)
        inc c
        traverseType(e, c)
        inc nested
      of TupleConstrX:
        traverseTupleConstr e, c
      of CmdX, CallStrLitX, InfixX, PrefixX:
        e.dest.add tagToken("call", c.info)
        inc c
        inc nested
      of ExprX:
        traverseStmtsExpr e, c
      of ArrAtX:
        # XXX does not handle index type with offset low(I), maybe should be done in sem
        e.dest.add tagToken("at", c.info)
        inc c
        inc nested
      of TupAtX:
        e.dest.add tagToken("dot", c.info)
        inc c # skip tag
        traverseExpr e, c # tuple
        expectIntLit e, c
        e.dest.add symToken(ithTupleField(pool.integers[c.intId]), c.info)
        inc c # skip index
        e.dest.addIntLit(0, c.info) # inheritance
        e.dest.add c # add right paren
        inc c # skip right paren
      of SufX:
        e.dest.add c
        inc c
        traverseExpr e, c
        assert c.kind == StringLit
        e.dest.add c
        inc c
        inc nested
      else:
        e.dest.add c
        inc c
        inc nested
    of ParRi:
      e.dest.add c
      dec nested
      if nested == 0:
        inc c
        break
      inc c
    of SymbolDef:
      e.dest.add c
      e.offer c.symId
      inc c
    of Symbol:
      e.dest.add c
      e.demand c.symId
      inc c
    of StringLit:
      genStringLit e, c
      inc c
    of UnknownToken, DotToken, Ident, CharLit, IntLit, UIntLit, FloatLit:
      e.dest.add c
      inc c

    if nested == 0:
      break

proc traverseLocal(e: var EContext; c: var Cursor; tag: string; mode: TraverseMode) =
  var localDecl = c
  let toPatch = e.dest.len
  let vinfo = c.info
  e.add tag, vinfo
  inc c
  let (s, sinfo) = getSymDef(e, c)
  skipExportMarker e, c
  let pinfo = c.info
  let prag = parsePragmas(e, c)

  e.dest.add symdefToken(s, sinfo)
  e.offer s

  var genPragmas = openGenPragmas()

  if prag.externName.len > 0:
    e.toMangle[(s, e.currentOwner)] = prag.externName & ".c"
    e.addKeyVal genPragmas, "was", symToken(s, pinfo), pinfo

  if Threadvar in prag.flags:
    e.dest[toPatch] = tagToken("tvar", vinfo)
  elif Globalvar in prag.flags:
    e.dest[toPatch] = tagToken("gvar", vinfo)

  if prag.align != IntId(0):
    e.addKeyVal genPragmas, "align", intToken(prag.align, pinfo), pinfo
  if prag.bits != IntId(0):
    e.addKeyVal genPragmas, "bits", intToken(prag.bits, pinfo), pinfo
  closeGenPragmas e, genPragmas

  var nodecl = prag.flags.contains(Nodecl)
  if tag == "param" and typeKind(c) == VarargsT:
    skip c
    nodecl = true
  else:
    traverseType e, c

  if mode != TraverseSig:
    traverseExpr e, c
  else:
    e.dest.addDotToken()
    skip c
  wantParRi e, c
  if nodecl:
    e.dest.shrink toPatch
  if prag.header != StrId(0):
    e.headers.incl prag.header

  if mode != TraverseTopLevel and tag in ["var", "const", "param"] and
      prag.flags * {Threadvar, Globalvar} == {}: # register local variables
    var declBuf = createTokenBuf()
    takeTree(declBuf, localDecl)
    publish s, declBuf

proc traverseWhile(e: var EContext; c: var Cursor) =
  let info = c.info
  e.nestedIn.add (WhileS, SymId(0))
  e.dest.add c
  inc c
  traverseExpr e, c
  traverseStmt e, c
  wantParRi e, c
  let lab = e.nestedIn[^1][1]
  if lab != SymId(0):
    e.dest.add tagToken("lab", info)
    e.dest.add symdefToken(lab, info)
    e.offer lab
    e.dest.addParRi()
  discard e.nestedIn.pop()

proc traverseBlock(e: var EContext; c: var Cursor) =
  let info = c.info
  inc c
  if c.kind == DotToken:
    e.nestedIn.add (BlockS, SymId(0))
    inc c
  else:
    let (s, _) = getSymDef(e, c)
    e.nestedIn.add (BlockS, s)
  e.dest.add tagToken("scope", info)
  traverseStmt e, c
  wantParRi e, c
  let lab = e.nestedIn[^1][1]
  if lab != SymId(0):
    e.dest.add tagToken("lab", info)
    e.dest.add symdefToken(lab, info)
    e.offer lab
    e.dest.addParRi()
  discard e.nestedIn.pop()

proc traverseBreak(e: var EContext; c: var Cursor) =
  let info = c.info
  inc c
  if c.kind == DotToken:
    inc c
    e.dest.add tagToken("break", info)
  else:
    expectSym e, c
    let lab = c.symId
    inc c
    e.dest.add tagToken("jmp", info)
    e.dest.add symToken(lab, info)
  wantParRi e, c

proc traverseIf(e: var EContext; c: var Cursor) =
  # (if cond (.. then ..) (.. else ..))
  e.dest.add c
  inc c
  while c.kind == ParLe and pool.tags[c.tag] == $ElifS:
    e.dest.add c
    inc c # skips '(elif'
    traverseExpr e, c
    traverseStmt e, c
    wantParRi e, c
  if c.kind == ParLe and pool.tags[c.tag] == $ElseS:
    e.dest.add c
    inc c
    traverseStmt e, c
    wantParRi e, c
  wantParRi e, c

proc traverseCase(e: var EContext; c: var Cursor) =
  e.dest.add c
  inc c
  traverseExpr e, c
  while c.kind != ParRi:
    case c.substructureKind
    of OfS:
      e.dest.add c
      inc c
      if c.kind == ParLe and pool.tags[c.tag] == $SetX:
        inc c
        e.add "ranges", c.info
        while c.kind != ParRi:
          traverseExpr e, c
        wantParRi e, c
      else:
        traverseExpr e, c
      traverseStmt e, c
      wantParRi e, c
    of ElseS:
      e.dest.add c
      inc c
      traverseStmt e, c
      wantParRi e, c
    else:
      error e, "expected (of) or (else) but got: ", c
  wantParRi e, c

proc traverseStmt(e: var EContext; c: var Cursor; mode = TraverseAll) =
  case c.kind
  of DotToken:
    e.dest.add c
    inc c
  of ParLe:
    case c.stmtKind
    of NoStmt:
      error e, "unknown statement: ", c
    of StmtsS:
      if mode == TraverseTopLevel:
        inc c
        while c.kind notin {EofToken, ParRi}:
          traverseStmt e, c, mode
        skipParRi e, c
      else:
        e.dest.add c
        inc c
        e.loop c:
          traverseStmt e, c, mode
    of VarS, LetS, CursorS, ResultS:
      traverseLocal e, c, (if e.nestedIn[^1][0] == StmtsS and mode in {TraverseTopLevel, TraverseSig}: "gvar" else: "var"), mode
    of ConstS:
      traverseLocal e, c, "const", mode
    of CmdS:
      e.dest.add tagToken("call", c.info)
      inc c
      e.loop c:
        traverseExpr e, c
    of EmitS, AsgnS, RetS, CallS:
      e.dest.add c
      inc c
      e.loop c:
        traverseExpr e, c
    of DiscardS:
      let discardToken = c
      inc c
      if c.kind == DotToken:
        # eliminates discard without side effects
        inc c
        skipParRi e, c
      else:
        e.dest.add discardToken
        traverseExpr e, c
        wantParRi e, c
    of BreakS: traverseBreak e, c
    of WhileS: traverseWhile e, c
    of BlockS: traverseBlock e, c
    of IfS: traverseIf e, c
    of CaseS: traverseCase e, c
    of YieldS, ForS:
      error e, "BUG: not eliminated: ", c
    of FuncS, ProcS, ConverterS, MethodS:
      traverseProc e, c, mode
    of MacroS, TemplateS, IncludeS, ImportS, FromImportS, ImportExceptS, ExportS, CommentS, IterS:
      # pure compile-time construct, ignore:
      skip c
    of TypeS:
      traverseTypeDecl e, c
    of ContinueS, WhenS:
      error e, "unreachable: ", c
    of ClonerS, TracerS, DisarmerS, MoverS, DtorS:
      skip c
  else:
    error e, "statement expected, but got: ", c

proc importSymbol(e: var EContext; s: SymId) =
  let res = tryLoadSym(s)
  if res.status == LacksNothing:
    var c = res.decl
    e.dest.add tagToken("imp", c.info)
    traverseStmt e, c, TraverseSig
    e.dest.addDotToken()
    e.dest.addParRi()
  else:
    error e, "could not find symbol: " & pool.syms[s]

proc writeOutput(e: var EContext) =
  var b = nifbuilder.open(e.dir / e.main & ".c.nif")
  b.addHeader "hexer", "nifc"
  b.addTree "stmts"
  for h in e.headers:
    b.withTree "incl":
      b.addStrLit pool.strings[h]

  var c = beginRead(e.dest)
  var ownerStack = @[(SymId(0), -1)]

  var stack: seq[PackedLineInfo] = @[]
  var nested = 0
  var nextIsOwner = -1
  for n in 0 ..< e.dest.len:
    let info = c.info
    if info.isValid:
      var (file, line, col) = unpack(pool.man, info)
      var fileAsStr = ""
      if stack.len > 0:
        let (pfile, pline, pcol) = unpack(pool.man, stack[^1])
        line = line - pline
        col = col - pcol
        if file != pfile: fileAsStr = pool.files[file]
      b.addLineInfo(col, line, fileAsStr)

    case c.kind
    of DotToken:
      b.addEmpty()
    of Ident:
      b.addIdent(pool.strings[c.litId])
    of Symbol:
      let owner = ownerStack[^1][0]
      let key = (c.symId, owner)
      let val = e.toMangle.getOrDefault(key)
      if val.len > 0:
        b.addSymbol(val)
      else:
        b.addSymbol(pool.syms[c.symId])
    of IntLit:
      b.addIntLit(pool.integers[c.intId])
    of UIntLit:
      b.addUIntLit(pool.uintegers[c.uintId])
    of FloatLit:
      b.addFloatLit(pool.floats[c.floatId])
    of SymbolDef:
      let owner = ownerStack[^1][0]
      let key = (c.symId, owner)
      let val = e.toMangle.getOrDefault(key)
      if val.len > 0:
        b.addSymbolDef(val)
      else:
        b.addSymbolDef(pool.syms[c.symId])
      if nextIsOwner >= 0:
        ownerStack.add (c.symId, nextIsOwner)
        nextIsOwner = -1
    of CharLit:
      b.addCharLit char(c.uoperand)
    of StringLit:
      b.addStrLit(pool.strings[c.litId])
    of UnknownToken:
      b.addIdent "<unknown token>"
    of EofToken:
      b.addIntLit c.soperand
    of ParRi:
      discard stack.pop()
      b.endTree()
      if nested > 0: dec nested
      if ownerStack[^1][1] == nested:
        discard ownerStack.pop()
    of ParLe:
      let tag = pool.tags[c.tagId]
      if tag == "proc" or tag == "type":
        nextIsOwner = nested
      b.addTree(tag)
      stack.add info
      inc nested
    inc c

  b.endTree()
  b.close()

proc splitModulePath(s: string): (string, string, string) =
  var (dir, main, ext) = splitFile(s)
  let dotPos = find(main, '.')
  if dotPos >= 0:
    ext = substr(main, dotPos) & ext
    main.setLen dotPos
  result = (dir, main, ext)


proc expand*(infile: string) =
  let (dir, file, ext) = splitModulePath(infile)
  var e = EContext(dir: (if dir.len == 0: getCurrentDir() else: dir), ext: ext, main: file,
    dest: createTokenBuf(),
    nestedIn: @[(StmtsS, SymId(0))],
    typeCache: createTypeCache())

  var c0 = setupProgram(infile, infile.changeFileExt ".c.nif", true)
  transformStmt(e, c0)

  var dest = move e.dest
  var c = beginRead(dest)

  if stmtKind(c) == StmtsS:
    inc c
    genStringType e, c.info
    while c.kind != ParRi:
      traverseStmt e, c, TraverseTopLevel
    e.dest.add e.pending
  else:
    error e, "expected (stmts) but got: ", c

  # fix point expansion:
  var i = 0
  while i < e.requires.len:
    let imp = e.requires[i]
    if not e.declared.contains(imp):
      importSymbol(e, imp)
    inc i
  skipParRi e, c
  writeOutput e

when isMainModule:
  echo splitModulePath("/abc/def/name.4.nif")<|MERGE_RESOLUTION|>--- conflicted
+++ resolved
@@ -11,13 +11,8 @@
 
 include nifprelude
 import typekeys
-<<<<<<< HEAD
 import ".." / nimony / [nimony_model, programs, typenav, expreval, xints, decls]
-import basics, lowerer
-=======
-import ".." / nimony / [nimony_model, programs, typenav, expreval, xints]
 import basics, iterinliner
->>>>>>> 422ccb8f
 
 
 proc setOwner(e: var EContext; newOwner: SymId): SymId =
