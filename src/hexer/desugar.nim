--- conflicted
+++ resolved
@@ -662,11 +662,7 @@
       of ProcS, FuncS, MacroS, MethodS, ConverterS:
         trProc c, dest, n
       of IteratorS, TemplateS, TypeS, EmitS, BreakS, ContinueS,
-<<<<<<< HEAD
-        ForS, CmdS, IncludeS, ImportS, FromImportS, ImportExceptS,
-=======
         ForS, CmdS, IncludeS, ImportS, FromimportS, ImportExceptS,
->>>>>>> 484f2b42
         ExportS, CommentS,
         PragmasS:
         takeTree dest, n
