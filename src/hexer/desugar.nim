--- conflicted
+++ resolved
@@ -278,13 +278,9 @@
     dest.addParLe(AconstrX, info)
     trSetType(c, dest, typ)
     for b in bytes:
-<<<<<<< HEAD
       dest.addUIntLit(b, info)
-=======
-      dest.addUintLit(b, info)
     dest.addParRi()
     skip n
->>>>>>> 04b8d6b1
 
 proc genInclExcl(c: var Context; dest: var TokenBuf; n: var Cursor) =
   let info = n.info
