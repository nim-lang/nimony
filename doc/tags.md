--- conflicted
+++ resolved
@@ -97,13 +97,8 @@
 | `(ret .X)` | NifcStmt, NimonyStmt, NiflerKind | `return` instruction |
 | `(yld .X)` | NimonyStmt, NiflerKind | yield statement |
 | `(stmts S*)` | NifcStmt, NimonyStmt, NimonyOther, NiflerKind | list of statements |
-<<<<<<< HEAD
 | `(params (param...)*)` | NifcType, NimonyOther, NiflerKind | list of proc parameters, also used as a "proc type" |
-| `(union (fld ...)*)` | NifcType | union declaration |
-=======
-| `(params (param...)*)` | NifcType, NimonyType, NimonyOther, NiflerKind | list of proc parameters, also used as a "proc type" |
 | `(union (fld ...)*)`; `(union)` | NifcType, NimonyPragma | first one is Nifc union declaration, second one is Nimony union pragma |
->>>>>>> 672087ff
 | `(object .T (fld ...)*)` | NifcType, NimonyType, NiflerKind | object type declaration |
 | `(enum (efld...)*)` | NifcType, NimonyType, NiflerKind | enum type declaration |
 | `(proctype . (params...) T P)` | NifcType, NiflerKind | proc type declaration (soon obsolete, use params instead) |
