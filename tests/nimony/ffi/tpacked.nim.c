#define NIM_INTBITS 64
/* GENERATED CODE. DO NOT EDIT. */

#ifdef __cplusplus
#  if __cplusplus >= 201103L
#    /* nullptr is more type safe (less implicit conversions than 0) */
#    define NIM_NIL nullptr
#  else
#    // both `((void*)0)` and `NULL` would cause codegen to emit
#    // error: assigning to 'Foo *' from incompatible type 'void *'
#    // but codegen could be fixed if need. See also potential caveat regarding
#    // NULL.
#    // However, `0` causes other issues, see #13798
#    define NIM_NIL 0
#  endif
#else
#  include <stdbool.h>
#  define NIM_NIL NULL
#endif

#ifdef __cplusplus
#define NB8 bool
#elif (defined(__STDC_VERSION__) && __STDC_VERSION__ >= 199901)
// see #13798: to avoid conflicts for code emitting `#include <stdbool.h>`
#define NB8 _Bool
#else
typedef unsigned char NB8; // best effort
#endif

typedef unsigned char NC8;

typedef float NF32;
typedef double NF64;
#if defined(__BORLANDC__) || defined(_MSC_VER)
typedef signed char NI8;
typedef signed short int NI16;
typedef signed int NI32;
typedef __int64 NI64;
/* XXX: Float128? */
typedef unsigned char NU8;
typedef unsigned short int NU16;
typedef unsigned int NU32;
typedef unsigned __int64 NU64;
#elif defined(HAVE_STDINT_H)
#ifndef USE_NIM_NAMESPACE
#  include <stdint.h>
#endif
typedef int8_t NI8;
typedef int16_t NI16;
typedef int32_t NI32;
typedef int64_t NI64;
typedef uint8_t NU8;
typedef uint16_t NU16;
typedef uint32_t NU32;
typedef uint64_t NU64;
#elif defined(HAVE_CSTDINT)
#ifndef USE_NIM_NAMESPACE
#  include <cstdint>
#endif
typedef std::int8_t NI8;
typedef std::int16_t NI16;
typedef std::int32_t NI32;
typedef std::int64_t NI64;
typedef std::uint8_t NU8;
typedef std::uint16_t NU16;
typedef std::uint32_t NU32;
typedef std::uint64_t NU64;
#else
/* Unknown compiler/version, do our best */
#ifdef __INT8_TYPE__
typedef __INT8_TYPE__ NI8;
#else
typedef signed char NI8;
#endif
#ifdef __INT16_TYPE__
typedef __INT16_TYPE__ NI16;
#else
typedef signed short int NI16;
#endif
#ifdef __INT32_TYPE__
typedef __INT32_TYPE__ NI32;
#else
typedef signed int NI32;
#endif
#ifdef __INT64_TYPE__
typedef __INT64_TYPE__ NI64;
#else
typedef long long int NI64;
#endif
/* XXX: Float128? */
#ifdef __UINT8_TYPE__
typedef __UINT8_TYPE__ NU8;
#else
typedef unsigned char NU8;
#endif
#ifdef __UINT16_TYPE__
typedef __UINT16_TYPE__ NU16;
#else
typedef unsigned short int NU16;
#endif
#ifdef __UINT32_TYPE__
typedef __UINT32_TYPE__ NU32;
#else
typedef unsigned int NU32;
#endif
#ifdef __UINT64_TYPE__
typedef __UINT64_TYPE__ NU64;
#else
typedef unsigned long long int NU64;
#endif
#endif

#ifdef NIM_INTBITS
#  if NIM_INTBITS == 64
typedef NI64 NI;
typedef NU64 NU;
#  elif NIM_INTBITS == 32
typedef NI32 NI;
typedef NU32 NU;
#  elif NIM_INTBITS == 16
typedef NI16 NI;
typedef NU16 NU;
#  elif NIM_INTBITS == 8
typedef NI8 NI;
typedef NU8 NU;
#  else
#    error "invalid bit width for int"
#  endif
#endif

#define NIM_TRUE true
#define NIM_FALSE false

#define _GNU_SOURCE

// Include math.h to use `NAN` that should be defined in C compilers supports C99.
#include <math.h>

// Define NAN in case math.h doesn't define it.
// NAN definition copied from math.h included in the Windows SDK version 10.0.14393.0
#ifndef NAN
#  ifndef _HUGE_ENUF
#    define _HUGE_ENUF  1e+300  // _HUGE_ENUF*_HUGE_ENUF must overflow
#  endif
#  define NAN_INFINITY ((float)(_HUGE_ENUF * _HUGE_ENUF))
#  define NAN ((float)(NAN_INFINITY * 0.0F))
#endif

#ifndef INF
#  ifdef INFINITY
#    define INF INFINITY
#  elif defined(HUGE_VAL)
#    define INF  HUGE_VAL
#  elif defined(_MSC_VER)
#    include <float.h>
#    define INF (DBL_MAX+DBL_MAX)
#  else
#    define INF (1.0 / 0.0)
#  endif
#endif

#if defined(__GNUC__) || defined(_MSC_VER)
#  define IL64(x) x##LL
#else /* works only without LL */
#  define IL64(x) ((NI64)x)
#endif


/* ------------ ignore typical warnings in Nim-generated files ------------- */
#if defined(__GNUC__) || defined(__clang__)
#  pragma GCC diagnostic ignored "-Wswitch-bool"
#  pragma GCC diagnostic ignored "-Wformat"
#  pragma GCC diagnostic ignored "-Wpointer-sign"
#  if defined(__clang__)
#    pragma GCC diagnostic ignored "-Wincompatible-pointer-types-discards-qualifiers"
#  else
#    pragma GCC diagnostic ignored "-Wdiscarded-qualifiers"
#  endif
#endif



/* ------------------------------------------------------------------- */
#ifdef  __cplusplus
#  define NIM_EXTERNC extern "C"
#else
#  define NIM_EXTERNC
#endif

#if defined(WIN32) || defined(_WIN32) /* only Windows has this mess... */
#  define N_LIB_PRIVATE
#  define N_CDECL(rettype, name) rettype __cdecl name
#  define N_STDCALL(rettype, name) rettype __stdcall name
#  define N_SYSCALL(rettype, name) rettype __syscall name
#  define N_FASTCALL(rettype, name) rettype __fastcall name
#  define N_THISCALL(rettype, name) rettype __thiscall name
#  define N_SAFECALL(rettype, name) rettype __stdcall name
/* function pointers with calling convention: */
#  define N_CDECL_PTR(rettype, name) rettype (__cdecl *name)
#  define N_STDCALL_PTR(rettype, name) rettype (__stdcall *name)
#  define N_SYSCALL_PTR(rettype, name) rettype (__syscall *name)
#  define N_FASTCALL_PTR(rettype, name) rettype (__fastcall *name)
#  define N_THISCALL_PTR(rettype, name) rettype (__thiscall *name)
#  define N_SAFECALL_PTR(rettype, name) rettype (__stdcall *name)

#  ifdef __EMSCRIPTEN__
#    define N_LIB_EXPORT  NIM_EXTERNC __declspec(dllexport) __attribute__((used))
#    define N_LIB_EXPORT_VAR  __declspec(dllexport) __attribute__((used))
#  else
#    define N_LIB_EXPORT  NIM_EXTERNC __declspec(dllexport)
#    define N_LIB_EXPORT_VAR  __declspec(dllexport)
#  endif
#  define N_LIB_IMPORT  extern __declspec(dllimport)
#else
#  define N_LIB_PRIVATE __attribute__((visibility("hidden")))
#  if defined(__GNUC__)
#    define N_CDECL(rettype, name) rettype name
#    define N_STDCALL(rettype, name) rettype name
#    define N_SYSCALL(rettype, name) rettype name
#    define N_FASTCALL(rettype, name) __attribute__((fastcall)) rettype name
#    define N_SAFECALL(rettype, name) rettype name
/*   function pointers with calling convention: */
#    define N_CDECL_PTR(rettype, name) rettype (*name)
#    define N_STDCALL_PTR(rettype, name) rettype (*name)
#    define N_SYSCALL_PTR(rettype, name) rettype (*name)
#    define N_FASTCALL_PTR(rettype, name) __attribute__((fastcall)) rettype (*name)
#    define N_SAFECALL_PTR(rettype, name) rettype (*name)
#  else
#    define N_CDECL(rettype, name) rettype name
#    define N_STDCALL(rettype, name) rettype name
#    define N_SYSCALL(rettype, name) rettype name
#    define N_FASTCALL(rettype, name) rettype name
#    define N_SAFECALL(rettype, name) rettype name
/*   function pointers with calling convention: */
#    define N_CDECL_PTR(rettype, name) rettype (*name)
#    define N_STDCALL_PTR(rettype, name) rettype (*name)
#    define N_SYSCALL_PTR(rettype, name) rettype (*name)
#    define N_FASTCALL_PTR(rettype, name) rettype (*name)
#    define N_SAFECALL_PTR(rettype, name) rettype (*name)
#  endif
#  ifdef __EMSCRIPTEN__
#    define N_LIB_EXPORT NIM_EXTERNC __attribute__((visibility("default"), used))
#    define N_LIB_EXPORT_VAR  __attribute__((visibility("default"), used))
#  else
#    define N_LIB_EXPORT NIM_EXTERNC __attribute__((visibility("default")))
#    define N_LIB_EXPORT_VAR  __attribute__((visibility("default")))
#  endif
#  define N_LIB_IMPORT  extern
#endif

#if defined(__BORLANDC__) || defined(_MSC_VER) || defined(WIN32) || defined(_WIN32)
/* these compilers have a fastcall so use it: */
#  define N_NIMCALL(rettype, name) rettype __fastcall name
#  define N_NIMCALL_PTR(rettype, name) rettype (__fastcall *name)
#else
#  define N_NIMCALL(rettype, name) rettype name /* no modifier */
#  define N_NIMCALL_PTR(rettype, name) rettype (*name)
#endif

#define N_NOCONV(rettype, name) rettype name
/* specify no calling convention */
#define N_NOCONV_PTR(rettype, name) rettype (*name)

/* calling convention mess ----------------------------------------------- */
#if defined(__GNUC__) || defined(__TINYC__)
  /* these should support C99's inline */
#  define N_INLINE(rettype, name) inline rettype name
#elif defined(__BORLANDC__) || defined(_MSC_VER)
/* Borland's compiler is really STRANGE here; note that the __fastcall
   keyword cannot be before the return type, but __inline cannot be after
   the return type, so we do not handle this mess in the code generator
   but rather here. */
#  define N_INLINE(rettype, name) __inline rettype name
#else /* others are less picky: */
#  define N_INLINE(rettype, name) rettype __inline name
#endif

#define N_INLINE_PTR(rettype, name) rettype (*name)

#if defined(__GNUC__) || defined(__ICC__)
#  define N_NOINLINE __attribute__((__noinline__))
#elif defined(_MSC_VER)
#  define N_NOINLINE __declspec(noinline)
#else
#  define N_NOINLINE
#endif

#define N_NOINLINE_PTR(rettype, name) rettype (*name)

#if defined(_MSC_VER)
#  define NIM_ALIGN(x)  __declspec(align(x))
#  define NIM_ALIGNOF(x) __alignof(x)
#else
#  define NIM_ALIGN(x)  __attribute__((aligned(x)))
#  define NIM_ALIGNOF(x) __alignof__(x)
#endif

#include <stddef.h>


/*
  NIM_THREADVAR declaration based on
  https://stackoverflow.com/questions/18298280/how-to-declare-a-variable-as-thread-local-portably
*/
#if defined _WIN32
#  if defined _MSC_VER || defined __BORLANDC__
#    define NIM_THREADVAR __declspec(thread)
#  else
#    define NIM_THREADVAR __thread
#  endif
#elif defined(__STDC_VERSION__) && __STDC_VERSION__ >= 201112 && !defined __STDC_NO_THREADS__
#  define NIM_THREADVAR _Thread_local
#elif defined _WIN32 && ( \
       defined _MSC_VER || \
       defined __ICL || \
       defined __BORLANDC__ )
#  define NIM_THREADVAR __declspec(thread)
#elif defined(__TINYC__) || defined(__GENODE__)
#  define NIM_THREADVAR
/* note that ICC (linux) and Clang are covered by __GNUC__ */
#elif defined __GNUC__ || \
       defined __SUNPRO_C || \
       defined __xlC__
#  define NIM_THREADVAR __thread
#else
#  error "Cannot define NIM_THREADVAR"
#endif

/* define NIM_STATIC_ASSERT */
#if defined(__cplusplus)
#define NIM_STATIC_ASSERT(x, msg) static_assert((x), msg)
#else
#define NIM_STATIC_ASSERT(x, msg) _Static_assert((x), msg)
#endif

// Test to see if Nim and the C compiler agree on the size of a pointer.
NIM_STATIC_ASSERT(sizeof(NI) == sizeof(void*) && NIM_INTBITS == sizeof(NI)*8, "Pointer size mismatch between Nim and C/C++ backend. You probably need to setup the backend compiler for target CPU.");

N_INLINE(NB8, _Qnifc_div_sll_overflow)(long long int a, long long int b, long long int *res) {
  if (b == 0) {
    *res = 0;
    return NIM_TRUE;
  }
  if (a == (long long int)(((unsigned long long int)1) << (sizeof(long long int) * 8 - 1)) && b == -1) {
    *res = a;
    return NIM_TRUE;
  }
  *res = a / b;
  return NIM_FALSE;
}

N_INLINE(NB8, _Qnifc_div_sl_overflow)(long int a, long int b, long int *res) {
  if (b == 0) {
    *res = 0;
    return NIM_TRUE;
  }
  if (a == (long int)(((unsigned long int)1) << (sizeof(long int) * 8 - 1)) && b == -1) {
    *res = a;
    return NIM_TRUE;
  }
  *res = a / b;
  return NIM_FALSE;
}

N_INLINE(NB8, _Qnifc_div_ull_overflow)(unsigned long long int a, unsigned long long int b, unsigned long long int *res) {
  if (b == 0) {
    *res = 0;
    return NIM_TRUE; /* Overflow: division by zero */
  }
  *res = a / b;
  return NIM_FALSE;
}

N_INLINE(NB8, _Qnifc_div_ul_overflow)(unsigned long int a, unsigned long int b, unsigned long int *res) {
  if (b == 0) {
    *res = 0;
    return NIM_TRUE;
  }
  *res = a / b;
  return NIM_FALSE;
}

N_INLINE(NB8, _Qnifc_mod_sll_overflow)(long long int a, long long int b, long long int *res) {
  if (b == 0) {
    *res = 0;
    return NIM_TRUE;
  }
  if (a == (long long int)(((unsigned long long int)1) << (sizeof(long long int) * 8 - 1)) && b == -1) {
    *res = 0;
    return NIM_TRUE;
  }
  *res = a % b;
  return NIM_FALSE;
}

N_INLINE(NB8, _Qnifc_mod_sl_overflow)(long int a, long int b, long int *res) {
  if (b == 0) {
    *res = 0;
    return NIM_TRUE;
  }
  if (a == (long int)(((unsigned long int)1) << (sizeof(long int) * 8 - 1)) && b == -1) {
    *res = 0;
    return NIM_TRUE;
  }
  *res = a % b;
  return NIM_FALSE;
}

N_INLINE(NB8, _Qnifc_mod_ull_overflow)(unsigned long long int a, unsigned long long int b, unsigned long long int *res) {
  if (b == 0) {
    *res = 0;
    return NIM_TRUE;
  }
  *res = a % b;
  return NIM_FALSE;
}

N_INLINE(NB8, _Qnifc_mod_ul_overflow)(unsigned long int a, unsigned long int b, unsigned long int *res) {
  if (b == 0) {
    *res = 0;
    return NIM_TRUE;
  }
  *res = a % b;
  return NIM_FALSE;
}
NIM_THREADVAR NB8 NIFC_ERR_;
#include <stdio.h>
typedef struct string_0_sysvq0asl{
  NC8* a_0_sysvq0asl;
  NI i_0_sysvq0asl;}
string_0_sysvq0asl;
typedef struct __attribute__ ((__packed__)) Foo_0_tpakvxko41{
  NC8 c_0_tpakvxko41;
  NI x_0_tpakvxko41;}
Foo_0_tpakvxko41;
<<<<<<< HEAD
extern void write_0_syn1lfpjv(FILE* f_7, string_0_sysvq0asl s_0);
extern void write_5_syn1lfpjv(FILE* f_12, NC8 c_2);
=======
extern void write_0_syn1lfpjv(FILE* f_4, string_0_sysvq0asl s_0);
extern void write_7_syn1lfpjv(FILE* f_11, NC8 c_1);
>>>>>>> 6a5c01c8
extern void quit_0_syn1lfpjv(NI value_1);
Foo_0_tpakvxko41 x_1_tpakvxko41;
int cmdCount;
NC8 **cmdLine;
int main(int argc, char **argv) {
  cmdCount = argc;
  cmdLine = (NC8**)argv;
x_1_tpakvxko41 = (Foo_0_tpakvxko41){
  .c_0_tpakvxko41 = (NC8)'a', .x_0_tpakvxko41 = IL64(123)}
;
if ((!((x_1_tpakvxko41.c_0_tpakvxko41 == (NC8)'a') && (x_1_tpakvxko41.x_0_tpakvxko41 == IL64(123))))){
  write_0_syn1lfpjv(stdout, (string_0_sysvq0asl){
    .a_0_sysvq0asl = (NC8*)"[Assertion Failure] ", .i_0_sysvq0asl = IL64(40)}
  );
  write_0_syn1lfpjv(stdout, (string_0_sysvq0asl){
    .a_0_sysvq0asl = (NC8*)"", .i_0_sysvq0asl = IL64(0)}
  );
  write_7_syn1lfpjv(stdout, (NC8)'\012');
  quit_0_syn1lfpjv(IL64(1));}
}
<|MERGE_RESOLUTION|>--- conflicted
+++ resolved
@@ -433,13 +433,8 @@
   NC8 c_0_tpakvxko41;
   NI x_0_tpakvxko41;}
 Foo_0_tpakvxko41;
-<<<<<<< HEAD
 extern void write_0_syn1lfpjv(FILE* f_7, string_0_sysvq0asl s_0);
 extern void write_5_syn1lfpjv(FILE* f_12, NC8 c_2);
-=======
-extern void write_0_syn1lfpjv(FILE* f_4, string_0_sysvq0asl s_0);
-extern void write_7_syn1lfpjv(FILE* f_11, NC8 c_1);
->>>>>>> 6a5c01c8
 extern void quit_0_syn1lfpjv(NI value_1);
 Foo_0_tpakvxko41 x_1_tpakvxko41;
 int cmdCount;
