(.nif24)
,1,tests/nimony/sysbasics/tdefault.nim(stmts 
 (discard 58,730,src/nimony/lib/std/system.nim
  (stmts "")) ,1
 (discard 52,705,src/nimony/lib/std/system.nim
  (stmts +0)) ,3
 (discard 56,733,src/nimony/lib/std/system.nim
  (stmts 1
   (conv ~41,~733,tests/nimony/sysbasics/tdefault.nim
    (ptr ~12,3,src/nimony/lib/std/system.nim
     (i -1)) 1
    (nil)))) 10,4
 (type ~5 :Enum.0.tde837gue . . . 2
  (enum 5
   (efld :a.0.tde837gue . . Enum.0.tde837gue 
    (tup +0 "a")) 8
   (efld :b.0.tde837gue . . Enum.0.tde837gue 
    (tup +1 "b")) 11
   (efld :c.0.tde837gue . . Enum.0.tde837gue 
<<<<<<< HEAD
    (tup +2 "c")))) ,5
 (discard 57,727,src/nimony/lib/std/system.nim
=======
    (tup +2 "c")))) 5,23
 (proc :dollar`.Enum.0.tde837gue x . . 
  (params 
   (param :e . . Enum.0.tde837gue .))
  (string) . . 
  (stmts 7
   (result :result.0 . . ~8,21,src/nimony/lib/std/system.nim
    (string) .) 7
   (case e 5
    (of 
     (set a.0.tde837gue) 
     (stmts 
      (ret "a"))) 8
    (of 
     (set b.0.tde837gue) 
     (stmts 
      (ret "b"))) 11
    (of 
     (set c.0.tde837gue) 
     (stmts 
      (ret "c"))))
   (ret result.0))) ,24
 (discard 48,~9
>>>>>>> 779a1a43
  (stmts 1
   (conv ~43,~727,tests/nimony/sysbasics/tdefault.nim Enum.0.tde837gue 1 +0))) 9,7
 (type ~4 :Obj.0.tde837gue . . . 2
  (object . ~9,1
   (fld :x.0.tde837gue . . 2,~2,src/nimony/lib/std/system.nim
    (i -1) .) ~9,2
   (fld :y.0.tde837gue . . 2,35,src/nimony/lib/std/system.nim
    (string) .) ~9,3
   (fld :z.0.tde837gue . . 3
    (tuple 6
     (fld :a.1.tde837gue . . 17,50,src/nimony/lib/std/system.nim
      (bool) .) 15
     (fld :b.1.tde837gue . . 3 Enum.0.tde837gue .)) .))) ,12
 (discard 15
  (obj 1 Obj.0.tde837gue 
   (kv ~13,~4 :x.0.tde837gue 37,694,src/nimony/lib/std/system.nim
    (stmts +0)) 
   (kv ~13,~3 :y.0.tde837gue 43,718,src/nimony/lib/std/system.nim
    (stmts "")) 
   (kv ~13,~2 :z.0.tde837gue 
    (tup 39,690,src/nimony/lib/std/system.nim
     (stmts ~33,~320
      (false)) 42,720,src/nimony/lib/std/system.nim
     (stmts 1
      (conv ~43,~727,tests/nimony/sysbasics/tdefault.nim Enum.0.tde837gue 1 +0)))))) ,14
 (proc 5 :foo.0.tde837gue . . . 8
  (params 1
   (param :x.0 . . ~5,~8,src/nimony/lib/std/system.nim
    (i -1) .) 9
   (param :y.0 . . ~13,30,src/nimony/lib/std/system.nim
    (string) .)) 4,~8,src/nimony/lib/std/system.nim
  (i -1) . . 2,1
  (stmts 4
   (result :result.0 . . ~2,~9,src/nimony/lib/std/system.nim
    (i -1) .) 4
   (var :x.1 . .
    (string) 4 "abc") 7,1
   (asgn ~7 result.0 2 +4) ~2,~1
   (ret result.0))) 11,19
 (type ~9 :MyObject.0.tde837gue . . . 2
  (object . ~9,1
   (fld :x.1.tde837gue . . ,~14,src/nimony/lib/std/system.nim
    (i -1) .) ~6,1
   (fld :y.1.tde837gue . . ~3,~14,src/nimony/lib/std/system.nim
    (i -1) .))) 4,22
 (var :global.0.tde837gue . . 8 MyObject.0.tde837gue .) 9,24
 (asgn ~3
  (dot ~6 global.0.tde837gue x.1.tde837gue +0) 2 +45) ,25
 (discard 11
  (call ~3 foo.0.tde837gue 7
   (dot ~6 global.0.tde837gue x.1.tde837gue +0) 11 "123")) ,26
 (discard 20
  (call ~3 foo.0.tde837gue ~6
   (dot ~6 global.0.tde837gue x.1.tde837gue +0) 1 "123")) 7,27
 (asgn ~7 global.0.tde837gue 10
  (obj ~5,~5 MyObject.0.tde837gue 2
   (kv ~2 x.1.tde837gue 2 +123) 
   (kv ~10,~7 :y.1.tde837gue 35,679,src/nimony/lib/std/system.nim
    (stmts +0)))) 7,28
 (asgn ~7 global.0.tde837gue 10
  (obj ~5,~6 MyObject.0.tde837gue 2
   (kv ~2 x.1.tde837gue 2 +123) 10
   (kv ~10 y.1.tde837gue 2 +456))) ,29
 (template 9 :resem.0.tde837gue . . . 14
  (params) . . . 2,1
  (stmts 7
   (asgn ~7 global.0.tde837gue 10
    (obj ~7,~8 MyObject.0.tde837gue 2
     (kv ~2 x.1.tde837gue 2 +123) 
     (kv ~12,~10 :y.1.tde837gue 33,676,src/nimony/lib/std/system.nim
      (stmts +0)))) 7,1
   (asgn ~7 global.0.tde837gue 10
    (obj ~7,~9 MyObject.0.tde837gue 2
     (kv ~2 x.1.tde837gue 2 +123) 10
     (kv ~10 y.1.tde837gue 2 +456))))) 2,30
 (stmts 7
  (asgn ~7 global.0.tde837gue 10
   (obj ~7,~8 MyObject.0.tde837gue 2
    (kv ~2 x.1.tde837gue 2 +123) 
    (kv y.1.tde837gue 33,676,src/nimony/lib/std/system.nim
     (stmts +0)))) 7,1
  (asgn ~7 global.0.tde837gue 10
   (obj ~7,~9 MyObject.0.tde837gue 2
    (kv ~2 x.1.tde837gue 2 +123) 10
    (kv ~10 y.1.tde837gue 2 +456)))))<|MERGE_RESOLUTION|>--- conflicted
+++ resolved
@@ -17,10 +17,6 @@
    (efld :b.0.tde837gue . . Enum.0.tde837gue 
     (tup +1 "b")) 11
    (efld :c.0.tde837gue . . Enum.0.tde837gue 
-<<<<<<< HEAD
-    (tup +2 "c")))) ,5
- (discard 57,727,src/nimony/lib/std/system.nim
-=======
     (tup +2 "c")))) 5,23
  (proc :dollar`.Enum.0.tde837gue x . . 
   (params 
@@ -44,7 +40,6 @@
       (ret "c"))))
    (ret result.0))) ,24
  (discard 48,~9
->>>>>>> 779a1a43
   (stmts 1
    (conv ~43,~727,tests/nimony/sysbasics/tdefault.nim Enum.0.tde837gue 1 +0))) 9,7
  (type ~4 :Obj.0.tde837gue . . . 2
