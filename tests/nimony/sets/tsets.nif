--- conflicted
+++ resolved
@@ -33,11 +33,7 @@
     (not 10,9,tests/nimony/sets/tsets.nim
      (ltset
       (set Foo.0.tseflljd71) ~3 s1.0.tseflljd71 2 s.0.tseflljd71)) ~1,1
-<<<<<<< HEAD
-    (stmts 2,165,lib/std/syncio.nim
-=======
-    (stmts 2,122,lib/std/syncio.nim
->>>>>>> 6a5c01c8
+    (stmts 2,165,lib/std/syncio.nim
      (stmts 2,1
       (stmts
        (cmd write.0.syn1lfpjv 6 stdout.0.syn1lfpjv 9,5,lib/std/assertions.nim "\5BAssertion Failure\5D ")) 2,1
@@ -60,11 +56,7 @@
       (setconstr 2,~6
        (set 1 Foo.0.tseflljd71) 1
        (range A.0.tseflljd71 3 C.0.tseflljd71)))) ~1,1
-<<<<<<< HEAD
-    (stmts 2,165,lib/std/syncio.nim
-=======
-    (stmts 2,122,lib/std/syncio.nim
->>>>>>> 6a5c01c8
+    (stmts 2,165,lib/std/syncio.nim
      (stmts 2,1
       (stmts
        (cmd write.0.syn1lfpjv 6 stdout.0.syn1lfpjv 9,5,lib/std/assertions.nim "\5BAssertion Failure\5D ")) 2,1
@@ -81,11 +73,7 @@
       (setconstr 2,~7
        (set 1 Foo.0.tseflljd71) 1
        (range A.0.tseflljd71 3 C.0.tseflljd71)))) ~1,1
-<<<<<<< HEAD
-    (stmts 2,165,lib/std/syncio.nim
-=======
-    (stmts 2,122,lib/std/syncio.nim
->>>>>>> 6a5c01c8
+    (stmts 2,165,lib/std/syncio.nim
      (stmts 2,1
       (stmts
        (cmd write.0.syn1lfpjv 6 stdout.0.syn1lfpjv 9,5,lib/std/assertions.nim "\5BAssertion Failure\5D ")) 2,1
@@ -103,11 +91,7 @@
        (set Foo.0.tseflljd71) ~2 s.0.tseflljd71 2 s1.0.tseflljd71) 3
       (setconstr ~3,~8
        (set 1 Foo.0.tseflljd71) 1 D.0.tseflljd71))) ~1,1
-<<<<<<< HEAD
-    (stmts 2,165,lib/std/syncio.nim
-=======
-    (stmts 2,122,lib/std/syncio.nim
->>>>>>> 6a5c01c8
+    (stmts 2,165,lib/std/syncio.nim
      (stmts 2,1
       (stmts
        (cmd write.0.syn1lfpjv 6 stdout.0.syn1lfpjv 9,5,lib/std/assertions.nim "\5BAssertion Failure\5D ")) 2,1
@@ -121,11 +105,7 @@
     (not 10,15,tests/nimony/sets/tsets.nim
      (leset
       (set Foo.0.tseflljd71) ~3 s1.0.tseflljd71 3 s.0.tseflljd71)) ~1,1
-<<<<<<< HEAD
-    (stmts 2,165,lib/std/syncio.nim
-=======
-    (stmts 2,122,lib/std/syncio.nim
->>>>>>> 6a5c01c8
+    (stmts 2,165,lib/std/syncio.nim
      (stmts 2,1
       (stmts
        (cmd write.0.syn1lfpjv 6 stdout.0.syn1lfpjv 9,5,lib/std/assertions.nim "\5BAssertion Failure\5D ")) 2,1
@@ -141,11 +121,7 @@
       (i +64) ~4
       (card
        (set Foo.0.tseflljd71) 1 s.0.tseflljd71) 3 +4)) ~1,1
-<<<<<<< HEAD
-    (stmts 2,165,lib/std/syncio.nim
-=======
-    (stmts 2,122,lib/std/syncio.nim
->>>>>>> 6a5c01c8
+    (stmts 2,165,lib/std/syncio.nim
      (stmts 2,1
       (stmts
        (cmd write.0.syn1lfpjv 6 stdout.0.syn1lfpjv 9,5,lib/std/assertions.nim "\5BAssertion Failure\5D ")) 2,1
@@ -161,11 +137,7 @@
       (i +64) ~5
       (card
        (set Foo.0.tseflljd71) 1 s1.0.tseflljd71) 3 +3)) ~1,1
-<<<<<<< HEAD
-    (stmts 2,165,lib/std/syncio.nim
-=======
-    (stmts 2,122,lib/std/syncio.nim
->>>>>>> 6a5c01c8
+    (stmts 2,165,lib/std/syncio.nim
      (stmts 2,1
       (stmts
        (cmd write.0.syn1lfpjv 6 stdout.0.syn1lfpjv 9,5,lib/std/assertions.nim "\5BAssertion Failure\5D ")) 2,1
@@ -186,11 +158,7 @@
       (i +64) ~5
       (card
        (set Foo.0.tseflljd71) 1 s1.0.tseflljd71) 3 +4)) ~1,1
-<<<<<<< HEAD
-    (stmts 2,165,lib/std/syncio.nim
-=======
-    (stmts 2,122,lib/std/syncio.nim
->>>>>>> 6a5c01c8
+    (stmts 2,165,lib/std/syncio.nim
      (stmts 2,1
       (stmts
        (cmd write.0.syn1lfpjv 6 stdout.0.syn1lfpjv 9,5,lib/std/assertions.nim "\5BAssertion Failure\5D ")) 2,1
@@ -236,11 +204,7 @@
         (card
          (set
           (c +8)) 1 sss.0) 3 +0)) ~1,1
-<<<<<<< HEAD
-      (stmts 2,165,lib/std/syncio.nim
-=======
-      (stmts 2,122,lib/std/syncio.nim
->>>>>>> 6a5c01c8
+      (stmts 2,165,lib/std/syncio.nim
        (stmts 2,1
         (stmts
          (cmd write.0.syn1lfpjv 6 stdout.0.syn1lfpjv 9,5,lib/std/assertions.nim "\5BAssertion Failure\5D ")) 2,1
@@ -262,11 +226,7 @@
         (card
          (set
           (c +8)) 1 sss.0) 3 +27)) ~1,1
-<<<<<<< HEAD
-      (stmts 2,165,lib/std/syncio.nim
-=======
-      (stmts 2,122,lib/std/syncio.nim
->>>>>>> 6a5c01c8
+      (stmts 2,165,lib/std/syncio.nim
        (stmts 2,1
         (stmts
          (cmd write.0.syn1lfpjv 6 stdout.0.syn1lfpjv 9,5,lib/std/assertions.nim "\5BAssertion Failure\5D ")) 2,1
@@ -286,11 +246,7 @@
         (card
          (set
           (c +8)) 1 sss.0) 3 +26)) ~1,1
-<<<<<<< HEAD
-      (stmts 2,165,lib/std/syncio.nim
-=======
-      (stmts 2,122,lib/std/syncio.nim
->>>>>>> 6a5c01c8
+      (stmts 2,165,lib/std/syncio.nim
        (stmts 2,1
         (stmts
          (cmd write.0.syn1lfpjv 6 stdout.0.syn1lfpjv 9,5,lib/std/assertions.nim "\5BAssertion Failure\5D ")) 2,1
@@ -310,11 +266,7 @@
         (card
          (set
           (c +8)) 1 sss.0) 3 +26)) ~1,1
-<<<<<<< HEAD
-      (stmts 2,165,lib/std/syncio.nim
-=======
-      (stmts 2,122,lib/std/syncio.nim
->>>>>>> 6a5c01c8
+      (stmts 2,165,lib/std/syncio.nim
        (stmts 2,1
         (stmts
          (cmd write.0.syn1lfpjv 6 stdout.0.syn1lfpjv 9,5,lib/std/assertions.nim "\5BAssertion Failure\5D ")) 2,1
@@ -361,11 +313,7 @@
         (setconstr ,~20
          (set 1
           (c +8)) 1 'a'))) ~1,1
-<<<<<<< HEAD
-      (stmts 2,165,lib/std/syncio.nim
-=======
-      (stmts 2,122,lib/std/syncio.nim
->>>>>>> 6a5c01c8
+      (stmts 2,165,lib/std/syncio.nim
        (stmts 2,1
         (stmts
          (cmd write.0.syn1lfpjv 6 stdout.0.syn1lfpjv 9,5,lib/std/assertions.nim "\5BAssertion Failure\5D ")) 2,1
