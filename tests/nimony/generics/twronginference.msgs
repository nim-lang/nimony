--- conflicted
+++ resolved
@@ -1,7 +1,3 @@
 tests/nimony/generics/twronginference.nim(7, 6) Error: Type mismatch at [position]
-<<<<<<< HEAD
-[2] expected: int but got: Foo
-=======
 (call foo.0.twrt5xaak x.1 x.1)
-[2] expected: (i -1) but got: Foo.0.Iy40vk81.twrt5xaak (declared in tests/nimony/generics/twronginference.nim(3, 1))
->>>>>>> ace126f4
+[2] expected: (i -1) but got: Foo.0.Iy40vk81.twrt5xaak (declared in tests/nimony/generics/twronginference.nim(3, 1))