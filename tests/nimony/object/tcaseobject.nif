(.nif24)
0,1,tests/nimony/object/tcaseobject.nim(stmts 9,3
 (type ~4 :Foo.0.tcauiaoif . . . 2
  (object . ~9,1
   (case 5
    (fld :x.0.tcauiaoif . . 3
     (bool) .) ,1
    (of
     (ranges 3
      (false)) 2,1
     (stmts
      (fld :y.0.tcauiaoif . . 3
       (i -1) .))) ,3
    (of
     (ranges 3
      (true)) 2,1
     (stmts
      (fld :z.0.tcauiaoif . . 3 string.0.sysvq0asl .) ,1
      (fld :t.0.tcauiaoif . . 3
       (bool) .)))))) 9,11
 (type ~4 :Bar.0.tcauiaoif . . . 2
  (object . ~9,1
   (case 5
    (fld :x.1.tcauiaoif . . 3
     (bool) .) ,1
    (of
     (ranges 3
      (false) 10
      (true)) 16
     (stmts
      (nil)))))) 4,15
 (gvar :foo.0.tcauiaoif . . 7,23 Foo.0.tcauiaoif 9
  (oconstr ~2,23 Foo.0.tcauiaoif
   (kv x.0.tcauiaoif 45,4,lib/std/system/defaults.nim
    (expr
     (false)))
   (kv y.0.tcauiaoif 43,6,lib/std/system/defaults.nim
    (expr +0)))) 4,16
 (asgn ~4 foo.0.tcauiaoif 5
  (oconstr 2,22 Foo.0.tcauiaoif 2
   (kv ~1 x.0.tcauiaoif 2
    (false)) 12
   (kv ~1 y.0.tcauiaoif 2 +123))) 4,17
 (glet :a.0.tcauiaoif . . 6,~13
  (bool) 13
  (dot ~3 foo.0.tcauiaoif x.0.tcauiaoif +0)) 2,4,lib/std/assertions.nim
 (stmts
  (if 3
   (elif
    (not 9,19,tests/nimony/object/tcaseobject.nim
     (eq
      (bool) ~2 a.0.tcauiaoif 3
      (false))) ~1,1
<<<<<<< HEAD
    (stmts 2,165,lib/std/syncio.nim
=======
    (stmts 2,122,lib/std/syncio.nim
>>>>>>> 6a5c01c8
     (stmts 2,1
      (stmts
       (cmd write.0.syn1lfpjv 6 stdout.0.syn1lfpjv 9,5,lib/std/assertions.nim "\5BAssertion Failure\5D ")) 2,1
      (stmts
       (cmd write.0.syn1lfpjv 6 stdout.0.syn1lfpjv 35,3,lib/std/assertions.nim "")) ,2
      (cmd write.7.syn1lfpjv 6 stdout.0.syn1lfpjv 14 '\0A')) ,1
     (cmd quit.0.syn1lfpjv 5 +1))))) 4,19
 (glet :b.0.tcauiaoif . . 3,~13
  (i -1) 12
  (dot ~3 foo.0.tcauiaoif y.0.tcauiaoif +0)) 2,4,lib/std/assertions.nim
 (stmts
  (if 3
   (elif
    (not 9,21,tests/nimony/object/tcaseobject.nim
     (eq
      (i +64) ~2 b.0.tcauiaoif 3 +123)) ~1,1
<<<<<<< HEAD
    (stmts 2,165,lib/std/syncio.nim
=======
    (stmts 2,122,lib/std/syncio.nim
>>>>>>> 6a5c01c8
     (stmts 2,1
      (stmts
       (cmd write.0.syn1lfpjv 6 stdout.0.syn1lfpjv 9,5,lib/std/assertions.nim "\5BAssertion Failure\5D ")) 2,1
      (stmts
       (cmd write.0.syn1lfpjv 6 stdout.0.syn1lfpjv 35,3,lib/std/assertions.nim "")) ,2
      (cmd write.7.syn1lfpjv 6 stdout.0.syn1lfpjv 14 '\0A')) ,1
     (cmd quit.0.syn1lfpjv 5 +1))))) 4,21
 (asgn ~4 foo.0.tcauiaoif 5
  (oconstr 2,17 Foo.0.tcauiaoif 2
   (kv ~1 x.0.tcauiaoif 2
    (true)) 11
   (kv ~1 z.0.tcauiaoif 2 "abc") 21
   (kv ~1 t.0.tcauiaoif 2
    (false)))) 2,4,lib/std/assertions.nim
 (stmts
  (if 3
   (elif
    (not 13,23,tests/nimony/object/tcaseobject.nim
     (eq
      (bool) ~3
      (dot ~3 foo.0.tcauiaoif x.0.tcauiaoif +0) 3
      (true))) ~1,1
<<<<<<< HEAD
    (stmts 2,165,lib/std/syncio.nim
=======
    (stmts 2,122,lib/std/syncio.nim
>>>>>>> 6a5c01c8
     (stmts 2,1
      (stmts
       (cmd write.0.syn1lfpjv 6 stdout.0.syn1lfpjv 9,5,lib/std/assertions.nim "\5BAssertion Failure\5D ")) 2,1
      (stmts
       (cmd write.0.syn1lfpjv 6 stdout.0.syn1lfpjv 35,3,lib/std/assertions.nim "")) ,2
      (cmd write.7.syn1lfpjv 6 stdout.0.syn1lfpjv 14 '\0A')) ,1
     (cmd quit.0.syn1lfpjv 5 +1))))) 4,23
 (glet :c.0.tcauiaoif . . 3,~15 string.0.sysvq0asl 15
  (dot ~3 foo.0.tcauiaoif z.0.tcauiaoif +0)) 2,4,lib/std/assertions.nim
 (stmts
  (if 3
   (elif
    (not 9,25,tests/nimony/object/tcaseobject.nim
     (infix ==.20.sysvq0asl ~2 c.0.tcauiaoif 3 "abc")) ~1,1
<<<<<<< HEAD
    (stmts 2,165,lib/std/syncio.nim
=======
    (stmts 2,122,lib/std/syncio.nim
>>>>>>> 6a5c01c8
     (stmts 2,1
      (stmts
       (cmd write.0.syn1lfpjv 6 stdout.0.syn1lfpjv 9,5,lib/std/assertions.nim "\5BAssertion Failure\5D ")) 2,1
      (stmts
       (cmd write.0.syn1lfpjv 6 stdout.0.syn1lfpjv 35,3,lib/std/assertions.nim "")) ,2
      (cmd write.7.syn1lfpjv 6 stdout.0.syn1lfpjv 14 '\0A')) ,1
     (cmd quit.0.syn1lfpjv 5 +1))))) 4,25
 (glet :d.0.tcauiaoif . . 6,~21
  (bool) 13
  (dot ~3 foo.0.tcauiaoif t.0.tcauiaoif +0)) 2,4,lib/std/assertions.nim
 (stmts
  (if 3
   (elif
    (not 9,27,tests/nimony/object/tcaseobject.nim
     (eq
      (bool) ~2 d.0.tcauiaoif 3
      (false))) ~1,1
<<<<<<< HEAD
    (stmts 2,165,lib/std/syncio.nim
=======
    (stmts 2,122,lib/std/syncio.nim
>>>>>>> 6a5c01c8
     (stmts 2,1
      (stmts
       (cmd write.0.syn1lfpjv 6 stdout.0.syn1lfpjv 9,5,lib/std/assertions.nim "\5BAssertion Failure\5D ")) 2,1
      (stmts
       (cmd write.0.syn1lfpjv 6 stdout.0.syn1lfpjv 35,3,lib/std/assertions.nim "")) ,2
      (cmd write.7.syn1lfpjv 6 stdout.0.syn1lfpjv 14 '\0A')) ,1
     (cmd quit.0.syn1lfpjv 5 +1))))) 4,28
 (gvar :bar.0.tcauiaoif . . 6 Bar.0.tcauiaoif 9
  (oconstr ~3 Bar.0.tcauiaoif
   (kv x.1.tcauiaoif 45,4,lib/std/system/defaults.nim
    (expr
     (false))))) 4,29
 (asgn ~4 bar.0.tcauiaoif 5
  (oconstr 1,~1 Bar.0.tcauiaoif 2
   (kv ~1 x.1.tcauiaoif 2
    (false)))) 2,4,lib/std/assertions.nim
 (stmts
  (if 3
   (elif
    (not 13,31,tests/nimony/object/tcaseobject.nim
     (eq
      (bool) ~3
      (dot ~3 bar.0.tcauiaoif x.1.tcauiaoif +0) 3
      (false))) ~1,1
<<<<<<< HEAD
    (stmts 2,165,lib/std/syncio.nim
=======
    (stmts 2,122,lib/std/syncio.nim
>>>>>>> 6a5c01c8
     (stmts 2,1
      (stmts
       (cmd write.0.syn1lfpjv 6 stdout.0.syn1lfpjv 9,5,lib/std/assertions.nim "\5BAssertion Failure\5D ")) 2,1
      (stmts
       (cmd write.0.syn1lfpjv 6 stdout.0.syn1lfpjv 35,3,lib/std/assertions.nim "")) ,2
      (cmd write.7.syn1lfpjv 6 stdout.0.syn1lfpjv 14 '\0A')) ,1
     (cmd quit.0.syn1lfpjv 5 +1))))) 4,31
 (asgn ~4 bar.0.tcauiaoif 5
  (oconstr 1,~3 Bar.0.tcauiaoif 2
   (kv ~1 x.1.tcauiaoif 2
    (true)))) 4,32
 (glet :e.0.tcauiaoif . . 6,~28
  (bool) 13
  (dot ~3 bar.0.tcauiaoif x.1.tcauiaoif +0)) 2,4,lib/std/assertions.nim
 (stmts
  (if 3
   (elif
    (not 9,34,tests/nimony/object/tcaseobject.nim
     (eq
      (bool) ~2 e.0.tcauiaoif 3
      (true))) ~1,1
<<<<<<< HEAD
    (stmts 2,165,lib/std/syncio.nim
=======
    (stmts 2,122,lib/std/syncio.nim
>>>>>>> 6a5c01c8
     (stmts 2,1
      (stmts
       (cmd write.0.syn1lfpjv 6 stdout.0.syn1lfpjv 9,5,lib/std/assertions.nim "\5BAssertion Failure\5D ")) 2,1
      (stmts
       (cmd write.0.syn1lfpjv 6 stdout.0.syn1lfpjv 35,3,lib/std/assertions.nim "")) ,2
      (cmd write.7.syn1lfpjv 6 stdout.0.syn1lfpjv 14 '\0A')) ,1
     (cmd quit.0.syn1lfpjv 5 +1))))) 4,35
 (gvar :bar2.0.tcauiaoif . . 6,~7 Bar.0.tcauiaoif 7 bar.0.tcauiaoif) 2,4,lib/std/assertions.nim
 (stmts
  (if 3
   (elif
    (not 14,37,tests/nimony/object/tcaseobject.nim
     (eq
      (bool) ~3
      (dot ~4 bar2.0.tcauiaoif x.1.tcauiaoif +0) 3
      (true))) ~1,1
<<<<<<< HEAD
    (stmts 2,165,lib/std/syncio.nim
=======
    (stmts 2,122,lib/std/syncio.nim
>>>>>>> 6a5c01c8
     (stmts 2,1
      (stmts
       (cmd write.0.syn1lfpjv 6 stdout.0.syn1lfpjv 9,5,lib/std/assertions.nim "\5BAssertion Failure\5D ")) 2,1
      (stmts
       (cmd write.0.syn1lfpjv 6 stdout.0.syn1lfpjv 35,3,lib/std/assertions.nim "")) ,2
      (cmd write.7.syn1lfpjv 6 stdout.0.syn1lfpjv 14 '\0A')) ,1
     (cmd quit.0.syn1lfpjv 5 +1))))) ,38
 (proc 5 :fx.0.tcauiaoif . . . 7
  (params 1
   (param :x.0 . . 3 Foo.0.tcauiaoif .)) 10 Foo.0.tcauiaoif . . 2,1
  (stmts 4
   (result :result.0 . . 5,~1 Foo.0.tcauiaoif .) 4
   (let :s.0 . . 5,~1 Foo.0.tcauiaoif 4 x.0) ,1
   (ret 7 s.0) ~2,~1
   (ret result.0))) ,42
 (block . 2,1
  (stmts 4
   (var :x.1 . . 5,~5 Foo.0.tcauiaoif 7
    (oconstr ~2,~5 Foo.0.tcauiaoif 2
     (kv ~1 x.0.tcauiaoif 2
      (true)) 11
     (kv ~1 z.0.tcauiaoif 2 "abc") 21
     (kv ~1 t.0.tcauiaoif 2
      (false)))) ,1
   (discard 10
    (call ~2 fx.0.tcauiaoif 1 x.1)))) ,46
 (block . 2,1
  (stmts 8,1
   (type ~6 :TKind.0.tcauiaoif . . . 2
    (enum
     (u +8) 5
     (efld :ka.0.tcauiaoif . . TKind.0.tcauiaoif
      (tup +0 "ka")) 9
     (efld :kb.0.tcauiaoif . . TKind.0.tcauiaoif
      (tup +1 "kb")) 13
     (efld :kc.0.tcauiaoif . . TKind.0.tcauiaoif
      (tup +2 "kc")))) 5,2
   (type ~3 :TA.0.tcauiaoif . . . 2
    (object . ~3,1
     (case 5
      (fld :k.0.tcauiaoif . . 3 TKind.0.tcauiaoif .) ,1
      (of
       (ranges 3 ka.0.tcauiaoif) 2,1
       (stmts
        (fld :x.2.tcauiaoif . . 3
         (i -1) .) ,1
        (fld :y.1.tcauiaoif . . 3
         (i -1) .))) ,4
      (of
       (ranges 3 kb.0.tcauiaoif)
       (stmts 7
        (fld :a.1.tcauiaoif . . 6 string.0.sysvq0asl .) 10
        (fld :b.1.tcauiaoif . . 3 string.0.sysvq0asl .))) ,5
      (else
       (stmts 6
        (fld :c.1.tcauiaoif . . 6
         (f +64) .) 9
        (fld :d.1.tcauiaoif . . 3
         (f +64) .)))))) 4,10
   (var :s.1 . . 11,~9 TKind.0.tcauiaoif 4 ka.0.tcauiaoif) ,11
   (case 5 s.1 ,1
    (of
     (ranges 3 ka.0.tcauiaoif) 2,1
     (stmts 4
      (var :x.2 . .
       (i -1) 7 +1) 7
      (var :y.0 . .
       (i -1) 4 +1))) ,3
    (of
     (ranges 3 kb.0.tcauiaoif) 2,1
     (stmts 4
      (var :a.0 . . string.0.sysvq0asl 7 "") 7
      (var :b.0 . . string.0.sysvq0asl 4 ""))) ,5
    (of
     (ranges 3 kc.0.tcauiaoif) 7
<<<<<<< HEAD
     (stmts 2,165,lib/std/syncio.nim
=======
     (stmts 2,122,lib/std/syncio.nim
>>>>>>> 6a5c01c8
      (stmts 2,1
       (stmts
        (cmd write.2.syn1lfpjv 6 stdout.0.syn1lfpjv 14,64,tests/nimony/object/tcaseobject.nim +3)) ,2
       (cmd write.7.syn1lfpjv 6 stdout.0.syn1lfpjv 14 '\0A'))))))) 4,48
 (proc :dollar`.TKind.0.tcauiaoif x . .
  (params
   (param :e.0 . . TKind.0.tcauiaoif .)) string.0.sysvq0asl . .
  (stmts 8
   (result :result.1 . . ~5,~40 string.0.sysvq0asl .) 8
   (case e.0 5
    (of
     (ranges ka.0.tcauiaoif)
     (stmts
      (ret "ka"))) 9
    (of
     (ranges kb.0.tcauiaoif)
     (stmts
      (ret "kb"))) 13
    (of
     (ranges kc.0.tcauiaoif)
     (stmts
      (ret "kc"))))
   (ret result.1))) 10,4
 (comment bool.0.sysvq0asl ~5,1 false.0.sysvq0asl ~5,1 false.0.sysvq0asl ~3,2 int.0.sysvq0asl ~5,3 true.0.sysvq0asl ~5,3 true.0.sysvq0asl ~3,5 bool.0.sysvq0asl ,8 bool.0.sysvq0asl ~5,9 false.0.sysvq0asl ~5,9 false.0.sysvq0asl 2,9 true.0.sysvq0asl 2,9 true.0.sysvq0asl 3,11 default.1.sysvq0asl 3,11 default.3.sysvq0asl 3,12 false.0.sysvq0asl ~3,13 bool.0.sysvq0asl 2,14 false.0.sysvq0asl ~10,14 assert.0.assy765wm ~3,15 int.0.sysvq0asl ~10,16 assert.0.assy765wm 3,17 true.0.sysvq0asl 22,17 false.0.sysvq0asl 6,18 true.0.sysvq0asl ~10,18 assert.0.assy765wm ~10,20 assert.0.assy765wm ~3,21 bool.0.sysvq0asl 2,22 false.0.sysvq0asl ~10,22 assert.0.assy765wm 3,24 default.1.sysvq0asl 3,25 false.0.sysvq0asl 6,26 false.0.sysvq0asl ~10,26 assert.0.assy765wm 3,27 true.0.sysvq0asl ~3,28 bool.0.sysvq0asl 2,29 true.0.sysvq0asl ~10,29 assert.0.assy765wm 7,32 true.0.sysvq0asl ~10,32 assert.0.assy765wm 7,39 true.0.sysvq0asl 26,39 false.0.sysvq0asl 1,48 int.0.sysvq0asl 1,49 int.0.sysvq0asl 8,51 float.0.sysvq0asl 8,51 float.0.sysvq0asl ~1,59 echo.0.syn1lfpjv))<|MERGE_RESOLUTION|>--- conflicted
+++ resolved
@@ -51,11 +51,7 @@
      (eq
       (bool) ~2 a.0.tcauiaoif 3
       (false))) ~1,1
-<<<<<<< HEAD
-    (stmts 2,165,lib/std/syncio.nim
-=======
-    (stmts 2,122,lib/std/syncio.nim
->>>>>>> 6a5c01c8
+    (stmts 2,165,lib/std/syncio.nim
      (stmts 2,1
       (stmts
        (cmd write.0.syn1lfpjv 6 stdout.0.syn1lfpjv 9,5,lib/std/assertions.nim "\5BAssertion Failure\5D ")) 2,1
@@ -72,11 +68,7 @@
     (not 9,21,tests/nimony/object/tcaseobject.nim
      (eq
       (i +64) ~2 b.0.tcauiaoif 3 +123)) ~1,1
-<<<<<<< HEAD
-    (stmts 2,165,lib/std/syncio.nim
-=======
-    (stmts 2,122,lib/std/syncio.nim
->>>>>>> 6a5c01c8
+    (stmts 2,165,lib/std/syncio.nim
      (stmts 2,1
       (stmts
        (cmd write.0.syn1lfpjv 6 stdout.0.syn1lfpjv 9,5,lib/std/assertions.nim "\5BAssertion Failure\5D ")) 2,1
@@ -99,11 +91,7 @@
       (bool) ~3
       (dot ~3 foo.0.tcauiaoif x.0.tcauiaoif +0) 3
       (true))) ~1,1
-<<<<<<< HEAD
-    (stmts 2,165,lib/std/syncio.nim
-=======
-    (stmts 2,122,lib/std/syncio.nim
->>>>>>> 6a5c01c8
+    (stmts 2,165,lib/std/syncio.nim
      (stmts 2,1
       (stmts
        (cmd write.0.syn1lfpjv 6 stdout.0.syn1lfpjv 9,5,lib/std/assertions.nim "\5BAssertion Failure\5D ")) 2,1
@@ -118,11 +106,7 @@
    (elif
     (not 9,25,tests/nimony/object/tcaseobject.nim
      (infix ==.20.sysvq0asl ~2 c.0.tcauiaoif 3 "abc")) ~1,1
-<<<<<<< HEAD
-    (stmts 2,165,lib/std/syncio.nim
-=======
-    (stmts 2,122,lib/std/syncio.nim
->>>>>>> 6a5c01c8
+    (stmts 2,165,lib/std/syncio.nim
      (stmts 2,1
       (stmts
        (cmd write.0.syn1lfpjv 6 stdout.0.syn1lfpjv 9,5,lib/std/assertions.nim "\5BAssertion Failure\5D ")) 2,1
@@ -140,11 +124,7 @@
      (eq
       (bool) ~2 d.0.tcauiaoif 3
       (false))) ~1,1
-<<<<<<< HEAD
-    (stmts 2,165,lib/std/syncio.nim
-=======
-    (stmts 2,122,lib/std/syncio.nim
->>>>>>> 6a5c01c8
+    (stmts 2,165,lib/std/syncio.nim
      (stmts 2,1
       (stmts
        (cmd write.0.syn1lfpjv 6 stdout.0.syn1lfpjv 9,5,lib/std/assertions.nim "\5BAssertion Failure\5D ")) 2,1
@@ -169,11 +149,7 @@
       (bool) ~3
       (dot ~3 bar.0.tcauiaoif x.1.tcauiaoif +0) 3
       (false))) ~1,1
-<<<<<<< HEAD
-    (stmts 2,165,lib/std/syncio.nim
-=======
-    (stmts 2,122,lib/std/syncio.nim
->>>>>>> 6a5c01c8
+    (stmts 2,165,lib/std/syncio.nim
      (stmts 2,1
       (stmts
        (cmd write.0.syn1lfpjv 6 stdout.0.syn1lfpjv 9,5,lib/std/assertions.nim "\5BAssertion Failure\5D ")) 2,1
@@ -195,11 +171,7 @@
      (eq
       (bool) ~2 e.0.tcauiaoif 3
       (true))) ~1,1
-<<<<<<< HEAD
-    (stmts 2,165,lib/std/syncio.nim
-=======
-    (stmts 2,122,lib/std/syncio.nim
->>>>>>> 6a5c01c8
+    (stmts 2,165,lib/std/syncio.nim
      (stmts 2,1
       (stmts
        (cmd write.0.syn1lfpjv 6 stdout.0.syn1lfpjv 9,5,lib/std/assertions.nim "\5BAssertion Failure\5D ")) 2,1
@@ -216,11 +188,7 @@
       (bool) ~3
       (dot ~4 bar2.0.tcauiaoif x.1.tcauiaoif +0) 3
       (true))) ~1,1
-<<<<<<< HEAD
-    (stmts 2,165,lib/std/syncio.nim
-=======
-    (stmts 2,122,lib/std/syncio.nim
->>>>>>> 6a5c01c8
+    (stmts 2,165,lib/std/syncio.nim
      (stmts 2,1
       (stmts
        (cmd write.0.syn1lfpjv 6 stdout.0.syn1lfpjv 9,5,lib/std/assertions.nim "\5BAssertion Failure\5D ")) 2,1
@@ -296,11 +264,7 @@
       (var :b.0 . . string.0.sysvq0asl 4 ""))) ,5
     (of
      (ranges 3 kc.0.tcauiaoif) 7
-<<<<<<< HEAD
      (stmts 2,165,lib/std/syncio.nim
-=======
-     (stmts 2,122,lib/std/syncio.nim
->>>>>>> 6a5c01c8
       (stmts 2,1
        (stmts
         (cmd write.2.syn1lfpjv 6 stdout.0.syn1lfpjv 14,64,tests/nimony/object/tcaseobject.nim +3)) ,2
