(.nif24)
0,1,tests/nimony/iter/tforloops1.nim(stmts ,2
 (iterator 9 :powers.0.tfo161bfb1 . . . 15
  (params 1
   (param :n.0 . . 3
    (i -1) .)) 10
  (i -1) . . 2,1
  (stmts 4
   (var :i.0 . .
    (i -1) 4 +0) ,1
   (while 8
    (le
     (i +64) ~2 i.0 3 n.0) 2,1
    (stmts
     (yld 6 i.0) ,1
     (yld 7
      (mul
       (i +64) ~1 i.0 1 i.0)) ,2
     (yld 9
      (mul
       (i +64) ~2
       (mul
        (i +64) ~1 i.0 1 i.0) 1 i.0)) 2,3
     (asgn ~2 i.0 4
      (add
       (i +64) ~2 i.0 2 +1)))))) ,10
 (proc 5 :printf.0.tfo161bfb1 . . . 11
  (params 1
   (param :format.0 . . 8
    (cstring) .) 39
   (param :vanon.0 . .
    (varargs) .)) . 29
  (pragmas 2
   (importc 9 "printf") 21
   (varargs) 30
   (header 8 "<stdio.h>") 51
   (nodecl)) . .) 4,13
 (for 11
  (call ~6 powers.0.tfo161bfb1 1 +5)
  (unpackflat
   (let :i.1 . . 15,~11
    (i -1) .)) ~2,1
  (stmts 4
   (let :m.0 . . 13,~12
    (i -1) 4 i.1) 6,2
   (call ~6 printf.0.tfo161bfb1 1
    (hconv 11,~6
     (cstring) "Hello, world\3A %ld\0A") 24 m.0))) ,18
 (iterator 9 :countup.0.tfo161bfb1 . . . 16
  (params 1
   (param :a.0 . . 6
    (i -1) .) 4
   (param :b.0 . . 3
    (i -1) .)) 13
  (i -1) . . 2,1
  (stmts 4
   (var :i.2 . . 17,~1
    (i -1) 4 a.0) ,1
   (while 8
    (le
     (i +64) ~2 i.2 3 b.0) 2,1
    (stmts
     (yld 6 i.2) ,1
     (cmd inc.0.tfo161bfb1 4
      (haddr i.2)))))) 4,24
 (for 12
  (call ~7 countup.0.tfo161bfb1 1 +1 4 +5)
  (unpackflat
   (let :x.1 . . 15,~22
    (i -1) .)) ~2,1
  (stmts 4
   (let :m.1 . . 13,~23
    (i -1) 4 x.1) 6,1
   (call ~6 printf.0.tfo161bfb1 1
    (hconv 11,~16
     (cstring) "countup start\3A %ld\0A") 25 m.1) ,2
   (if 3
    (elif 2,114,lib/std/system/comparisons.nim
     (expr 2,1
      (lt
       (i +64) 9,28,tests/nimony/iter/tforloops1.nim +5 5,28,tests/nimony/iter/tforloops1.nim x.1)) ~1,1
     (stmts
      (break .))) 5,2
    (elif 2
     (lt
      (i +64) ~2 x.1 2 +3) ~3,1
     (stmts
      (continue .)))) 6,6
   (call ~6 printf.0.tfo161bfb1 1
    (hconv 11,~21
     (cstring) "countup end\3A %ld\0A") 23 m.1))) ,33
 (iterator 9 :countup2.0.tfo161bfb1 . . . 17
  (params 1
   (param :n.1 . . 3
    (i -1) .)) 10
  (i -1) . . 2,1
  (stmts 4
   (var :i.3 . .
    (i -1) 4 +0) ,1
   (while 8
    (le
     (i +64) ~2 i.3 3 n.1) 2,1
    (stmts
     (yld 6 i.3) ,1
     (cmd inc.0.tfo161bfb1 4
      (haddr i.3)))))) ,39
 (iterator 9 :powers2.0.tfo161bfb1 . . . 16
  (params 1
   (param :n.2 . . 3
    (i -1) .)) 10
  (i -1) . . 2,1
  (stmts 4
   (for 13
    (call ~8 countup2.0.tfo161bfb1 1 n.2)
    (unpackflat
     (let :i.4 . . 13,~38
      (i -1) .)) ~2,1
    (stmts
     (yld 6 i.4) ,1
     (yld 7
      (mul
       (i +64) ~1 i.4 1 i.4)) ,2
     (yld 9
      (mul
       (i +64) ~2
       (mul
        (i +64) ~1 i.4 1 i.4) 1 i.4)))))) 4,45
 (for 12
  (call ~7 powers2.0.tfo161bfb1 1 +6)
  (unpackflat
   (let :i.5 . . 15,~43
    (i -1) .)) ~2,1
  (stmts 6
   (call ~6 printf.0.tfo161bfb1 1
    (hconv 11,~36
     (cstring) "Hello, world\3A %ld\0A") 24 i.5))) ,48
 (iterator 9 :countup3.0.tfo161bfb1 . . . 17
  (params 1
   (param :a.1 . . 3
    (i -1) .)) 10
  (i -1) . . 2,1
  (stmts
   (yld 6 +3))) ,51
 (iterator 9 :powers3.0.tfo161bfb1 . . . 16
  (params 1
   (param :b.1 . . 3
    (i -1) .)) 10
  (i -1) . . 2,1
  (stmts 4
   (for 13
    (call ~8 countup3.0.tfo161bfb1 1 b.1)
    (unpackflat
     (let :j.0 . . 13,~50
      (i -1) .)) ~2,1
    (stmts
     (yld 6 j.0))))) 4,55
 (for 12
  (call ~7 powers3.0.tfo161bfb1 1 +5)
  (unpackflat
   (let :m.2 . . 15,~53
    (i -1) .)) ~2,1
  (stmts 4
   (for 13
    (call ~8 countup3.0.tfo161bfb1 1 +4)
    (unpackflat
     (let :n.3 . . 13,~54
      (i -1) .)) ~2,1
    (stmts 6
     (call ~6 printf.0.tfo161bfb1 1
      (hconv 9,~47
       (cstring) "Hello, world\3A %ld\0A") 25
      (add
       (i +64) ~1 m.2 1 n.3)))))) ,59
 (while 6
  (true) 2,1
  (stmts 4
   (for 7
    (infix \2E.<.0.tfo161bfb1 ~2 +0 4 +1)
    (unpackflat
     (let :i.6 . . 13,~58
      (i -1) .)) ~2,1
    (stmts
     (discard 8 i.6))) ,2
   (break .))) ,65
 (iterator 9 :countup4.0.tfo161bfb1 . . . 17
  (params 1
   (param :a.2 . . 3
    (i -1) .)) 10
  (i -1) . . 2,1
  (stmts
   (yld 6 a.2))) ,68
 (iterator 9 :powers4.0.tfo161bfb1 . . . 16
  (params 1
   (param :a.3 . . 3
    (i -1) .)) 10
  (i -1) . . 2,1
  (stmts 4
   (for 13
    (call ~8 countup4.0.tfo161bfb1 1 a.3)
    (unpackflat
     (let :j.1 . . 13,~67
      (i -1) .)) ~2,1
    (stmts
     (yld 6 j.1))))) 4,72
 (for 12
  (call ~7 powers4.0.tfo161bfb1 1 +5)
  (unpackflat
   (let :i.7 . . 15,~70
    (i -1) .)) ~2,1
  (stmts 4
   (for 13
    (call ~8 countup4.0.tfo161bfb1 1 +4)
    (unpackflat
     (let :j.2 . . 13,~71
      (i -1) .)) ~2,1
    (stmts 6
     (call ~6 printf.0.tfo161bfb1 1
      (hconv 9,~64
       (cstring) "Hello, world\3A %ld\0A") 25
      (add
       (i +64) ~1 i.7 1 j.2)))))) 4,77
 (for 6
  (infix \2E.<.0.tfo161bfb1 ~1 +0 3 +3)
  (unpackflat
   (let :i.8 . . 15,~75
    (i -1) .)) ~2,1
  (stmts 4
   (for 6
    (infix \2E.<.0.tfo161bfb1 ~1 +0 3 +4)
    (unpackflat
     (let :j.3 . . 13,~76
      (i -1) .)) ~2,1
    (stmts
     (if 3
      (elif 2
       (eq
        (i +64) ~2 j.3 3 +2) ~1,1
<<<<<<< HEAD
       (stmts 2,165,lib/std/syncio.nim
        (stmts 2,1
         (stmts
          (cmd write.0.syn1lfpjv 6 stdout.0.syn1lfpjv 11,81,tests/nimony/iter/tforloops1.nim "left the loop!")) ,2
         (cmd write.5.syn1lfpjv 6 stdout.0.syn1lfpjv 14 '\0A')) ,1
        (break .)))) 2,165,lib/std/syncio.nim
=======
       (stmts 2,122,lib/std/syncio.nim
        (stmts 2,1
         (stmts
          (cmd write.0.syn1lfpjv 6 stdout.0.syn1lfpjv 11,81,tests/nimony/iter/tforloops1.nim "left the loop!")) ,2
         (cmd write.7.syn1lfpjv 6 stdout.0.syn1lfpjv 14 '\0A')) ,1
        (break .)))) 2,122,lib/std/syncio.nim
>>>>>>> 6a5c01c8
     (stmts 2,1
      (stmts
       (cmd write.0.syn1lfpjv 6 stdout.0.syn1lfpjv 9,83,tests/nimony/iter/tforloops1.nim "A i ")) 2,1
      (stmts
       (cmd write.2.syn1lfpjv 6 stdout.0.syn1lfpjv 17,83,tests/nimony/iter/tforloops1.nim i.8)) 2,1
      (stmts
       (cmd write.0.syn1lfpjv 6 stdout.0.syn1lfpjv 20,83,tests/nimony/iter/tforloops1.nim " j ")) 2,1
      (stmts
       (cmd write.2.syn1lfpjv 6 stdout.0.syn1lfpjv 27,83,tests/nimony/iter/tforloops1.nim j.3)) ,2
      (cmd write.7.syn1lfpjv 6 stdout.0.syn1lfpjv 14 '\0A')))))) ,84
 (block . 2,1
  (stmts 4
   (for 7
    (infix \2E.<.0.tfo161bfb1 ~2 +1 4 +3)
    (unpackflat
     (let :i.9 . . 13,~83
      (i -1) .)) ~2,1
    (stmts 4
     (for 7
      (infix \2E.<.0.tfo161bfb1 ~2 +2 4 +4)
      (unpackflat
       (let :j.4 . . 11,~84
        (i -1) .)) ~2,1
      (stmts 4
       (let :a.5 . . 15,56,lib/std/system/arithmetics.nim
        (i +64) 6
        (add
         (i +64) ~2 i.9 2 j.4)) 4,1
       (var :sum.0 . . 9,~86
        (i -1) 11 +0) 4,2
       (for 7
        (infix \2E.<.0.tfo161bfb1 ~2 +1 4 j.4)
        (unpackflat
         (let :k.0 . . 9,~87
          (i -1) .)) ~2,1
        (stmts 4
         (asgn ~4 sum.0 6
          (add
<<<<<<< HEAD
           (i +64) ~4 sum.0 2 a.5)))) 2,165,lib/std/syncio.nim
=======
           (i +64) ~4 sum.0 2 a.5)))) 2,122,lib/std/syncio.nim
>>>>>>> 6a5c01c8
       (stmts 2,1
        (stmts
         (cmd write.2.syn1lfpjv 6 stdout.0.syn1lfpjv 11,92,tests/nimony/iter/tforloops1.nim sum.0)) ,2
        (cmd write.7.syn1lfpjv 6 stdout.0.syn1lfpjv 14 '\0A')))))))) ,93
 (block . 2,1
  (stmts 4
   (let :i_arr.0 . . 8
    (array
     (i -1)
     (rangetype
      (i -1) +0 +5)) 8
    (aconstr
     (array
      (i -1)
      (rangetype
       (i -1) +0 +5)) 1 -100 7 -50 12 +0 15 +0 18 +123 23 +1000)) 4,1
   (for 10
    (hderef
     (call ~5 items.0.tfo161bfb1 1
      (hcall toOpenArray.0.tfo161bfb1 i_arr.0)))
    (unpackflat
     (let :i.10 . . 19,43,lib/std/system/openarrays.nim
      (mut
       (i -1)) .)) ~2,1
<<<<<<< HEAD
    (stmts 2,165,lib/std/syncio.nim
=======
    (stmts 2,122,lib/std/syncio.nim
>>>>>>> 6a5c01c8
     (stmts 2,1
      (stmts
       (cmd write.2.syn1lfpjv 6 stdout.0.syn1lfpjv 9,97,tests/nimony/iter/tforloops1.nim
        (hderef i.10))) ,2
      (cmd write.7.syn1lfpjv 6 stdout.0.syn1lfpjv 14 '\0A')))))) ,98
 (block 6 :tbreak.0 2,1
  (stmts 2,1
   (var :x.3 . . 12,35,lib/std/system/basic_types.nim
    (bool) 4
    (false)) 2,2
   (var :run.0 . . 22,35,lib/std/system/basic_types.nim
    (bool) 6
    (true)) ,4
   (while 6 run.0 2,1
    (stmts 4
     (asgn ~4 run.0 2
      (false)) ,1
     (block 6 :myblock.0 2,1
      (stmts
       (if 3
        (elif
         (true) ~1,1
         (stmts
<<<<<<< HEAD
          (break 6 myblock.0)))) 2,165,lib/std/syncio.nim
=======
          (break 6 myblock.0)))) 2,122,lib/std/syncio.nim
>>>>>>> 6a5c01c8
       (stmts 2,1
        (stmts
         (cmd write.0.syn1lfpjv 6 stdout.0.syn1lfpjv 11,109,tests/nimony/iter/tforloops1.nim "leaving myblock")) ,2
        (cmd write.7.syn1lfpjv 6 stdout.0.syn1lfpjv 14 '\0A')))) 2,5
     (asgn ~2 x.3 2
      (true)))) 2,4,lib/std/assertions.nim
   (stmts
    (if 3
     (elif
      (not 9,111,tests/nimony/iter/tforloops1.nim x.3) ~1,1
<<<<<<< HEAD
      (stmts 2,165,lib/std/syncio.nim
=======
      (stmts 2,122,lib/std/syncio.nim
>>>>>>> 6a5c01c8
       (stmts 2,1
        (stmts
         (cmd write.0.syn1lfpjv 6 stdout.0.syn1lfpjv 9,5,lib/std/assertions.nim "\5BAssertion Failure\5D ")) 2,1
        (stmts
         (cmd write.0.syn1lfpjv 6 stdout.0.syn1lfpjv 35,3,lib/std/assertions.nim "")) ,2
        (cmd write.7.syn1lfpjv 6 stdout.0.syn1lfpjv 14 '\0A')) ,1
       (cmd quit.0.syn1lfpjv 5 +1))))) ,14
   (iterator 9 :foo.0.tfo161bfb1 . . . 12
    (params) 2
    (i -1) . . 2,1
    (stmts 4
     (for 7
      (infix \2E..0.tfo161bfb1 ~2 +0 3 +9)
      (unpackflat
       (let :x.4 . . 11,~112
        (i -1) .)) ~2,1
      (stmts 4
       (for 5
        (hderef
         (call ~5 items.0.tfo161bfb1
          (hcall toOpenArray.1.tfo161bfb1
           (aconstr
            (array
             (i -1)
             (rangetype
              (i -1) +0 +8)) 1 +10 4 +20 7 +30 10 +40 13 +50 16 +60 19 +70 22 +80 25 +90))))
        (unpackflat
         (let :y.0 . . 19,43,lib/std/system/openarrays.nim
          (mut
           (i -1)) .)) ~2,1
        (stmts
         (yld 8
          (add
           (i +64) ~2 x.4 2
           (hderef y.0))))))))) 4,19
   (for 8
    (call ~3 foo.0.tfo161bfb1)
    (unpackflat
     (let :p.0 . . 13,~116
      (i -1) .)) ~2,1
<<<<<<< HEAD
    (stmts 2,165,lib/std/syncio.nim
=======
    (stmts 2,122,lib/std/syncio.nim
>>>>>>> 6a5c01c8
     (stmts 2,1
      (stmts
       (cmd write.2.syn1lfpjv 6 stdout.0.syn1lfpjv 9,120,tests/nimony/iter/tforloops1.nim p.0)) ,2
      (cmd write.7.syn1lfpjv 6 stdout.0.syn1lfpjv 14 '\0A')) ,1
     (break .))) ,23
   (iterator 9 :permutations.0.tfo161bfb1 . . . 21
    (params) 2
    (i -1) . . 2,1
    (stmts
     (yld 6 +10))) 4,26
   (for 17
    (call ~12 permutations.0.tfo161bfb1)
    (unpackflat
     (let :p.1 . . 13,~123
      (i -1) .)) ~2,1
    (stmts
     (break .))) ,30
   (proc 5 :main.0.tfo161bfb1 . . . 10
    (params) . . . 2,1
    (stmts 4
     (for 5
      (hderef
       (call ~5 items.1.tfo161bfb1
        (hcall toOpenArray.2.tfo161bfb1
         (aconstr
          (array 22,35,lib/std/system/basic_types.nim
           (bool)
           (rangetype
            (i -1) +0 +1)) 1
          (true) 7
          (false)))))
      (unpackflat
       (let :x.7 . . 19,43,lib/std/system/openarrays.nim
        (mut 22,35,lib/std/system/basic_types.nim
         (bool)) .)) ~2,1
      (stmts 4
       (for 5
        (hderef
         (call ~5 items.1.tfo161bfb1
          (hcall toOpenArray.2.tfo161bfb1
           (aconstr ~2,~1
            (array 22,35,lib/std/system/basic_types.nim
             (bool)
             (rangetype
              (i -1) +0 +1)) 1
            (true) 7
            (false)))))
        (unpackflat
         (let :y.1 . . 19,43,lib/std/system/openarrays.nim
          (mut 22,35,lib/std/system/basic_types.nim
           (bool)) .)) ~2,1
<<<<<<< HEAD
        (stmts 2,165,lib/std/syncio.nim
=======
        (stmts 2,122,lib/std/syncio.nim
>>>>>>> 6a5c01c8
         (stmts 2,1
          (stmts
           (cmd write.1.syn1lfpjv 6 stdout.0.syn1lfpjv 13,133,tests/nimony/iter/tforloops1.nim
            (hderef x.7))) 2,1
          (stmts
           (cmd write.0.syn1lfpjv 6 stdout.0.syn1lfpjv 16,133,tests/nimony/iter/tforloops1.nim " ")) 2,1
          (stmts
           (cmd write.1.syn1lfpjv 6 stdout.0.syn1lfpjv 21,133,tests/nimony/iter/tforloops1.nim
            (hderef y.1))) ,2
          (cmd write.7.syn1lfpjv 6 stdout.0.syn1lfpjv 14 '\0A')))))))) 4,35
   (call ~4 main.0.tfo161bfb1))) 19,2
 (comment int.0.sysvq0asl ~9 int.0.sysvq0asl 1,8 cstring.0.sysvq0asl 4,16 int.0.sysvq0asl 4,16 int.0.sysvq0asl ~6,16 int.0.sysvq0asl 2,31 int.0.sysvq0asl ~9,31 int.0.sysvq0asl 1,37 int.0.sysvq0asl ~9,37 int.0.sysvq0asl 2,46 int.0.sysvq0asl ~9,46 int.0.sysvq0asl 1,49 int.0.sysvq0asl ~9,49 int.0.sysvq0asl 2,63 int.0.sysvq0asl ~9,63 int.0.sysvq0asl 1,66 int.0.sysvq0asl ~9,66 int.0.sysvq0asl ~12,25 >.0.sysvq0asl ~13,57 true.0.sysvq0asl ~13,78 echo.0.syn1lfpjv ~15,80 echo.0.syn1lfpjv ~4,86 int.0.sysvq0asl ~13,89 echo.0.syn1lfpjv ~15,94 echo.0.syn1lfpjv ~11,98 false.0.sysvq0asl ~9,99 true.0.sysvq0asl ~9,102 false.0.sysvq0asl ~10,104 true.0.sysvq0asl ~13,106 echo.0.syn1lfpjv ~11,107 true.0.sysvq0asl ~11,108 assert.0.assy765wm ~15,111 int.0.sysvq0asl ~15,117 echo.0.syn1lfpjv ~15,120 int.0.sysvq0asl ~5,128 true.0.sysvq0asl 1,128 false.0.sysvq0asl ~3,129 true.0.sysvq0asl 3,129 false.0.sysvq0asl ~11,130 echo.0.syn1lfpjv) 4,22
 (proc :inc.0.tfo161bfb1 . 0,12,lib/std/system/arithmetics.nim .
  (at inc.1.sysvq0asl 19,~4
   (i -1)) 21,12,lib/std/system/arithmetics.nim
  (params 1
   (param :x.8 . . 3
    (mut 23,19,tests/nimony/iter/tforloops1.nim
     (i -1)) .)) 0,12,lib/std/system/arithmetics.nim . 32,12,lib/std/system/arithmetics.nim
  (pragmas 2
   (inline)) 0,12,lib/std/system/arithmetics.nim . 2,13,lib/std/system/arithmetics.nim
  (stmts 2,1
   (asgn ~2
    (hderef x.8) 6
    (add 23,19,tests/nimony/iter/tforloops1.nim
     (i -1) 1
     (hderef x.8) 30,~13
     (conv 23,19,tests/nimony/iter/tforloops1.nim
      (i -1) 1 +1))))) 13,60
 (iterator :\2E.<.0.tfo161bfb1 . 0,1,lib/std/system/iterators.nim .
  (at \2E.<.0.sysvq0asl
   (i -1)) 27,1,lib/std/system/iterators.nim
  (params 1
   (param :a.9 . .
    (i -1) .) 4
   (param :b.4 . .
    (i -1) .))
  (i -1) 40,1,lib/std/system/iterators.nim
  (pragmas 2
   (inline)) 0,1,lib/std/system/iterators.nim . 2,2,lib/std/system/iterators.nim
  (stmts 4
   (var :i.11 . . 19,3,tests/nimony/iter/tforloops1.nim
    (i -1) 4 a.9) ,1
   (while 8
    (lt
     (i -1) ~2 i.11 2 b.4) 2,1
    (stmts
     (yld 6 i.11) ,1
     (cmd inc.0.tfo161bfb1 4
      (haddr i.11)))))) 17,95
 (converter :toOpenArray.0.tfo161bfb1 . 0,13,lib/std/system/openarrays.nim .
  (at toOpenArray.0.sysvq0asl ~3,~1
   (rangetype
    (i -1) +0 +5)
   (i -1)) 28,13,lib/std/system/openarrays.nim
  (params 3
   (param ~2 :x.9 .
    (pragmas 2
     (byref)) 16
    (array
     (i -1) 14,95,tests/nimony/iter/tforloops1.nim
     (rangetype
      (i -1) +0 +5)) .)) 37,13,lib/std/system/openarrays.nim openArray.0.Inff8aa1.tfo161bfb1 69,13,lib/std/system/openarrays.nim
  (pragmas 2
   (inline)) 0,13,lib/std/system/openarrays.nim . 2,14,lib/std/system/openarrays.nim
  (stmts
   (result :result.0 . . 35,~1 openArray.0.Inff8aa1.tfo161bfb1 .)
   (asgn result.0
    (if 3
     (elif 7
      (eq
       (i +64) 2,139,lib/std/system.nim
       (expr ,~4
        (expr 45,2
         (add
          (i +64) ~23
          (sub
           (i +64) ~5
           (conv 30,6,lib/std/system/defaults.nim
            (i -1) ~13
            (conv
             (i -1) 14,95,tests/nimony/iter/tforloops1.nim +5)) 18
           (conv 30,6,lib/std/system/defaults.nim
            (i -1) ~13
            (conv
             (i -1) 14,95,tests/nimony/iter/tforloops1.nim +0))) 2 +1))) 3 +0) ~1,1
      (expr 12
       (oconstr 21,~2 openArray.0.Inff8aa1.tfo161bfb1 2
        (kv ~1 a.1.Inff8aa1.tfo161bfb1 2
         (nil)) 12
        (kv ~3 len.7.Inff8aa1.tfo161bfb1 2 +0)))) ,2
     (else 2,1
      (expr 12
       (oconstr 21,~4 openArray.0.Inff8aa1.tfo161bfb1 2
        (kv ~1 a.1.Inff8aa1.tfo161bfb1 2
         (cast 5
          (ptr 18
           (uarray
            (i -1))) 32
          (addr 1 x.9))) 45
        (kv ~3 len.7.Inff8aa1.tfo161bfb1 2,139,lib/std/system.nim
         (expr ,~4
          (expr 45,2
           (add
            (i +64) ~23
            (sub
             (i +64) ~5
             (conv 30,6,lib/std/system/defaults.nim
              (i -1) ~13
              (conv
               (i -1) 14,95,tests/nimony/iter/tforloops1.nim +5)) 18
             (conv 30,6,lib/std/system/defaults.nim
              (i -1) ~13
              (conv
               (i -1) 14,95,tests/nimony/iter/tforloops1.nim +0))) 2 +1))))))))) ~2,~1
   (ret result.0))) 16,95
 (iterator :items.0.tfo161bfb1 . 0,43,lib/std/system/openarrays.nim .
  (at items.1.sysvq0asl
   (i -1)) 18,43,lib/std/system/openarrays.nim
  (params 1
   (param :a.10 . . 12 openArray.0.Inff8aa1.tfo161bfb1 .)) 19,43,lib/std/system/openarrays.nim
  (mut
   (i -1)) 0,43,lib/std/system/openarrays.nim . 0,43,lib/std/system/openarrays.nim . 2,44,lib/std/system/openarrays.nim
  (stmts 4
   (var :i.12 . . 19,3,tests/nimony/iter/tforloops1.nim
    (i -1) 4 +0) ,1
   (while 8
    (lt
     (i +64) ~2 i.12 5
     (call ~3 len.0.tfo161bfb1 1 a.10)) 2,1
    (stmts
     (yld 6
      (call \5B\5D.0.tfo161bfb1 a.10 2 i.12)) ,1
     (cmd inc.0.tfo161bfb1 4
      (haddr i.12)))))) 15,114
 (iterator :\2E..0.tfo161bfb1 . 0,7,lib/std/system/iterators.nim .
  (at \2E..0.sysvq0asl
   (i -1)) 26,7,lib/std/system/iterators.nim
  (params 1
   (param :a.12 . .
    (i -1) .) 4
   (param :b.5 . .
    (i -1) .))
  (i -1) 39,7,lib/std/system/iterators.nim
  (pragmas 2
   (inline)) 0,7,lib/std/system/iterators.nim . 2,8,lib/std/system/iterators.nim
  (stmts 4
   (var :i.13 . . 19,3,tests/nimony/iter/tforloops1.nim
    (i -1) 4 a.12) ,1
   (while 8
    (le
     (i -1) ~2 i.13 3 b.5) 2,1
    (stmts
     (yld 6 i.13) ,1
     (cmd inc.0.tfo161bfb1 4
      (haddr i.13)))))) 15,115
 (converter :toOpenArray.1.tfo161bfb1 . 0,13,lib/std/system/openarrays.nim .
  (at toOpenArray.0.sysvq0asl
   (rangetype
    (i -1) +0 +8)
   (i -1)) 28,13,lib/std/system/openarrays.nim
  (params 3
   (param ~2 :x.11 .
    (pragmas 2
     (byref)) 16
    (array
     (i -1) 15,116,tests/nimony/iter/tforloops1.nim
     (rangetype
      (i -1) +0 +8)) .)) 37,13,lib/std/system/openarrays.nim openArray.0.Inff8aa1.tfo161bfb1 69,13,lib/std/system/openarrays.nim
  (pragmas 2
   (inline)) 0,13,lib/std/system/openarrays.nim . 2,14,lib/std/system/openarrays.nim
  (stmts
   (result :result.1 . . 35,~1 openArray.0.Inff8aa1.tfo161bfb1 .)
   (asgn result.1
    (if 3
     (elif 7
      (eq
       (i +64) 2,139,lib/std/system.nim
       (expr ,~4
        (expr 45,2
         (add
          (i +64) ~23
          (sub
           (i +64) ~5
           (conv 30,6,lib/std/system/defaults.nim
            (i -1) ~13
            (conv
             (i -1) 15,116,tests/nimony/iter/tforloops1.nim +8)) 18
           (conv 30,6,lib/std/system/defaults.nim
            (i -1) ~13
            (conv
             (i -1) 15,116,tests/nimony/iter/tforloops1.nim +0))) 2 +1))) 3 +0) ~1,1
      (expr 12
       (oconstr 21,~2 openArray.0.Inff8aa1.tfo161bfb1 2
        (kv ~1 a.1.Inff8aa1.tfo161bfb1 2
         (nil)) 12
        (kv ~3 len.7.Inff8aa1.tfo161bfb1 2 +0)))) ,2
     (else 2,1
      (expr 12
       (oconstr 21,~4 openArray.0.Inff8aa1.tfo161bfb1 2
        (kv ~1 a.1.Inff8aa1.tfo161bfb1 2
         (cast 5
          (ptr 18
           (uarray
            (i -1))) 32
          (addr 1 x.11))) 45
        (kv ~3 len.7.Inff8aa1.tfo161bfb1 2,139,lib/std/system.nim
         (expr ,~4
          (expr 45,2
           (add
            (i +64) ~23
            (sub
             (i +64) ~5
             (conv 30,6,lib/std/system/defaults.nim
              (i -1) ~13
              (conv
               (i -1) 15,116,tests/nimony/iter/tforloops1.nim +8)) 18
             (conv 30,6,lib/std/system/defaults.nim
              (i -1) ~13
              (conv
               (i -1) 15,116,tests/nimony/iter/tforloops1.nim +0))) 2 +1))))))))) ~2,~1
   (ret result.1))) 13,130
 (converter :toOpenArray.2.tfo161bfb1 . 0,13,lib/std/system/openarrays.nim .
  (at toOpenArray.0.sysvq0asl
   (rangetype
    (i -1) +0 +1) 22,35,lib/std/system/basic_types.nim
   (bool)) 28,13,lib/std/system/openarrays.nim
  (params 3
   (param ~2 :x.12 .
    (pragmas 2
     (byref)) 16
    (array 22,35,lib/std/system/basic_types.nim
     (bool) 13,131,tests/nimony/iter/tforloops1.nim
     (rangetype
      (i -1) +0 +1)) .)) 37,13,lib/std/system/openarrays.nim openArray.0.Ijejnmx1.tfo161bfb1 69,13,lib/std/system/openarrays.nim
  (pragmas 2
   (inline)) 0,13,lib/std/system/openarrays.nim . 2,14,lib/std/system/openarrays.nim
  (stmts
   (result :result.2 . . 35,~1 openArray.0.Ijejnmx1.tfo161bfb1 .)
   (asgn result.2
    (if 3
     (elif 7
      (eq
       (i +64) 2,139,lib/std/system.nim
       (expr ,~4
        (expr 45,2
         (add
          (i +64) ~23
          (sub
           (i +64) ~5
           (conv 30,6,lib/std/system/defaults.nim
            (i -1) ~13
            (conv
             (i -1) 13,131,tests/nimony/iter/tforloops1.nim +1)) 18
           (conv 30,6,lib/std/system/defaults.nim
            (i -1) ~13
            (conv
             (i -1) 13,131,tests/nimony/iter/tforloops1.nim +0))) 2 +1))) 3 +0) ~1,1
      (expr 12
       (oconstr 21,~2 openArray.0.Ijejnmx1.tfo161bfb1 2
        (kv ~1 a.1.Ijejnmx1.tfo161bfb1 2
         (nil)) 12
        (kv ~3 len.7.Ijejnmx1.tfo161bfb1 2 +0)))) ,2
     (else 2,1
      (expr 12
       (oconstr 21,~4 openArray.0.Ijejnmx1.tfo161bfb1 2
        (kv ~1 a.1.Ijejnmx1.tfo161bfb1 2
         (cast 5
          (ptr 18
           (uarray 22,35,lib/std/system/basic_types.nim
            (bool))) 32
          (addr 1 x.12))) 45
        (kv ~3 len.7.Ijejnmx1.tfo161bfb1 2,139,lib/std/system.nim
         (expr ,~4
          (expr 45,2
           (add
            (i +64) ~23
            (sub
             (i +64) ~5
             (conv 30,6,lib/std/system/defaults.nim
              (i -1) ~13
              (conv
               (i -1) 13,131,tests/nimony/iter/tforloops1.nim +1)) 18
             (conv 30,6,lib/std/system/defaults.nim
              (i -1) ~13
              (conv
               (i -1) 13,131,tests/nimony/iter/tforloops1.nim +0))) 2 +1))))))))) ~2,~1
   (ret result.2))) 13,130
 (iterator :items.1.tfo161bfb1 . 0,43,lib/std/system/openarrays.nim .
  (at items.1.sysvq0asl 22,35,lib/std/system/basic_types.nim
   (bool)) 18,43,lib/std/system/openarrays.nim
  (params 1
   (param :a.13 . . 12 openArray.0.Ijejnmx1.tfo161bfb1 .)) 19,43,lib/std/system/openarrays.nim
  (mut 22,35,lib/std/system/basic_types.nim
   (bool)) 0,43,lib/std/system/openarrays.nim . 0,43,lib/std/system/openarrays.nim . 2,44,lib/std/system/openarrays.nim
  (stmts 4
   (var :i.14 . . 19,3,tests/nimony/iter/tforloops1.nim
    (i -1) 4 +0) ,1
   (while 8
    (lt
     (i +64) ~2 i.14 5
     (call ~3 len.1.tfo161bfb1 1 a.13)) 2,1
    (stmts
     (yld 6
      (call \5B\5D.1.tfo161bfb1 a.13 2 i.14)) ,1
     (cmd inc.0.tfo161bfb1 4
      (haddr i.14)))))) 15,45,lib/std/system/openarrays.nim
 (func :len.0.tfo161bfb1 . ~15,~18 .
  (at len.8.sysvq0asl
   (i -1)) ~3,~18
  (params 1
   (param :a.15 . . 12 openArray.0.Inff8aa1.tfo161bfb1 .)) 4,~18
  (i -1) 20,~18
  (pragmas 2
   (inline)) ~15,~18 . 33,~18
  (stmts 1
   (result :result.3 . . 7,31,lib/std/system/basic_types.nim
    (i -1) .) 1
   (asgn result.3
    (dot ~1 a.15 len.7.Inff8aa1.tfo161bfb1 +0)) ~48
   (ret result.3))) 10,46,lib/std/system/openarrays.nim
 (proc :\5B\5D.0.tfo161bfb1 . ~10,~38 .
  (at \5B\5D.9.sysvq0asl
   (i -1)) 3,~38
  (params 1
   (param :x.14 . . 12 openArray.0.Inff8aa1.tfo161bfb1 .) 18
   (param :idx.2 . . 5
    (i -1) .)) 19,~38
  (mut
   (i -1)) 38,~38
  (pragmas 2
   (inline) 10
   (requires 19
    (and 2,110,lib/std/system/comparisons.nim
     (expr 2,1
      (le
       (i +64) 75,8,lib/std/system/openarrays.nim +0 68,8,lib/std/system/openarrays.nim idx.2)) 8
     (lt
      (i +64) ~4 idx.2 3
      (dot ~1 x.14 len.7.Inff8aa1.tfo161bfb1 +0))))) ~10,~38 . 87,~38
  (stmts 3
   (result :result.4 . . ~71
    (mut
     (i -1)) .) 3
   (asgn result.4 ~2
    (haddr
     (pat
      (dot ~1 x.14 a.1.Inff8aa1.tfo161bfb1 +0) 3 idx.2))) ~97
   (ret result.4))) 15,45,lib/std/system/openarrays.nim
 (func :len.1.tfo161bfb1 . ~15,~18 .
  (at len.8.sysvq0asl 22,35,lib/std/system/basic_types.nim
   (bool)) ~3,~18
  (params 1
   (param :a.16 . . 12 openArray.0.Ijejnmx1.tfo161bfb1 .)) 4,~18
  (i -1) 20,~18
  (pragmas 2
   (inline)) ~15,~18 . 33,~18
  (stmts 1
   (result :result.5 . . 7,31,lib/std/system/basic_types.nim
    (i -1) .) 1
   (asgn result.5
    (dot ~1 a.16 len.7.Ijejnmx1.tfo161bfb1 +0)) ~48
   (ret result.5))) 10,46,lib/std/system/openarrays.nim
 (proc :\5B\5D.1.tfo161bfb1 . ~10,~38 .
  (at \5B\5D.9.sysvq0asl 22,35,lib/std/system/basic_types.nim
   (bool)) 3,~38
  (params 1
   (param :x.15 . . 12 openArray.0.Ijejnmx1.tfo161bfb1 .) 18
   (param :idx.3 . . 5
    (i -1) .)) 19,~38
  (mut 22,35,lib/std/system/basic_types.nim
   (bool)) 38,~38
  (pragmas 2
   (inline) 10
   (requires 19
    (and 2,110,lib/std/system/comparisons.nim
     (expr 2,1
      (le
       (i +64) 75,8,lib/std/system/openarrays.nim +0 68,8,lib/std/system/openarrays.nim idx.3)) 8
     (lt
      (i +64) ~4 idx.3 3
      (dot ~1 x.15 len.7.Ijejnmx1.tfo161bfb1 +0))))) ~10,~38 . 87,~38
  (stmts 3
   (result :result.6 . . ~71
    (mut 22,35,lib/std/system/basic_types.nim
     (bool)) .) 3
   (asgn result.6 ~2
    (haddr
     (pat
      (dot ~1 x.15 a.1.Ijejnmx1.tfo161bfb1 +0) 3 idx.3))) ~97
   (ret result.6))) 37,13,lib/std/system/openarrays.nim
 (type :openArray.0.Inff8aa1.tfo161bfb1 .
  (at openArray.0.sysvq0asl
   (i -1)) ~21,~9
  (pragmas 2
   (view)) ~10,~9
  (object . ~23,1
   (fld :a.1.Inff8aa1.tfo161bfb1 . . 3
    (ptr 18
     (uarray
      (i -1))) .) ~23,2
   (fld :len.7.Inff8aa1.tfo161bfb1 . . 5
    (i -1) .))) 37,13,lib/std/system/openarrays.nim
 (type :openArray.0.Ijejnmx1.tfo161bfb1 .
  (at openArray.0.sysvq0asl 22,35,lib/std/system/basic_types.nim
   (bool)) ~21,~9
  (pragmas 2
   (view)) ~10,~9
  (object . ~23,1
   (fld :a.1.Ijejnmx1.tfo161bfb1 . . 3
    (ptr 18
     (uarray 22,35,lib/std/system/basic_types.nim
      (bool))) .) ~23,2
   (fld :len.7.Ijejnmx1.tfo161bfb1 . . 5
    (i -1) .))))<|MERGE_RESOLUTION|>--- conflicted
+++ resolved
@@ -235,21 +235,12 @@
       (elif 2
        (eq
         (i +64) ~2 j.3 3 +2) ~1,1
-<<<<<<< HEAD
        (stmts 2,165,lib/std/syncio.nim
         (stmts 2,1
          (stmts
           (cmd write.0.syn1lfpjv 6 stdout.0.syn1lfpjv 11,81,tests/nimony/iter/tforloops1.nim "left the loop!")) ,2
          (cmd write.5.syn1lfpjv 6 stdout.0.syn1lfpjv 14 '\0A')) ,1
         (break .)))) 2,165,lib/std/syncio.nim
-=======
-       (stmts 2,122,lib/std/syncio.nim
-        (stmts 2,1
-         (stmts
-          (cmd write.0.syn1lfpjv 6 stdout.0.syn1lfpjv 11,81,tests/nimony/iter/tforloops1.nim "left the loop!")) ,2
-         (cmd write.7.syn1lfpjv 6 stdout.0.syn1lfpjv 14 '\0A')) ,1
-        (break .)))) 2,122,lib/std/syncio.nim
->>>>>>> 6a5c01c8
      (stmts 2,1
       (stmts
        (cmd write.0.syn1lfpjv 6 stdout.0.syn1lfpjv 9,83,tests/nimony/iter/tforloops1.nim "A i ")) 2,1
@@ -288,11 +279,7 @@
         (stmts 4
          (asgn ~4 sum.0 6
           (add
-<<<<<<< HEAD
            (i +64) ~4 sum.0 2 a.5)))) 2,165,lib/std/syncio.nim
-=======
-           (i +64) ~4 sum.0 2 a.5)))) 2,122,lib/std/syncio.nim
->>>>>>> 6a5c01c8
        (stmts 2,1
         (stmts
          (cmd write.2.syn1lfpjv 6 stdout.0.syn1lfpjv 11,92,tests/nimony/iter/tforloops1.nim sum.0)) ,2
@@ -317,11 +304,7 @@
      (let :i.10 . . 19,43,lib/std/system/openarrays.nim
       (mut
        (i -1)) .)) ~2,1
-<<<<<<< HEAD
     (stmts 2,165,lib/std/syncio.nim
-=======
-    (stmts 2,122,lib/std/syncio.nim
->>>>>>> 6a5c01c8
      (stmts 2,1
       (stmts
        (cmd write.2.syn1lfpjv 6 stdout.0.syn1lfpjv 9,97,tests/nimony/iter/tforloops1.nim
@@ -345,11 +328,7 @@
         (elif
          (true) ~1,1
          (stmts
-<<<<<<< HEAD
           (break 6 myblock.0)))) 2,165,lib/std/syncio.nim
-=======
-          (break 6 myblock.0)))) 2,122,lib/std/syncio.nim
->>>>>>> 6a5c01c8
        (stmts 2,1
         (stmts
          (cmd write.0.syn1lfpjv 6 stdout.0.syn1lfpjv 11,109,tests/nimony/iter/tforloops1.nim "leaving myblock")) ,2
@@ -360,11 +339,7 @@
     (if 3
      (elif
       (not 9,111,tests/nimony/iter/tforloops1.nim x.3) ~1,1
-<<<<<<< HEAD
       (stmts 2,165,lib/std/syncio.nim
-=======
-      (stmts 2,122,lib/std/syncio.nim
->>>>>>> 6a5c01c8
        (stmts 2,1
         (stmts
          (cmd write.0.syn1lfpjv 6 stdout.0.syn1lfpjv 9,5,lib/std/assertions.nim "\5BAssertion Failure\5D ")) 2,1
@@ -405,11 +380,7 @@
     (unpackflat
      (let :p.0 . . 13,~116
       (i -1) .)) ~2,1
-<<<<<<< HEAD
     (stmts 2,165,lib/std/syncio.nim
-=======
-    (stmts 2,122,lib/std/syncio.nim
->>>>>>> 6a5c01c8
      (stmts 2,1
       (stmts
        (cmd write.2.syn1lfpjv 6 stdout.0.syn1lfpjv 9,120,tests/nimony/iter/tforloops1.nim p.0)) ,2
@@ -461,11 +432,7 @@
          (let :y.1 . . 19,43,lib/std/system/openarrays.nim
           (mut 22,35,lib/std/system/basic_types.nim
            (bool)) .)) ~2,1
-<<<<<<< HEAD
         (stmts 2,165,lib/std/syncio.nim
-=======
-        (stmts 2,122,lib/std/syncio.nim
->>>>>>> 6a5c01c8
          (stmts 2,1
           (stmts
            (cmd write.1.syn1lfpjv 6 stdout.0.syn1lfpjv 13,133,tests/nimony/iter/tforloops1.nim
